﻿<?xml version="1.0" encoding="utf-8"?>
<Project ToolsVersion="4.0" xmlns="http://schemas.microsoft.com/developer/msbuild/2003">
  <ItemGroup>
    <Filter Include="src">
      <UniqueIdentifier>{7f6d0bbb-5741-46f5-8c8d-4b4e11248c64}</UniqueIdentifier>
    </Filter>
    <Filter Include="src\core">
      <UniqueIdentifier>{ac3d44db-04a0-4800-826a-47ab61f35202}</UniqueIdentifier>
    </Filter>
    <Filter Include="src\crypto">
      <UniqueIdentifier>{6746ed8f-4f09-4936-a37d-83380f4a52e1}</UniqueIdentifier>
    </Filter>
    <Filter Include="src\math">
      <UniqueIdentifier>{dc2250d9-ea8e-45a3-aade-027d3e602a90}</UniqueIdentifier>
    </Filter>
    <Filter Include="src\db">
      <UniqueIdentifier>{ff12498e-6717-4d21-92b8-68d24a9c1587}</UniqueIdentifier>
    </Filter>
    <Filter Include="src\device">
      <UniqueIdentifier>{7b94cb2d-5a82-4897-97af-997a1e55919e}</UniqueIdentifier>
    </Filter>
    <Filter Include="src\geo">
      <UniqueIdentifier>{a6ce1f82-a37f-4bf5-a832-8aec7d71a673}</UniqueIdentifier>
    </Filter>
    <Filter Include="src\graphics">
      <UniqueIdentifier>{782b7f9b-643b-4227-8d5d-c704d3e07dc8}</UniqueIdentifier>
    </Filter>
    <Filter Include="src\media">
      <UniqueIdentifier>{7a01f375-5fd3-4f7b-a9df-3329d84b8339}</UniqueIdentifier>
    </Filter>
    <Filter Include="src\network">
      <UniqueIdentifier>{fa2fb02c-1499-4124-bb4b-cab02b5911e1}</UniqueIdentifier>
    </Filter>
    <Filter Include="src\render">
      <UniqueIdentifier>{d28a1773-db84-40fc-87ed-9f432a8fcba7}</UniqueIdentifier>
    </Filter>
    <Filter Include="src\ui">
      <UniqueIdentifier>{7d146328-ad7f-4cfb-845c-4eff68e1c639}</UniqueIdentifier>
    </Filter>
    <Filter Include="src\social">
      <UniqueIdentifier>{1237d79f-474e-4bde-823e-5ebaea64f22c}</UniqueIdentifier>
    </Filter>
    <Filter Include="res">
      <UniqueIdentifier>{572efd35-6590-4275-b55f-ca4f6a47928f}</UniqueIdentifier>
    </Filter>
    <Filter Include="external">
      <UniqueIdentifier>{00282b1a-ca51-4d8f-9fd1-265ce8cb1975}</UniqueIdentifier>
    </Filter>
    <Filter Include="external\zlib">
      <UniqueIdentifier>{e11a6e96-ca72-43ec-9ad2-6d1cc49da91c}</UniqueIdentifier>
    </Filter>
    <Filter Include="external\libpng">
      <UniqueIdentifier>{1fe06a41-787f-4ae4-b803-dacedeb1c14e}</UniqueIdentifier>
    </Filter>
    <Filter Include="external\libjpeg">
      <UniqueIdentifier>{c2cc6705-3a2b-4638-a9f2-fca0fb708924}</UniqueIdentifier>
    </Filter>
    <Filter Include="external\noto_emoji">
      <UniqueIdentifier>{b6db5c2e-9294-4493-b587-14d01c80b04e}</UniqueIdentifier>
    </Filter>
    <Filter Include="src\service">
      <UniqueIdentifier>{f8d3e2b1-d55d-440d-b9b8-01fe4590e459}</UniqueIdentifier>
    </Filter>
    <Filter Include="src\storage">
      <UniqueIdentifier>{f83a293e-1e90-4a25-8b4c-104dbf1be2b5}</UniqueIdentifier>
    </Filter>
    <Filter Include="src\doc">
      <UniqueIdentifier>{7958e742-6b8f-4898-9cee-27aeb54c9a8c}</UniqueIdentifier>
    </Filter>
    <Filter Include="src\dev">
      <UniqueIdentifier>{d9e0e024-e389-4c28-a77b-711d7e4e6df3}</UniqueIdentifier>
    </Filter>
    <Filter Include="inc">
      <UniqueIdentifier>{ee59f2d4-03fa-45eb-9fd2-80029c13eb53}</UniqueIdentifier>
    </Filter>
<<<<<<< HEAD
=======
    <Filter Include="external\leveldb">
      <UniqueIdentifier>{82658171-cd14-4eea-bf1d-5f99bbf925cc}</UniqueIdentifier>
    </Filter>
    <Filter Include="external\lmdb">
      <UniqueIdentifier>{5dcbd18f-cb7c-4037-aada-584299d0d776}</UniqueIdentifier>
    </Filter>
    <Filter Include="external\snappy">
      <UniqueIdentifier>{f5fcda81-8f4e-4350-bc74-9813103ef8f8}</UniqueIdentifier>
    </Filter>
    <Filter Include="external\zstd">
      <UniqueIdentifier>{92030ff6-e888-44ee-81e5-b124b22f3216}</UniqueIdentifier>
    </Filter>
    <Filter Include="external\lz4">
      <UniqueIdentifier>{bd5525f1-6adb-438e-9324-3783d604dd90}</UniqueIdentifier>
    </Filter>
>>>>>>> 40947566
  </ItemGroup>
  <ItemGroup>
    <ClInclude Include="..\..\src\slib\core\async_config.h">
      <Filter>src\core</Filter>
    </ClInclude>
    <ClInclude Include="..\..\src\slib\network\network_async.h">
      <Filter>src\network</Filter>
    </ClInclude>
    <ClInclude Include="..\..\src\slib\render\opengl_egl_entries.h">
      <Filter>src\render</Filter>
    </ClInclude>
    <ClInclude Include="..\..\src\slib\render\opengl_gl.h">
      <Filter>src\render</Filter>
    </ClInclude>
    <ClInclude Include="..\..\src\slib\render\opengl_gles.h">
      <Filter>src\render</Filter>
    </ClInclude>
    <ClInclude Include="..\..\src\slib\render\opengl_impl.h">
      <Filter>src\render</Filter>
    </ClInclude>
    <ClInclude Include="..\..\src\slib\ui\ui_animation.h">
      <Filter>src\ui</Filter>
    </ClInclude>
    <ClInclude Include="..\..\src\slib\ui\ui_core_common.h">
      <Filter>src\ui</Filter>
    </ClInclude>
    <ClInclude Include="..\..\src\slib\ui\ui_core_win32.h">
      <Filter>src\ui</Filter>
    </ClInclude>
    <ClInclude Include="..\..\src\slib\ui\view_win32.h">
      <Filter>src\ui</Filter>
    </ClInclude>
    <ClInclude Include="..\..\include\slib\core.h">
      <Filter>inc</Filter>
    </ClInclude>
    <ClInclude Include="..\..\include\slib\crypto.h">
      <Filter>inc</Filter>
    </ClInclude>
    <ClInclude Include="..\..\include\slib\db.h">
      <Filter>inc</Filter>
    </ClInclude>
    <ClInclude Include="..\..\include\slib\dev.h">
      <Filter>inc</Filter>
    </ClInclude>
    <ClInclude Include="..\..\include\slib\device.h">
      <Filter>inc</Filter>
    </ClInclude>
    <ClInclude Include="..\..\include\slib\doc.h">
      <Filter>inc</Filter>
    </ClInclude>
    <ClInclude Include="..\..\include\slib\geo.h">
      <Filter>inc</Filter>
    </ClInclude>
    <ClInclude Include="..\..\include\slib\graphics.h">
      <Filter>inc</Filter>
    </ClInclude>
    <ClInclude Include="..\..\include\slib\math.h">
      <Filter>inc</Filter>
    </ClInclude>
    <ClInclude Include="..\..\include\slib\media.h">
      <Filter>inc</Filter>
    </ClInclude>
    <ClInclude Include="..\..\include\slib\network.h">
      <Filter>inc</Filter>
    </ClInclude>
    <ClInclude Include="..\..\include\slib\render.h">
      <Filter>inc</Filter>
    </ClInclude>
    <ClInclude Include="..\..\include\slib\resource.h">
      <Filter>inc</Filter>
    </ClInclude>
    <ClInclude Include="..\..\include\slib\service.h">
      <Filter>inc</Filter>
    </ClInclude>
    <ClInclude Include="..\..\include\slib\slib.h">
      <Filter>inc</Filter>
    </ClInclude>
    <ClInclude Include="..\..\include\slib\social.h">
      <Filter>inc</Filter>
    </ClInclude>
    <ClInclude Include="..\..\include\slib\storage.h">
      <Filter>inc</Filter>
    </ClInclude>
    <ClInclude Include="..\..\include\slib\ui.h">
      <Filter>inc</Filter>
    </ClInclude>
    <ClInclude Include="..\..\src\slib\render\d3d_impl.h">
      <Filter>src\render</Filter>
    </ClInclude>
<<<<<<< HEAD
=======
    <ClInclude Include="..\..\include\slib\serialize.h">
      <Filter>inc</Filter>
    </ClInclude>
>>>>>>> 40947566
  </ItemGroup>
  <ItemGroup>
    <ClCompile Include="..\..\src\slib\core\io.cpp">
      <Filter>src\core</Filter>
    </ClCompile>
    <ClCompile Include="..\..\src\slib\core\json.cpp">
      <Filter>src\core</Filter>
    </ClCompile>
    <ClCompile Include="..\..\src\slib\core\log.cpp">
      <Filter>src\core</Filter>
    </ClCompile>
    <ClCompile Include="..\..\src\slib\core\memory.cpp">
      <Filter>src\core</Filter>
    </ClCompile>
    <ClCompile Include="..\..\src\slib\core\mutex.cpp">
      <Filter>src\core</Filter>
    </ClCompile>
    <ClCompile Include="..\..\src\slib\core\service.cpp">
      <Filter>src\core</Filter>
    </ClCompile>
    <ClCompile Include="..\..\src\slib\core\setting.cpp">
      <Filter>src\core</Filter>
    </ClCompile>
    <ClCompile Include="..\..\src\slib\core\string.cpp">
      <Filter>src\core</Filter>
    </ClCompile>
    <ClCompile Include="..\..\src\slib\core\system.cpp">
      <Filter>src\core</Filter>
    </ClCompile>
    <ClCompile Include="..\..\src\slib\core\thread.cpp">
      <Filter>src\core</Filter>
    </ClCompile>
    <ClCompile Include="..\..\src\slib\core\time.cpp">
      <Filter>src\core</Filter>
    </ClCompile>
    <ClCompile Include="..\..\src\slib\core\variant.cpp">
      <Filter>src\core</Filter>
    </ClCompile>
    <ClCompile Include="..\..\src\slib\core\app.cpp">
      <Filter>src\core</Filter>
    </ClCompile>
    <ClCompile Include="..\..\src\slib\core\base.cpp">
      <Filter>src\core</Filter>
    </ClCompile>
    <ClCompile Include="..\..\src\slib\core\event.cpp">
      <Filter>src\core</Filter>
    </ClCompile>
    <ClCompile Include="..\..\src\slib\core\file.cpp">
      <Filter>src\core</Filter>
    </ClCompile>
    <ClCompile Include="..\..\src\slib\core\file_win32.cpp">
      <Filter>src\core</Filter>
    </ClCompile>
    <ClCompile Include="..\..\src\slib\core\async.cpp">
      <Filter>src\core</Filter>
    </ClCompile>
    <ClCompile Include="..\..\src\slib\core\async_iocp.cpp">
      <Filter>src\core</Filter>
    </ClCompile>
    <ClCompile Include="..\..\src\slib\core\async_win32.cpp">
      <Filter>src\core</Filter>
    </ClCompile>
    <ClCompile Include="..\..\src\slib\core\pipe.cpp">
      <Filter>src\core</Filter>
    </ClCompile>
    <ClCompile Include="..\..\src\slib\core\java.cpp">
      <Filter>src\core</Filter>
    </ClCompile>
    <ClCompile Include="..\..\src\slib\core\content_type.cpp">
      <Filter>src\core</Filter>
    </ClCompile>
    <ClCompile Include="..\..\src\slib\core\math.cpp">
      <Filter>src\core</Filter>
    </ClCompile>
    <ClCompile Include="..\..\src\slib\core\platform_windows.cpp">
      <Filter>src\core</Filter>
    </ClCompile>
    <ClCompile Include="..\..\src\slib\core\win32_com.cpp">
      <Filter>src\core</Filter>
    </ClCompile>
    <ClCompile Include="..\..\src\slib\crypto\aes.cpp">
      <Filter>src\crypto</Filter>
    </ClCompile>
    <ClCompile Include="..\..\src\slib\crypto\compress_zlib.cpp">
      <Filter>src\crypto</Filter>
    </ClCompile>
    <ClCompile Include="..\..\src\slib\crypto\gcm.cpp">
      <Filter>src\crypto</Filter>
    </ClCompile>
    <ClCompile Include="..\..\src\slib\crypto\md5.cpp">
      <Filter>src\crypto</Filter>
    </ClCompile>
    <ClCompile Include="..\..\src\slib\crypto\rsa.cpp">
      <Filter>src\crypto</Filter>
    </ClCompile>
    <ClCompile Include="..\..\src\slib\crypto\sha1.cpp">
      <Filter>src\crypto</Filter>
    </ClCompile>
    <ClCompile Include="..\..\src\slib\crypto\sha2.cpp">
      <Filter>src\crypto</Filter>
    </ClCompile>
    <ClCompile Include="..\..\src\slib\math\bigint.cpp">
      <Filter>src\math</Filter>
    </ClCompile>
    <ClCompile Include="..\..\src\slib\math\int128.cpp">
      <Filter>src\math</Filter>
    </ClCompile>
    <ClCompile Include="..\..\src\slib\core\atomic.cpp">
      <Filter>src\core</Filter>
    </ClCompile>
    <ClCompile Include="..\..\src\slib\core\asset.cpp">
      <Filter>src\core</Filter>
    </ClCompile>
    <ClCompile Include="..\..\src\slib\core\resource.cpp">
      <Filter>src\core</Filter>
    </ClCompile>
    <ClCompile Include="..\..\src\slib\core\list.cpp">
      <Filter>src\core</Filter>
    </ClCompile>
    <ClCompile Include="..\..\src\slib\core\object.cpp">
      <Filter>src\core</Filter>
    </ClCompile>
    <ClCompile Include="..\..\src\slib\core\locale.cpp">
      <Filter>src\core</Filter>
    </ClCompile>
    <ClCompile Include="..\..\src\slib\crypto\block_cipher.cpp">
      <Filter>src\crypto</Filter>
    </ClCompile>
    <ClCompile Include="..\..\src\slib\core\xml.cpp">
      <Filter>src\core</Filter>
    </ClCompile>
    <ClCompile Include="..\..\src\slib\core\charset.cpp">
      <Filter>src\core</Filter>
    </ClCompile>
    <ClCompile Include="..\..\src\slib\core\animation.cpp">
      <Filter>src\core</Filter>
    </ClCompile>
    <ClCompile Include="..\..\src\slib\core\hash.cpp">
      <Filter>src\core</Filter>
    </ClCompile>
    <ClCompile Include="..\..\src\slib\core\spin_lock.cpp">
      <Filter>src\core</Filter>
    </ClCompile>
    <ClCompile Include="..\..\src\slib\core\ref.cpp">
      <Filter>src\core</Filter>
    </ClCompile>
    <ClCompile Include="..\..\src\slib\core\collection.cpp">
      <Filter>src\core</Filter>
    </ClCompile>
    <ClCompile Include="..\..\src\slib\core\parse.cpp">
      <Filter>src\core</Filter>
    </ClCompile>
    <ClCompile Include="..\..\src\slib\core\dispatch.cpp">
      <Filter>src\core</Filter>
    </ClCompile>
    <ClCompile Include="..\..\src\slib\core\timer.cpp">
      <Filter>src\core</Filter>
    </ClCompile>
    <ClCompile Include="..\..\src\slib\core\preference.cpp">
      <Filter>src\core</Filter>
    </ClCompile>
    <ClCompile Include="..\..\src\slib\core\preference_win32.cpp">
      <Filter>src\core</Filter>
    </ClCompile>
    <ClCompile Include="..\..\src\slib\crypto\blowfish.cpp">
      <Filter>src\crypto</Filter>
    </ClCompile>
    <ClCompile Include="..\..\src\slib\db\database.cpp">
      <Filter>src\db</Filter>
    </ClCompile>
    <ClCompile Include="..\..\src\slib\db\database_cursor.cpp">
      <Filter>src\db</Filter>
    </ClCompile>
    <ClCompile Include="..\..\src\slib\db\database_statement.cpp">
      <Filter>src\db</Filter>
    </ClCompile>
    <ClCompile Include="..\..\src\slib\db\mysql.cpp">
      <Filter>src\db</Filter>
    </ClCompile>
    <ClCompile Include="..\..\src\slib\db\sqlite.cpp">
      <Filter>src\db</Filter>
    </ClCompile>
    <ClCompile Include="..\..\src\slib\device\sensor.cpp">
      <Filter>src\device</Filter>
    </ClCompile>
    <ClCompile Include="..\..\src\slib\geo\earth.cpp">
      <Filter>src\geo</Filter>
    </ClCompile>
    <ClCompile Include="..\..\src\slib\geo\geo_line.cpp">
      <Filter>src\geo</Filter>
    </ClCompile>
    <ClCompile Include="..\..\src\slib\geo\geo_location.cpp">
      <Filter>src\geo</Filter>
    </ClCompile>
    <ClCompile Include="..\..\src\slib\geo\geo_rectangle.cpp">
      <Filter>src\geo</Filter>
    </ClCompile>
    <ClCompile Include="..\..\src\slib\geo\globe.cpp">
      <Filter>src\geo</Filter>
    </ClCompile>
    <ClCompile Include="..\..\src\slib\geo\latlon.cpp">
      <Filter>src\geo</Filter>
    </ClCompile>
    <ClCompile Include="..\..\src\slib\graphics\bitmap.cpp">
      <Filter>src\graphics</Filter>
    </ClCompile>
    <ClCompile Include="..\..\src\slib\graphics\bitmap_data.cpp">
      <Filter>src\graphics</Filter>
    </ClCompile>
    <ClCompile Include="..\..\src\slib\graphics\bitmap_format.cpp">
      <Filter>src\graphics</Filter>
    </ClCompile>
    <ClCompile Include="..\..\src\slib\graphics\brush.cpp">
      <Filter>src\graphics</Filter>
    </ClCompile>
    <ClCompile Include="..\..\src\slib\graphics\canvas.cpp">
      <Filter>src\graphics</Filter>
    </ClCompile>
    <ClCompile Include="..\..\src\slib\graphics\color.cpp">
      <Filter>src\graphics</Filter>
    </ClCompile>
    <ClCompile Include="..\..\src\slib\graphics\drawable.cpp">
      <Filter>src\graphics</Filter>
    </ClCompile>
    <ClCompile Include="..\..\src\slib\graphics\font.cpp">
      <Filter>src\graphics</Filter>
    </ClCompile>
    <ClCompile Include="..\..\src\slib\graphics\font_atlas.cpp">
      <Filter>src\graphics</Filter>
    </ClCompile>
    <ClCompile Include="..\..\src\slib\graphics\font_freetype.cpp">
      <Filter>src\graphics</Filter>
    </ClCompile>
    <ClCompile Include="..\..\src\slib\graphics\graphics_path.cpp">
      <Filter>src\graphics</Filter>
    </ClCompile>
    <ClCompile Include="..\..\src\slib\graphics\graphics_platform_win32.cpp">
      <Filter>src\graphics</Filter>
    </ClCompile>
    <ClCompile Include="..\..\src\slib\graphics\graphics_resource.cpp">
      <Filter>src\graphics</Filter>
    </ClCompile>
    <ClCompile Include="..\..\src\slib\graphics\graphics_text.cpp">
      <Filter>src\graphics</Filter>
    </ClCompile>
    <ClCompile Include="..\..\src\slib\graphics\graphics_util.cpp">
      <Filter>src\graphics</Filter>
    </ClCompile>
    <ClCompile Include="..\..\src\slib\graphics\image.cpp">
      <Filter>src\graphics</Filter>
    </ClCompile>
    <ClCompile Include="..\..\src\slib\graphics\image_jpeg.cpp">
      <Filter>src\graphics</Filter>
    </ClCompile>
    <ClCompile Include="..\..\src\slib\graphics\image_png.cpp">
      <Filter>src\graphics</Filter>
    </ClCompile>
    <ClCompile Include="..\..\src\slib\graphics\image_stb.cpp">
      <Filter>src\graphics</Filter>
    </ClCompile>
    <ClCompile Include="..\..\src\slib\graphics\pen.cpp">
      <Filter>src\graphics</Filter>
    </ClCompile>
    <ClCompile Include="..\..\src\slib\graphics\yuv.cpp">
      <Filter>src\graphics</Filter>
    </ClCompile>
    <ClCompile Include="..\..\src\slib\media\audio_codec.cpp">
      <Filter>src\media</Filter>
    </ClCompile>
    <ClCompile Include="..\..\src\slib\media\audio_data.cpp">
      <Filter>src\media</Filter>
    </ClCompile>
    <ClCompile Include="..\..\src\slib\media\audio_format.cpp">
      <Filter>src\media</Filter>
    </ClCompile>
    <ClCompile Include="..\..\src\slib\media\audio_util.cpp">
      <Filter>src\media</Filter>
    </ClCompile>
    <ClCompile Include="..\..\src\slib\media\camera.cpp">
      <Filter>src\media</Filter>
    </ClCompile>
    <ClCompile Include="..\..\src\slib\media\codec_opus.cpp">
      <Filter>src\media</Filter>
    </ClCompile>
    <ClCompile Include="..\..\src\slib\media\media_player.cpp">
      <Filter>src\media</Filter>
    </ClCompile>
    <ClCompile Include="..\..\src\slib\media\media_player_win32.cpp">
      <Filter>src\media</Filter>
    </ClCompile>
    <ClCompile Include="..\..\src\slib\media\video_capture.cpp">
      <Filter>src\media</Filter>
    </ClCompile>
    <ClCompile Include="..\..\src\slib\media\video_codec.cpp">
      <Filter>src\media</Filter>
    </ClCompile>
    <ClCompile Include="..\..\src\slib\media\video_frame.cpp">
      <Filter>src\media</Filter>
    </ClCompile>
    <ClCompile Include="..\..\src\slib\network\arp.cpp">
      <Filter>src\network</Filter>
    </ClCompile>
    <ClCompile Include="..\..\src\slib\network\dns.cpp">
      <Filter>src\network</Filter>
    </ClCompile>
    <ClCompile Include="..\..\src\slib\network\ethernet.cpp">
      <Filter>src\network</Filter>
    </ClCompile>
    <ClCompile Include="..\..\src\slib\network\http_common.cpp">
      <Filter>src\network</Filter>
    </ClCompile>
    <ClCompile Include="..\..\src\slib\network\icmp.cpp">
      <Filter>src\network</Filter>
    </ClCompile>
    <ClCompile Include="..\..\src\slib\network\ip_address.cpp">
      <Filter>src\network</Filter>
    </ClCompile>
    <ClCompile Include="..\..\src\slib\network\mac_address.cpp">
      <Filter>src\network</Filter>
    </ClCompile>
    <ClCompile Include="..\..\src\slib\network\nat.cpp">
      <Filter>src\network</Filter>
    </ClCompile>
    <ClCompile Include="..\..\src\slib\network\network_async.cpp">
      <Filter>src\network</Filter>
    </ClCompile>
    <ClCompile Include="..\..\src\slib\network\network_async_win32.cpp">
      <Filter>src\network</Filter>
    </ClCompile>
    <ClCompile Include="..\..\src\slib\network\network_io.cpp">
      <Filter>src\network</Filter>
    </ClCompile>
    <ClCompile Include="..\..\src\slib\network\network_os.cpp">
      <Filter>src\network</Filter>
    </ClCompile>
    <ClCompile Include="..\..\src\slib\network\net_capture.cpp">
      <Filter>src\network</Filter>
    </ClCompile>
    <ClCompile Include="..\..\src\slib\network\socket.cpp">
      <Filter>src\network</Filter>
    </ClCompile>
    <ClCompile Include="..\..\src\slib\network\socket_address.cpp">
      <Filter>src\network</Filter>
    </ClCompile>
    <ClCompile Include="..\..\src\slib\network\socket_event.cpp">
      <Filter>src\network</Filter>
    </ClCompile>
    <ClCompile Include="..\..\src\slib\network\socket_event_win32.cpp">
      <Filter>src\network</Filter>
    </ClCompile>
    <ClCompile Include="..\..\src\slib\network\tcpip.cpp">
      <Filter>src\network</Filter>
    </ClCompile>
    <ClCompile Include="..\..\src\slib\network\url.cpp">
      <Filter>src\network</Filter>
    </ClCompile>
    <ClCompile Include="..\..\src\slib\network\url_request.cpp">
      <Filter>src\network</Filter>
    </ClCompile>
    <ClCompile Include="..\..\src\slib\network\url_request_win32.cpp">
      <Filter>src\network</Filter>
    </ClCompile>
    <ClCompile Include="..\..\src\slib\render\opengl_egl.cpp">
      <Filter>src\render</Filter>
    </ClCompile>
    <ClCompile Include="..\..\src\slib\render\opengl_gl.cpp">
      <Filter>src\render</Filter>
    </ClCompile>
    <ClCompile Include="..\..\src\slib\render\opengl_gles.cpp">
      <Filter>src\render</Filter>
    </ClCompile>
    <ClCompile Include="..\..\src\slib\render\opengl_wgl.cpp">
      <Filter>src\render</Filter>
    </ClCompile>
    <ClCompile Include="..\..\src\slib\render\render_base.cpp">
      <Filter>src\render</Filter>
    </ClCompile>
    <ClCompile Include="..\..\src\slib\render\render_canvas.cpp">
      <Filter>src\render</Filter>
    </ClCompile>
    <ClCompile Include="..\..\src\slib\render\render_drawable.cpp">
      <Filter>src\render</Filter>
    </ClCompile>
    <ClCompile Include="..\..\src\slib\render\render_engine.cpp">
      <Filter>src\render</Filter>
    </ClCompile>
    <ClCompile Include="..\..\src\slib\render\render_program.cpp">
      <Filter>src\render</Filter>
    </ClCompile>
    <ClCompile Include="..\..\src\slib\render\render_resource.cpp">
      <Filter>src\render</Filter>
    </ClCompile>
    <ClCompile Include="..\..\src\slib\render\texture.cpp">
      <Filter>src\render</Filter>
    </ClCompile>
    <ClCompile Include="..\..\src\slib\ui\button.cpp">
      <Filter>src\ui</Filter>
    </ClCompile>
    <ClCompile Include="..\..\src\slib\ui\button_win32.cpp">
      <Filter>src\ui</Filter>
    </ClCompile>
    <ClCompile Include="..\..\src\slib\ui\camera_view.cpp">
      <Filter>src\ui</Filter>
    </ClCompile>
    <ClCompile Include="..\..\src\slib\ui\check_box.cpp">
      <Filter>src\ui</Filter>
    </ClCompile>
    <ClCompile Include="..\..\src\slib\ui\check_box_win32.cpp">
      <Filter>src\ui</Filter>
    </ClCompile>
    <ClCompile Include="..\..\src\slib\ui\common_dialogs.cpp">
      <Filter>src\ui</Filter>
    </ClCompile>
    <ClCompile Include="..\..\src\slib\ui\common_dialogs_win32.cpp">
      <Filter>src\ui</Filter>
    </ClCompile>
    <ClCompile Include="..\..\src\slib\ui\cursor.cpp">
      <Filter>src\ui</Filter>
    </ClCompile>
    <ClCompile Include="..\..\src\slib\ui\cursor_win32.cpp">
      <Filter>src\ui</Filter>
    </ClCompile>
    <ClCompile Include="..\..\src\slib\ui\edit_view.cpp">
      <Filter>src\ui</Filter>
    </ClCompile>
    <ClCompile Include="..\..\src\slib\ui\edit_view_win32.cpp">
      <Filter>src\ui</Filter>
    </ClCompile>
    <ClCompile Include="..\..\src\slib\ui\gesture.cpp">
      <Filter>src\ui</Filter>
    </ClCompile>
    <ClCompile Include="..\..\src\slib\ui\image_view.cpp">
      <Filter>src\ui</Filter>
    </ClCompile>
    <ClCompile Include="..\..\src\slib\ui\label_view.cpp">
      <Filter>src\ui</Filter>
    </ClCompile>
    <ClCompile Include="..\..\src\slib\ui\linear_layout.cpp">
      <Filter>src\ui</Filter>
    </ClCompile>
    <ClCompile Include="..\..\src\slib\ui\list_control.cpp">
      <Filter>src\ui</Filter>
    </ClCompile>
    <ClCompile Include="..\..\src\slib\ui\list_control_win32.cpp">
      <Filter>src\ui</Filter>
    </ClCompile>
    <ClCompile Include="..\..\src\slib\ui\list_view.cpp">
      <Filter>src\ui</Filter>
    </ClCompile>
    <ClCompile Include="..\..\src\slib\ui\mobile_app.cpp">
      <Filter>src\ui</Filter>
    </ClCompile>
    <ClCompile Include="..\..\src\slib\ui\mobile_game.cpp">
      <Filter>src\ui</Filter>
    </ClCompile>
    <ClCompile Include="..\..\src\slib\ui\motion_tracker.cpp">
      <Filter>src\ui</Filter>
    </ClCompile>
    <ClCompile Include="..\..\src\slib\ui\picker_view.cpp">
      <Filter>src\ui</Filter>
    </ClCompile>
    <ClCompile Include="..\..\src\slib\ui\progress_bar.cpp">
      <Filter>src\ui</Filter>
    </ClCompile>
    <ClCompile Include="..\..\src\slib\ui\radio_button.cpp">
      <Filter>src\ui</Filter>
    </ClCompile>
    <ClCompile Include="..\..\src\slib\ui\radio_button_win32.cpp">
      <Filter>src\ui</Filter>
    </ClCompile>
    <ClCompile Include="..\..\src\slib\ui\render_view.cpp">
      <Filter>src\ui</Filter>
    </ClCompile>
    <ClCompile Include="..\..\src\slib\ui\render_view_win32.cpp">
      <Filter>src\ui</Filter>
    </ClCompile>
    <ClCompile Include="..\..\src\slib\ui\scroll_bar.cpp">
      <Filter>src\ui</Filter>
    </ClCompile>
    <ClCompile Include="..\..\src\slib\ui\scroll_view.cpp">
      <Filter>src\ui</Filter>
    </ClCompile>
    <ClCompile Include="..\..\src\slib\ui\scroll_view_win32.cpp">
      <Filter>src\ui</Filter>
    </ClCompile>
    <ClCompile Include="..\..\src\slib\ui\select_view.cpp">
      <Filter>src\ui</Filter>
    </ClCompile>
    <ClCompile Include="..\..\src\slib\ui\select_view_win32.cpp">
      <Filter>src\ui</Filter>
    </ClCompile>
    <ClCompile Include="..\..\src\slib\ui\slider.cpp">
      <Filter>src\ui</Filter>
    </ClCompile>
    <ClCompile Include="..\..\src\slib\ui\split_layout.cpp">
      <Filter>src\ui</Filter>
    </ClCompile>
    <ClCompile Include="..\..\src\slib\ui\tab_view.cpp">
      <Filter>src\ui</Filter>
    </ClCompile>
    <ClCompile Include="..\..\src\slib\ui\tab_view_win32.cpp">
      <Filter>src\ui</Filter>
    </ClCompile>
    <ClCompile Include="..\..\src\slib\ui\text_view.cpp">
      <Filter>src\ui</Filter>
    </ClCompile>
    <ClCompile Include="..\..\src\slib\ui\transition.cpp">
      <Filter>src\ui</Filter>
    </ClCompile>
    <ClCompile Include="..\..\src\slib\ui\tree_view.cpp">
      <Filter>src\ui</Filter>
    </ClCompile>
    <ClCompile Include="..\..\src\slib\ui\ui_animation.cpp">
      <Filter>src\ui</Filter>
    </ClCompile>
    <ClCompile Include="..\..\src\slib\ui\ui_app.cpp">
      <Filter>src\ui</Filter>
    </ClCompile>
    <ClCompile Include="..\..\src\slib\ui\ui_core.cpp">
      <Filter>src\ui</Filter>
    </ClCompile>
    <ClCompile Include="..\..\src\slib\ui\ui_core_common.cpp">
      <Filter>src\ui</Filter>
    </ClCompile>
    <ClCompile Include="..\..\src\slib\ui\ui_core_win32.cpp">
      <Filter>src\ui</Filter>
    </ClCompile>
    <ClCompile Include="..\..\src\slib\ui\ui_event.cpp">
      <Filter>src\ui</Filter>
    </ClCompile>
    <ClCompile Include="..\..\src\slib\ui\ui_event_win32.cpp">
      <Filter>src\ui</Filter>
    </ClCompile>
    <ClCompile Include="..\..\src\slib\ui\ui_menu.cpp">
      <Filter>src\ui</Filter>
    </ClCompile>
    <ClCompile Include="..\..\src\slib\ui\ui_menu_win32.cpp">
      <Filter>src\ui</Filter>
    </ClCompile>
    <ClCompile Include="..\..\src\slib\ui\ui_platform.cpp">
      <Filter>src\ui</Filter>
    </ClCompile>
    <ClCompile Include="..\..\src\slib\ui\ui_resource.cpp">
      <Filter>src\ui</Filter>
    </ClCompile>
    <ClCompile Include="..\..\src\slib\ui\video_view.cpp">
      <Filter>src\ui</Filter>
    </ClCompile>
    <ClCompile Include="..\..\src\slib\ui\view.cpp">
      <Filter>src\ui</Filter>
    </ClCompile>
    <ClCompile Include="..\..\src\slib\ui\view_page.cpp">
      <Filter>src\ui</Filter>
    </ClCompile>
    <ClCompile Include="..\..\src\slib\ui\view_win32.cpp">
      <Filter>src\ui</Filter>
    </ClCompile>
    <ClCompile Include="..\..\src\slib\ui\web_view.cpp">
      <Filter>src\ui</Filter>
    </ClCompile>
    <ClCompile Include="..\..\src\slib\ui\web_view_win32.cpp">
      <Filter>src\ui</Filter>
    </ClCompile>
    <ClCompile Include="..\..\src\slib\ui\window.cpp">
      <Filter>src\ui</Filter>
    </ClCompile>
    <ClCompile Include="..\..\src\slib\ui\window_win32.cpp">
      <Filter>src\ui</Filter>
    </ClCompile>
    <ClCompile Include="..\..\src\slib\network\http_io.cpp">
      <Filter>src\network</Filter>
    </ClCompile>
    <ClCompile Include="..\..\src\slib\core\red_black_tree.cpp">
      <Filter>src\core</Filter>
    </ClCompile>
    <ClCompile Include="..\..\src\slib\media\codec_vpx.cpp">
      <Filter>src\media</Filter>
    </ClCompile>
    <ClCompile Include="..\..\src\slib\graphics\bitmap_ext.cpp">
      <Filter>src\graphics</Filter>
    </ClCompile>
    <ClCompile Include="..\..\src\slib\graphics\canvas_ext.cpp">
      <Filter>src\graphics</Filter>
    </ClCompile>
    <ClCompile Include="..\..\src\slib\graphics\drawable_ext.cpp">
      <Filter>src\graphics</Filter>
    </ClCompile>
    <ClCompile Include="..\..\src\slib\graphics\bitmap_gdi.cpp">
      <Filter>src\graphics</Filter>
    </ClCompile>
    <ClCompile Include="..\..\src\slib\graphics\brush_gdi.cpp">
      <Filter>src\graphics</Filter>
    </ClCompile>
    <ClCompile Include="..\..\src\slib\graphics\canvas_gdi.cpp">
      <Filter>src\graphics</Filter>
    </ClCompile>
    <ClCompile Include="..\..\src\slib\graphics\drawable_gdi.cpp">
      <Filter>src\graphics</Filter>
    </ClCompile>
    <ClCompile Include="..\..\src\slib\graphics\graphics_path_gdi.cpp">
      <Filter>src\graphics</Filter>
    </ClCompile>
    <ClCompile Include="..\..\src\slib\graphics\pen_gdi.cpp">
      <Filter>src\graphics</Filter>
    </ClCompile>
    <ClCompile Include="..\..\src\slib\graphics\font_gdi.cpp">
      <Filter>src\graphics</Filter>
    </ClCompile>
    <ClCompile Include="..\..\src\slib\core\event_windows.cpp">
      <Filter>src\core</Filter>
    </ClCompile>
    <ClCompile Include="..\..\src\slib\network\url_request_curl.cpp">
      <Filter>src\network</Filter>
    </ClCompile>
    <ClCompile Include="..\..\src\slib\core\rw_lock.cpp">
      <Filter>src\core</Filter>
    </ClCompile>
    <ClCompile Include="..\..\src\slib\core\system_windows.cpp">
      <Filter>src\core</Filter>
    </ClCompile>
    <ClCompile Include="..\..\src\slib\math\calculator.cpp">
      <Filter>src\math</Filter>
    </ClCompile>
    <ClCompile Include="..\..\src\slib\network\stun.cpp">
      <Filter>src\network</Filter>
    </ClCompile>
    <ClCompile Include="..\..\src\slib\core\regex.cpp">
      <Filter>src\core</Filter>
    </ClCompile>
    <ClCompile Include="..\..\src\slib\crypto\base64.cpp">
      <Filter>src\crypto</Filter>
    </ClCompile>
    <ClCompile Include="..\..\src\slib\crypto\jwt.cpp">
      <Filter>src\crypto</Filter>
    </ClCompile>
    <ClCompile Include="..\..\src\slib\crypto\des.cpp">
      <Filter>src\crypto</Filter>
    </ClCompile>
    <ClCompile Include="..\..\src\slib\graphics\zxing.cpp">
      <Filter>src\graphics</Filter>
    </ClCompile>
    <ClCompile Include="..\..\src\slib\ui\qr_code_scanner.cpp">
      <Filter>src\ui</Filter>
    </ClCompile>
    <ClCompile Include="..\..\src\slib\device\device.cpp">
      <Filter>src\device</Filter>
    </ClCompile>
    <ClCompile Include="..\..\src\slib\device\device_win32.cpp">
      <Filter>src\device</Filter>
    </ClCompile>
    <ClCompile Include="..\..\src\slib\ui\drawer.cpp">
      <Filter>src\ui</Filter>
    </ClCompile>
    <ClCompile Include="..\..\src\slib\network\http_server.cpp">
      <Filter>src\network</Filter>
    </ClCompile>
    <ClCompile Include="..\..\src\slib\ui\ui_adapter.cpp">
      <Filter>src\ui</Filter>
    </ClCompile>
    <ClCompile Include="..\..\src\slib\ui\view_page_navigation.cpp">
      <Filter>src\ui</Filter>
    </ClCompile>
    <ClCompile Include="..\..\src\slib\ui\view_pager.cpp">
      <Filter>src\ui</Filter>
    </ClCompile>
    <ClCompile Include="..\..\src\slib\ui\switch_view.cpp">
      <Filter>src\ui</Filter>
    </ClCompile>
    <ClCompile Include="..\..\src\slib\social\facebook.cpp">
      <Filter>src\social</Filter>
    </ClCompile>
    <ClCompile Include="..\..\src\slib\social\oauth.cpp">
      <Filter>src\social</Filter>
    </ClCompile>
    <ClCompile Include="..\..\src\slib\social\twitter.cpp">
      <Filter>src\social</Filter>
    </ClCompile>
    <ClCompile Include="..\..\src\slib\social\oauth_ui.cpp">
      <Filter>src\social</Filter>
    </ClCompile>
    <ClCompile Include="..\..\src\slib\ui\clipboard.cpp">
      <Filter>src\ui</Filter>
    </ClCompile>
    <ClCompile Include="..\..\src\slib\ui\clipboard_win32.cpp">
      <Filter>src\ui</Filter>
    </ClCompile>
    <ClCompile Include="..\..\src\slib\network\url_request_param.cpp">
      <Filter>src\network</Filter>
    </ClCompile>
    <ClCompile Include="..\..\src\slib\ui\image_view_url.cpp">
      <Filter>src\ui</Filter>
    </ClCompile>
    <ClCompile Include="..\..\src\res\gen\colors.cpp">
      <Filter>res</Filter>
    </ClCompile>
    <ClCompile Include="..\..\src\res\gen\drawables.cpp">
      <Filter>res</Filter>
    </ClCompile>
    <ClCompile Include="..\..\src\res\gen\layouts.cpp">
      <Filter>res</Filter>
    </ClCompile>
    <ClCompile Include="..\..\src\res\gen\menus.cpp">
      <Filter>res</Filter>
    </ClCompile>
    <ClCompile Include="..\..\src\res\gen\raws.cpp">
      <Filter>res</Filter>
    </ClCompile>
    <ClCompile Include="..\..\src\res\gen\strings.cpp">
      <Filter>res</Filter>
    </ClCompile>
    <ClCompile Include="..\..\src\slib\social\etsy.cpp">
      <Filter>src\social</Filter>
    </ClCompile>
    <ClCompile Include="..\..\src\slib\social\etsy_ui.cpp">
      <Filter>src\social</Filter>
    </ClCompile>
    <ClCompile Include="..\..\src\slib\social\facebook_ui.cpp">
      <Filter>src\social</Filter>
    </ClCompile>
    <ClCompile Include="..\..\src\slib\social\facebook_sdk.cpp">
      <Filter>src\social</Filter>
    </ClCompile>
    <ClCompile Include="..\..\src\slib\social\linkedin.cpp">
      <Filter>src\social</Filter>
    </ClCompile>
    <ClCompile Include="..\..\src\slib\crypto\openssl.cpp">
      <Filter>src\crypto</Filter>
    </ClCompile>
    <ClCompile Include="..\..\src\slib\network\http_openssl.cpp">
      <Filter>src\network</Filter>
    </ClCompile>
    <ClCompile Include="..\..\src\slib\crypto\tls.cpp">
      <Filter>src\crypto</Filter>
    </ClCompile>
    <ClCompile Include="..\..\src\slib\social\pinterest.cpp">
      <Filter>src\social</Filter>
    </ClCompile>
    <ClCompile Include="..\..\src\slib\social\ebay.cpp">
      <Filter>src\social</Filter>
    </ClCompile>
    <ClCompile Include="..\..\src\slib\media\media_player_ffmpeg.cpp">
      <Filter>src\media</Filter>
    </ClCompile>
    <ClCompile Include="..\..\src\slib\social\paypal.cpp">
      <Filter>src\social</Filter>
    </ClCompile>
    <ClCompile Include="..\..\src\slib\social\paypal_ui.cpp">
      <Filter>src\social</Filter>
    </ClCompile>
    <ClCompile Include="..\..\src\slib\social\linkedin_ui.cpp">
      <Filter>src\social</Filter>
    </ClCompile>
    <ClCompile Include="..\..\src\slib\social\pinterest_ui.cpp">
      <Filter>src\social</Filter>
    </ClCompile>
    <ClCompile Include="..\..\src\slib\social\instagram.cpp">
      <Filter>src\social</Filter>
    </ClCompile>
    <ClCompile Include="..\..\src\slib\ui\ui_photo.cpp">
      <Filter>src\ui</Filter>
    </ClCompile>
    <ClCompile Include="..\..\src\slib\ui\refresh_view.cpp">
      <Filter>src\ui</Filter>
    </ClCompile>
    <ClCompile Include="..\..\src\slib\crypto\rc4.cpp">
      <Filter>src\crypto</Filter>
    </ClCompile>
    <ClCompile Include="..\..\src\slib\crypto\chacha.cpp">
      <Filter>src\crypto</Filter>
    </ClCompile>
    <ClCompile Include="..\..\src\slib\crypto\poly1305.cpp">
      <Filter>src\crypto</Filter>
    </ClCompile>
    <ClCompile Include="..\..\src\slib\crypto\ecc.cpp">
      <Filter>src\crypto</Filter>
    </ClCompile>
    <ClCompile Include="..\..\src\slib\core\asm_x64.cpp">
      <Filter>src\core</Filter>
    </ClCompile>
    <ClCompile Include="..\..\src\slib\crypto\crc32c.cpp">
      <Filter>src\crypto</Filter>
    </ClCompile>
    <ClCompile Include="..\..\src\slib\ui\toast.cpp">
      <Filter>src\ui</Filter>
    </ClCompile>
    <ClCompile Include="..\..\src\slib\ui\date_picker.cpp">
      <Filter>src\ui</Filter>
    </ClCompile>
    <ClCompile Include="..\..\src\slib\ui\date_picker_win32.cpp">
      <Filter>src\ui</Filter>
    </ClCompile>
    <ClCompile Include="..\..\src\slib\ui\line_view.cpp">
      <Filter>src\ui</Filter>
    </ClCompile>
    <ClCompile Include="..\..\src\slib\ui\screen_capture.cpp">
      <Filter>src\ui</Filter>
    </ClCompile>
    <ClCompile Include="..\..\src\slib\ui\screen_capture_win32.cpp">
      <Filter>src\ui</Filter>
    </ClCompile>
    <ClCompile Include="..\..\src\slib\core\global_unique_instance.cpp">
      <Filter>src\core</Filter>
    </ClCompile>
    <ClCompile Include="..\..\src\slib\core\global_unique_instance_win32.cpp">
      <Filter>src\core</Filter>
    </ClCompile>
    <ClCompile Include="..\..\src\slib\core\process.cpp">
      <Filter>src\core</Filter>
    </ClCompile>
    <ClCompile Include="..\..\src\slib\core\process_windows.cpp">
      <Filter>src\core</Filter>
    </ClCompile>
    <ClCompile Include="..\..\src\slib\core\thread_windows.cpp">
      <Filter>src\core</Filter>
    </ClCompile>
    <ClCompile Include="..\..\src\slib\core\pipe_windows.cpp">
      <Filter>src\core</Filter>
    </ClCompile>
    <ClCompile Include="..\..\src\slib\core\time_windows.cpp">
      <Filter>src\core</Filter>
    </ClCompile>
    <ClCompile Include="..\..\src\slib\core\console.cpp">
      <Filter>src\core</Filter>
    </ClCompile>
    <ClCompile Include="..\..\src\slib\ui\global_event_monitor.cpp">
      <Filter>src\ui</Filter>
    </ClCompile>
    <ClCompile Include="..\..\src\slib\ui\global_event_monitor_win32.cpp">
      <Filter>src\ui</Filter>
    </ClCompile>
    <ClCompile Include="..\..\src\slib\ui\chromium.cpp">
      <Filter>src\ui</Filter>
    </ClCompile>
    <ClCompile Include="..\..\src\slib\ui\collection_view.cpp">
      <Filter>src\ui</Filter>
    </ClCompile>
    <ClCompile Include="..\..\src\slib\graphics\emoji.cpp">
      <Filter>src\graphics</Filter>
    </ClCompile>
    <ClCompile Include="..\..\src\slib\graphics\emoji_png.cpp">
      <Filter>src\graphics</Filter>
    </ClCompile>
    <ClCompile Include="..\..\external\src\noto_emoji\noto_emoji.cpp">
      <Filter>external\noto_emoji</Filter>
    </ClCompile>
    <ClCompile Include="..\..\external\src\noto_emoji\noto_emoji_png.cpp">
      <Filter>external\noto_emoji</Filter>
    </ClCompile>
    <ClCompile Include="..\..\src\slib\core\string_buffer.cpp">
      <Filter>src\core</Filter>
    </ClCompile>
    <ClCompile Include="..\..\src\slib\core\string_param.cpp">
      <Filter>src\core</Filter>
    </ClCompile>
    <ClCompile Include="..\..\src\slib\core\charset_ext.cpp">
      <Filter>src\core</Filter>
    </ClCompile>
    <ClCompile Include="..\..\src\slib\core\charset_windows.cpp">
      <Filter>src\core</Filter>
    </ClCompile>
    <ClCompile Include="..\..\src\slib\ui\table_layout.cpp">
      <Filter>src\ui</Filter>
    </ClCompile>
    <ClCompile Include="..\..\src\slib\ui\tile_layout.cpp">
      <Filter>src\ui</Filter>
    </ClCompile>
    <ClCompile Include="..\..\src\slib\social\oauth_server.cpp">
      <Filter>src\social</Filter>
    </ClCompile>
    <ClCompile Include="..\..\src\slib\crypto\jwt_openssl.cpp">
      <Filter>src\crypto</Filter>
    </ClCompile>
    <ClCompile Include="..\..\src\slib\social\oauth_server_openssl.cpp">
      <Filter>src\social</Filter>
    </ClCompile>
    <ClCompile Include="..\..\src\slib\crypto\openssl_crypto.cpp">
      <Filter>src\crypto</Filter>
    </ClCompile>
    <ClCompile Include="..\..\src\slib\crypto\openssl_chacha_poly1305.cpp">
      <Filter>src\crypto</Filter>
    </ClCompile>
    <ClCompile Include="..\..\src\slib\service\ginger.cpp">
      <Filter>src\service</Filter>
    </ClCompile>
    <ClCompile Include="..\..\src\slib\service\web_service.cpp">
      <Filter>src\service</Filter>
    </ClCompile>
    <ClCompile Include="..\..\src\slib\service\xgpush_service.cpp">
      <Filter>src\service</Filter>
    </ClCompile>
    <ClCompile Include="..\..\src\slib\ui\ui_notification.cpp">
      <Filter>src\ui</Filter>
    </ClCompile>
    <ClCompile Include="..\..\src\slib\ui\ui_notification_xgpush.cpp">
      <Filter>src\ui</Filter>
    </ClCompile>
    <ClCompile Include="..\..\src\slib\service\push_notification.cpp">
      <Filter>src\service</Filter>
    </ClCompile>
    <ClCompile Include="..\..\src\slib\social\contact.cpp">
      <Filter>src\social</Filter>
    </ClCompile>
    <ClCompile Include="..\..\src\slib\ui\system_tray_icon.cpp">
      <Filter>src\ui</Filter>
    </ClCompile>
    <ClCompile Include="..\..\src\slib\ui\system_tray_icon_win32.cpp">
      <Filter>src\ui</Filter>
    </ClCompile>
    <ClCompile Include="..\..\src\slib\service\chat.cpp">
      <Filter>src\service</Filter>
    </ClCompile>
    <ClCompile Include="..\..\src\slib\ui\chat_view.cpp">
      <Filter>src\ui</Filter>
    </ClCompile>
    <ClCompile Include="..\..\src\slib\service\chat_client.cpp">
      <Filter>src\service</Filter>
    </ClCompile>
    <ClCompile Include="..\..\src\slib\service\chat_sqlite.cpp">
      <Filter>src\service</Filter>
    </ClCompile>
    <ClCompile Include="..\..\src\slib\service\fcm_service.cpp">
      <Filter>src\service</Filter>
    </ClCompile>
    <ClCompile Include="..\..\src\slib\ui\ui_notification_fcm.cpp">
      <Filter>src\ui</Filter>
    </ClCompile>
    <ClCompile Include="..\..\src\slib\social\wechat.cpp">
      <Filter>src\social</Filter>
    </ClCompile>
    <ClCompile Include="..\..\src\slib\social\wechat_sdk.cpp">
      <Filter>src\social</Filter>
    </ClCompile>
    <ClCompile Include="..\..\src\slib\db\database_sql.cpp">
      <Filter>src\db</Filter>
    </ClCompile>
    <ClCompile Include="..\..\src\slib\db\database_expression.cpp">
      <Filter>src\db</Filter>
    </ClCompile>
    <ClCompile Include="..\..\src\slib\db\postgresql.cpp">
      <Filter>src\db</Filter>
    </ClCompile>
    <ClCompile Include="..\..\src\slib\social\alipay.cpp">
      <Filter>src\social</Filter>
    </ClCompile>
    <ClCompile Include="..\..\src\slib\social\alipay_openssl.cpp">
      <Filter>src\social</Filter>
    </ClCompile>
    <ClCompile Include="..\..\src\slib\social\alipay_sdk.cpp">
      <Filter>src\social</Filter>
    </ClCompile>
    <ClCompile Include="..\..\src\slib\core\string_op.cpp">
      <Filter>src\core</Filter>
    </ClCompile>
    <ClCompile Include="..\..\src\slib\core\string_view.cpp">
      <Filter>src\core</Filter>
    </ClCompile>
    <ClCompile Include="..\..\src\slib\service\captcha.cpp">
      <Filter>src\service</Filter>
    </ClCompile>
    <ClCompile Include="..\..\src\slib\ui\list_box.cpp">
      <Filter>src\ui</Filter>
    </ClCompile>
    <ClCompile Include="..\..\src\slib\ui\label_list.cpp">
      <Filter>src\ui</Filter>
    </ClCompile>
    <ClCompile Include="..\..\src\slib\storage\disk.cpp">
      <Filter>src\storage</Filter>
    </ClCompile>
    <ClCompile Include="..\..\src\slib\storage\disk_win32.cpp">
      <Filter>src\storage</Filter>
    </ClCompile>
    <ClCompile Include="..\..\src\slib\ui\ui_sound.cpp">
      <Filter>src\ui</Filter>
    </ClCompile>
    <ClCompile Include="..\..\src\slib\ui\ui_sound_win32.cpp">
      <Filter>src\ui</Filter>
    </ClCompile>
    <ClCompile Include="..\..\src\slib\core\dynamic_library.cpp">
      <Filter>src\core</Filter>
    </ClCompile>
    <ClCompile Include="..\..\src\slib\core\dl_windows_kernel32.cpp">
      <Filter>src\core</Filter>
    </ClCompile>
    <ClCompile Include="..\..\src\slib\core\dynamic_library_windows.cpp">
      <Filter>src\core</Filter>
    </ClCompile>
    <ClCompile Include="..\..\src\slib\core\dl_windows_user32.cpp">
      <Filter>src\core</Filter>
    </ClCompile>
    <ClCompile Include="..\..\src\slib\core\dl_windows_wininet.cpp">
      <Filter>src\core</Filter>
    </ClCompile>
    <ClCompile Include="..\..\src\slib\core\dl_windows_bcrypt.cpp">
      <Filter>src\core</Filter>
    </ClCompile>
    <ClCompile Include="..\..\src\slib\graphics\dl_windows_gdiplus.cpp">
      <Filter>src\graphics</Filter>
    </ClCompile>
    <ClCompile Include="..\..\src\slib\media\dl_windows_winmm.cpp">
      <Filter>src\media</Filter>
    </ClCompile>
    <ClCompile Include="..\..\src\slib\doc\rar.cpp">
      <Filter>src\doc</Filter>
    </ClCompile>
    <ClCompile Include="..\..\src\slib\doc\pdf.cpp">
      <Filter>src\doc</Filter>
    </ClCompile>
    <ClCompile Include="..\..\src\slib\network\dl_windows_iphlpapi.cpp">
      <Filter>src\network</Filter>
    </ClCompile>
    <ClCompile Include="..\..\src\slib\core\safe_static.cpp">
      <Filter>src\core</Filter>
    </ClCompile>
    <ClCompile Include="..\..\src\slib\ui\combo_box.cpp">
      <Filter>src\ui</Filter>
    </ClCompile>
    <ClCompile Include="..\..\src\slib\ui\combo_box_win32.cpp">
      <Filter>src\ui</Filter>
    </ClCompile>
    <ClCompile Include="..\..\src\slib\dev\pe.cpp">
      <Filter>src\dev</Filter>
    </ClCompile>
    <ClCompile Include="..\..\src\slib\dev\protect.cpp">
      <Filter>src\dev</Filter>
    </ClCompile>
    <ClCompile Include="..\..\src\slib\dev\hook.cpp">
      <Filter>src\dev</Filter>
    </ClCompile>
    <ClCompile Include="..\..\src\slib\dev\module.cpp">
      <Filter>src\dev</Filter>
    </ClCompile>
    <ClCompile Include="..\..\src\slib\dev\vtable.cpp">
      <Filter>src\dev</Filter>
    </ClCompile>
    <ClCompile Include="..\..\src\slib\core\service_manager.cpp">
      <Filter>src\core</Filter>
    </ClCompile>
    <ClCompile Include="..\..\src\slib\core\service_manager_win32.cpp">
      <Filter>src\core</Filter>
    </ClCompile>
    <ClCompile Include="..\..\src\slib\core\service_win32.cpp">
      <Filter>src\core</Filter>
    </ClCompile>
    <ClCompile Include="..\..\src\slib\media\audio_device.cpp">
      <Filter>src\media</Filter>
    </ClCompile>
    <ClCompile Include="..\..\src\slib\media\audio_device_win32.cpp">
      <Filter>src\media</Filter>
    </ClCompile>
    <ClCompile Include="..\..\src\slib\media\camera_win32.cpp">
      <Filter>src\media</Filter>
    </ClCompile>
    <ClCompile Include="..\..\src\slib\storage\dokany.cpp">
      <Filter>src\storage</Filter>
    </ClCompile>
    <ClCompile Include="..\..\src\slib\storage\file_system_logger.cpp">
      <Filter>src\storage</Filter>
    </ClCompile>
    <ClCompile Include="..\..\src\slib\storage\dokany_install.cpp">
      <Filter>src\storage</Filter>
    </ClCompile>
    <ClCompile Include="..\..\src\slib\storage\file_system.cpp">
      <Filter>src\storage</Filter>
    </ClCompile>
    <ClCompile Include="..\..\src\slib\storage\file_system_mirror.cpp">
      <Filter>src\storage</Filter>
    </ClCompile>
    <ClCompile Include="..\..\src\slib\graphics\jpeg.cpp">
      <Filter>src\graphics</Filter>
    </ClCompile>
    <ClCompile Include="..\..\src\slib\render\d3d.cpp">
      <Filter>src\render</Filter>
    </ClCompile>
    <ClCompile Include="..\..\src\slib\render\d3d9.cpp">
      <Filter>src\render</Filter>
    </ClCompile>
    <ClCompile Include="..\..\src\slib\render\d3d10.cpp">
      <Filter>src\render</Filter>
    </ClCompile>
    <ClCompile Include="..\..\src\slib\render\d3d10_1.cpp">
      <Filter>src\render</Filter>
    </ClCompile>
    <ClCompile Include="..\..\src\slib\render\d3d11.cpp">
      <Filter>src\render</Filter>
    </ClCompile>
    <ClCompile Include="..\..\src\slib\render\dl_windows_d3d.cpp">
      <Filter>src\render</Filter>
    </ClCompile>
    <ClCompile Include="..\..\src\slib\storage\fuse.cpp">
      <Filter>src\storage</Filter>
    </ClCompile>
    <ClCompile Include="..\..\src\slib\render\render_buffer.cpp">
      <Filter>src\render</Filter>
    </ClCompile>
    <ClCompile Include="..\..\src\slib\render\d3d8.cpp">
      <Filter>src\render</Filter>
    </ClCompile>
    <ClCompile Include="..\..\src\slib\db\dl_libmysql.cpp">
      <Filter>src\db</Filter>
    </ClCompile>
    <ClCompile Include="..\..\src\slib\db\mysql_data.cpp">
      <Filter>src\db</Filter>
    </ClCompile>
    <ClCompile Include="..\..\src\slib\dev\pe_utils.cpp">
      <Filter>src\dev</Filter>
    </ClCompile>
    <ClCompile Include="..\..\src\slib\ui\audio_view.cpp">
      <Filter>src\ui</Filter>
    </ClCompile>
    <ClCompile Include="..\..\src\slib\math\fft.cpp">
      <Filter>src\math</Filter>
    </ClCompile>
    <ClCompile Include="..\..\src\slib\math\plot.cpp">
      <Filter>src\math</Filter>
    </ClCompile>
    <ClCompile Include="..\..\src\slib\math\plot_ui.cpp">
      <Filter>src\math</Filter>
    </ClCompile>
    <ClCompile Include="..\..\src\slib\graphics\image_canvas.cpp">
      <Filter>src\graphics</Filter>
    </ClCompile>
    <ClCompile Include="..\..\src\slib\network\tap.cpp">
      <Filter>src\network</Filter>
    </ClCompile>
    <ClCompile Include="..\..\src\slib\network\tap_install_win32.cpp">
      <Filter>src\network</Filter>
    </ClCompile>
    <ClCompile Include="..\..\src\slib\network\tap_win32.cpp">
      <Filter>src\network</Filter>
    </ClCompile>
    <ClCompile Include="..\..\src\slib\core\platform_windows_setup.cpp">
      <Filter>src\core</Filter>
    </ClCompile>
<<<<<<< HEAD
=======
    <ClCompile Include="..\..\src\slib\math\decimal128.cpp">
      <Filter>src\math</Filter>
    </ClCompile>
    <ClCompile Include="..\..\external\src\leveldb\leveldb_unity.cc">
      <Filter>external\leveldb</Filter>
    </ClCompile>
    <ClCompile Include="..\..\external\src\lmdb\mdb.c">
      <Filter>external\lmdb</Filter>
    </ClCompile>
    <ClCompile Include="..\..\external\src\lmdb\midl.c">
      <Filter>external\lmdb</Filter>
    </ClCompile>
    <ClCompile Include="..\..\external\src\snappy\snappy.cc">
      <Filter>external\snappy</Filter>
    </ClCompile>
    <ClCompile Include="..\..\external\src\snappy\snappy-sinksource.cc">
      <Filter>external\snappy</Filter>
    </ClCompile>
    <ClCompile Include="..\..\external\src\zstd\zstd_unity.c">
      <Filter>external\zstd</Filter>
    </ClCompile>
    <ClCompile Include="..\..\external\src\lz4\lz4.c">
      <Filter>external\lz4</Filter>
    </ClCompile>
    <ClCompile Include="..\..\external\src\lz4\lz4hc.c">
      <Filter>external\lz4</Filter>
    </ClCompile>
    <ClCompile Include="..\..\external\src\zlib\zlib_unity.c">
      <Filter>external\zlib</Filter>
    </ClCompile>
    <ClCompile Include="..\..\external\src\libpng\libpng_unity.c">
      <Filter>external\libpng</Filter>
    </ClCompile>
    <ClCompile Include="..\..\external\src\libjpeg\libjpeg_unity1.c">
      <Filter>external\libjpeg</Filter>
    </ClCompile>
    <ClCompile Include="..\..\external\src\libjpeg\libjpeg_unity2.c">
      <Filter>external\libjpeg</Filter>
    </ClCompile>
    <ClCompile Include="..\..\src\slib\db\key_value_store.cpp">
      <Filter>src\db</Filter>
    </ClCompile>
    <ClCompile Include="..\..\src\slib\db\leveldb.cpp">
      <Filter>src\db</Filter>
    </ClCompile>
    <ClCompile Include="..\..\src\slib\db\lmdb.cpp">
      <Filter>src\db</Filter>
    </ClCompile>
    <ClCompile Include="..\..\src\slib\db\rocksdb.cpp">
      <Filter>src\db</Filter>
    </ClCompile>
    <ClCompile Include="..\..\src\slib\db\object_storage.cpp">
      <Filter>src\db</Filter>
    </ClCompile>
    <ClCompile Include="..\..\external\src\snappy\snappy-c.cc">
      <Filter>external\snappy</Filter>
    </ClCompile>
    <ClCompile Include="..\..\src\slib\db\document_store.cpp">
      <Filter>src\db</Filter>
    </ClCompile>
    <ClCompile Include="..\..\src\slib\db\mongodb.cpp">
      <Filter>src\db</Filter>
    </ClCompile>
    <ClCompile Include="..\..\src\slib\network\pseudo_tcp.cpp">
      <Filter>src\network</Filter>
    </ClCompile>
    <ClCompile Include="..\..\src\slib\network\pcap.cpp">
      <Filter>src\network</Filter>
    </ClCompile>
    <ClCompile Include="..\..\src\slib\network\npcap_install_win32.cpp">
      <Filter>src\network</Filter>
    </ClCompile>
    <ClCompile Include="..\..\src\slib\network\pseudo_tcp_message.cpp">
      <Filter>src\network</Filter>
    </ClCompile>
    <ClCompile Include="..\..\src\slib\network\dbip.cpp">
      <Filter>src\network</Filter>
    </ClCompile>
>>>>>>> 40947566
  </ItemGroup>
</Project><|MERGE_RESOLUTION|>--- conflicted
+++ resolved
@@ -73,8 +73,6 @@
     <Filter Include="inc">
       <UniqueIdentifier>{ee59f2d4-03fa-45eb-9fd2-80029c13eb53}</UniqueIdentifier>
     </Filter>
-<<<<<<< HEAD
-=======
     <Filter Include="external\leveldb">
       <UniqueIdentifier>{82658171-cd14-4eea-bf1d-5f99bbf925cc}</UniqueIdentifier>
     </Filter>
@@ -90,7 +88,6 @@
     <Filter Include="external\lz4">
       <UniqueIdentifier>{bd5525f1-6adb-438e-9324-3783d604dd90}</UniqueIdentifier>
     </Filter>
->>>>>>> 40947566
   </ItemGroup>
   <ItemGroup>
     <ClInclude Include="..\..\src\slib\core\async_config.h">
@@ -180,12 +177,9 @@
     <ClInclude Include="..\..\src\slib\render\d3d_impl.h">
       <Filter>src\render</Filter>
     </ClInclude>
-<<<<<<< HEAD
-=======
     <ClInclude Include="..\..\include\slib\serialize.h">
       <Filter>inc</Filter>
     </ClInclude>
->>>>>>> 40947566
   </ItemGroup>
   <ItemGroup>
     <ClCompile Include="..\..\src\slib\core\io.cpp">
@@ -1319,8 +1313,6 @@
     <ClCompile Include="..\..\src\slib\core\platform_windows_setup.cpp">
       <Filter>src\core</Filter>
     </ClCompile>
-<<<<<<< HEAD
-=======
     <ClCompile Include="..\..\src\slib\math\decimal128.cpp">
       <Filter>src\math</Filter>
     </ClCompile>
@@ -1399,6 +1391,5 @@
     <ClCompile Include="..\..\src\slib\network\dbip.cpp">
       <Filter>src\network</Filter>
     </ClCompile>
->>>>>>> 40947566
   </ItemGroup>
 </Project>