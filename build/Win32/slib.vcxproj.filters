﻿<?xml version="1.0" encoding="utf-8"?>
<Project ToolsVersion="4.0" xmlns="http://schemas.microsoft.com/developer/msbuild/2003">
  <ItemGroup>
    <Filter Include="src">
      <UniqueIdentifier>{7f6d0bbb-5741-46f5-8c8d-4b4e11248c64}</UniqueIdentifier>
    </Filter>
    <Filter Include="src\core">
      <UniqueIdentifier>{ac3d44db-04a0-4800-826a-47ab61f35202}</UniqueIdentifier>
    </Filter>
    <Filter Include="src\crypto">
      <UniqueIdentifier>{6746ed8f-4f09-4936-a37d-83380f4a52e1}</UniqueIdentifier>
    </Filter>
    <Filter Include="src\math">
      <UniqueIdentifier>{dc2250d9-ea8e-45a3-aade-027d3e602a90}</UniqueIdentifier>
    </Filter>
    <Filter Include="src\db">
      <UniqueIdentifier>{ff12498e-6717-4d21-92b8-68d24a9c1587}</UniqueIdentifier>
    </Filter>
    <Filter Include="src\device">
      <UniqueIdentifier>{7b94cb2d-5a82-4897-97af-997a1e55919e}</UniqueIdentifier>
    </Filter>
    <Filter Include="src\geo">
      <UniqueIdentifier>{a6ce1f82-a37f-4bf5-a832-8aec7d71a673}</UniqueIdentifier>
    </Filter>
    <Filter Include="src\graphics">
      <UniqueIdentifier>{782b7f9b-643b-4227-8d5d-c704d3e07dc8}</UniqueIdentifier>
    </Filter>
    <Filter Include="src\media">
      <UniqueIdentifier>{7a01f375-5fd3-4f7b-a9df-3329d84b8339}</UniqueIdentifier>
    </Filter>
    <Filter Include="src\network">
      <UniqueIdentifier>{fa2fb02c-1499-4124-bb4b-cab02b5911e1}</UniqueIdentifier>
    </Filter>
    <Filter Include="src\render">
      <UniqueIdentifier>{d28a1773-db84-40fc-87ed-9f432a8fcba7}</UniqueIdentifier>
    </Filter>
    <Filter Include="src\ui">
      <UniqueIdentifier>{7d146328-ad7f-4cfb-845c-4eff68e1c639}</UniqueIdentifier>
    </Filter>
    <Filter Include="src\social">
      <UniqueIdentifier>{1237d79f-474e-4bde-823e-5ebaea64f22c}</UniqueIdentifier>
    </Filter>
    <Filter Include="res">
      <UniqueIdentifier>{572efd35-6590-4275-b55f-ca4f6a47928f}</UniqueIdentifier>
    </Filter>
    <Filter Include="external">
      <UniqueIdentifier>{00282b1a-ca51-4d8f-9fd1-265ce8cb1975}</UniqueIdentifier>
    </Filter>
    <Filter Include="external\zlib">
      <UniqueIdentifier>{e11a6e96-ca72-43ec-9ad2-6d1cc49da91c}</UniqueIdentifier>
    </Filter>
    <Filter Include="external\libpng">
      <UniqueIdentifier>{1fe06a41-787f-4ae4-b803-dacedeb1c14e}</UniqueIdentifier>
    </Filter>
    <Filter Include="external\libjpeg">
      <UniqueIdentifier>{c2cc6705-3a2b-4638-a9f2-fca0fb708924}</UniqueIdentifier>
    </Filter>
    <Filter Include="external\noto_emoji">
      <UniqueIdentifier>{b6db5c2e-9294-4493-b587-14d01c80b04e}</UniqueIdentifier>
    </Filter>
    <Filter Include="src\service">
      <UniqueIdentifier>{f8d3e2b1-d55d-440d-b9b8-01fe4590e459}</UniqueIdentifier>
    </Filter>
    <Filter Include="src\storage">
      <UniqueIdentifier>{f83a293e-1e90-4a25-8b4c-104dbf1be2b5}</UniqueIdentifier>
    </Filter>
    <Filter Include="src\doc">
      <UniqueIdentifier>{7958e742-6b8f-4898-9cee-27aeb54c9a8c}</UniqueIdentifier>
    </Filter>
    <Filter Include="src\dev">
      <UniqueIdentifier>{d9e0e024-e389-4c28-a77b-711d7e4e6df3}</UniqueIdentifier>
    </Filter>
    <Filter Include="inc">
      <UniqueIdentifier>{ee59f2d4-03fa-45eb-9fd2-80029c13eb53}</UniqueIdentifier>
    </Filter>
  </ItemGroup>
  <ItemGroup>
    <ClInclude Include="..\..\src\slib\core\async_config.h">
      <Filter>src\core</Filter>
    </ClInclude>
    <ClInclude Include="..\..\src\slib\network\network_async.h">
      <Filter>src\network</Filter>
    </ClInclude>
    <ClInclude Include="..\..\src\slib\render\opengl_egl_entries.h">
      <Filter>src\render</Filter>
    </ClInclude>
    <ClInclude Include="..\..\src\slib\render\opengl_gl.h">
      <Filter>src\render</Filter>
    </ClInclude>
    <ClInclude Include="..\..\src\slib\render\opengl_gles.h">
      <Filter>src\render</Filter>
    </ClInclude>
    <ClInclude Include="..\..\src\slib\render\opengl_impl.h">
      <Filter>src\render</Filter>
    </ClInclude>
    <ClInclude Include="..\..\src\slib\ui\ui_animation.h">
      <Filter>src\ui</Filter>
    </ClInclude>
    <ClInclude Include="..\..\src\slib\ui\ui_core_common.h">
      <Filter>src\ui</Filter>
    </ClInclude>
    <ClInclude Include="..\..\src\slib\ui\ui_core_win32.h">
      <Filter>src\ui</Filter>
    </ClInclude>
    <ClInclude Include="..\..\src\slib\ui\view_win32.h">
      <Filter>src\ui</Filter>
    </ClInclude>
    <ClInclude Include="..\..\include\slib\core.h">
      <Filter>inc</Filter>
    </ClInclude>
    <ClInclude Include="..\..\include\slib\crypto.h">
      <Filter>inc</Filter>
    </ClInclude>
    <ClInclude Include="..\..\include\slib\db.h">
      <Filter>inc</Filter>
    </ClInclude>
    <ClInclude Include="..\..\include\slib\dev.h">
      <Filter>inc</Filter>
    </ClInclude>
    <ClInclude Include="..\..\include\slib\device.h">
      <Filter>inc</Filter>
    </ClInclude>
    <ClInclude Include="..\..\include\slib\doc.h">
      <Filter>inc</Filter>
    </ClInclude>
    <ClInclude Include="..\..\include\slib\geo.h">
      <Filter>inc</Filter>
    </ClInclude>
    <ClInclude Include="..\..\include\slib\graphics.h">
      <Filter>inc</Filter>
    </ClInclude>
    <ClInclude Include="..\..\include\slib\math.h">
      <Filter>inc</Filter>
    </ClInclude>
    <ClInclude Include="..\..\include\slib\media.h">
      <Filter>inc</Filter>
    </ClInclude>
    <ClInclude Include="..\..\include\slib\network.h">
      <Filter>inc</Filter>
    </ClInclude>
    <ClInclude Include="..\..\include\slib\render.h">
      <Filter>inc</Filter>
    </ClInclude>
    <ClInclude Include="..\..\include\slib\resource.h">
      <Filter>inc</Filter>
    </ClInclude>
    <ClInclude Include="..\..\include\slib\service.h">
      <Filter>inc</Filter>
    </ClInclude>
    <ClInclude Include="..\..\include\slib\slib.h">
      <Filter>inc</Filter>
    </ClInclude>
    <ClInclude Include="..\..\include\slib\social.h">
      <Filter>inc</Filter>
    </ClInclude>
    <ClInclude Include="..\..\include\slib\storage.h">
      <Filter>inc</Filter>
    </ClInclude>
    <ClInclude Include="..\..\include\slib\ui.h">
      <Filter>inc</Filter>
    </ClInclude>
    <ClInclude Include="..\..\src\slib\render\d3d_impl.h">
      <Filter>src\render</Filter>
    </ClInclude>
  </ItemGroup>
  <ItemGroup>
    <ClCompile Include="..\..\src\slib\core\io.cpp">
      <Filter>src\core</Filter>
    </ClCompile>
    <ClCompile Include="..\..\src\slib\core\json.cpp">
      <Filter>src\core</Filter>
    </ClCompile>
    <ClCompile Include="..\..\src\slib\core\log.cpp">
      <Filter>src\core</Filter>
    </ClCompile>
    <ClCompile Include="..\..\src\slib\core\memory.cpp">
      <Filter>src\core</Filter>
    </ClCompile>
    <ClCompile Include="..\..\src\slib\core\mutex.cpp">
      <Filter>src\core</Filter>
    </ClCompile>
    <ClCompile Include="..\..\src\slib\core\service.cpp">
      <Filter>src\core</Filter>
    </ClCompile>
    <ClCompile Include="..\..\src\slib\core\setting.cpp">
      <Filter>src\core</Filter>
    </ClCompile>
    <ClCompile Include="..\..\src\slib\core\string.cpp">
      <Filter>src\core</Filter>
    </ClCompile>
    <ClCompile Include="..\..\src\slib\core\system.cpp">
      <Filter>src\core</Filter>
    </ClCompile>
    <ClCompile Include="..\..\src\slib\core\thread.cpp">
      <Filter>src\core</Filter>
    </ClCompile>
    <ClCompile Include="..\..\src\slib\core\time.cpp">
      <Filter>src\core</Filter>
    </ClCompile>
    <ClCompile Include="..\..\src\slib\core\variant.cpp">
      <Filter>src\core</Filter>
    </ClCompile>
    <ClCompile Include="..\..\src\slib\core\app.cpp">
      <Filter>src\core</Filter>
    </ClCompile>
    <ClCompile Include="..\..\src\slib\core\base.cpp">
      <Filter>src\core</Filter>
    </ClCompile>
    <ClCompile Include="..\..\src\slib\core\event.cpp">
      <Filter>src\core</Filter>
    </ClCompile>
    <ClCompile Include="..\..\src\slib\core\file.cpp">
      <Filter>src\core</Filter>
    </ClCompile>
    <ClCompile Include="..\..\src\slib\core\file_win32.cpp">
      <Filter>src\core</Filter>
    </ClCompile>
    <ClCompile Include="..\..\src\slib\core\async.cpp">
      <Filter>src\core</Filter>
    </ClCompile>
    <ClCompile Include="..\..\src\slib\core\async_iocp.cpp">
      <Filter>src\core</Filter>
    </ClCompile>
    <ClCompile Include="..\..\src\slib\core\async_win32.cpp">
      <Filter>src\core</Filter>
    </ClCompile>
    <ClCompile Include="..\..\src\slib\core\pipe.cpp">
      <Filter>src\core</Filter>
    </ClCompile>
    <ClCompile Include="..\..\src\slib\core\java.cpp">
      <Filter>src\core</Filter>
    </ClCompile>
    <ClCompile Include="..\..\src\slib\core\content_type.cpp">
      <Filter>src\core</Filter>
    </ClCompile>
    <ClCompile Include="..\..\src\slib\core\math.cpp">
      <Filter>src\core</Filter>
    </ClCompile>
    <ClCompile Include="..\..\src\slib\core\thread_pool.cpp">
      <Filter>src\core</Filter>
    </ClCompile>
    <ClCompile Include="..\..\src\slib\core\platform_windows.cpp">
      <Filter>src\core</Filter>
    </ClCompile>
    <ClCompile Include="..\..\src\slib\core\win32_com.cpp">
      <Filter>src\core</Filter>
    </ClCompile>
    <ClCompile Include="..\..\src\slib\crypto\aes.cpp">
      <Filter>src\crypto</Filter>
    </ClCompile>
    <ClCompile Include="..\..\src\slib\crypto\compress_zlib.cpp">
      <Filter>src\crypto</Filter>
    </ClCompile>
    <ClCompile Include="..\..\src\slib\crypto\gcm.cpp">
      <Filter>src\crypto</Filter>
    </ClCompile>
    <ClCompile Include="..\..\src\slib\crypto\md5.cpp">
      <Filter>src\crypto</Filter>
    </ClCompile>
    <ClCompile Include="..\..\src\slib\crypto\rsa.cpp">
      <Filter>src\crypto</Filter>
    </ClCompile>
    <ClCompile Include="..\..\src\slib\crypto\sha1.cpp">
      <Filter>src\crypto</Filter>
    </ClCompile>
    <ClCompile Include="..\..\src\slib\crypto\sha2.cpp">
      <Filter>src\crypto</Filter>
    </ClCompile>
    <ClCompile Include="..\..\src\slib\math\bigint.cpp">
      <Filter>src\math</Filter>
    </ClCompile>
    <ClCompile Include="..\..\src\slib\math\int128.cpp">
      <Filter>src\math</Filter>
    </ClCompile>
    <ClCompile Include="..\..\src\slib\core\atomic.cpp">
      <Filter>src\core</Filter>
    </ClCompile>
    <ClCompile Include="..\..\src\slib\core\asset.cpp">
      <Filter>src\core</Filter>
    </ClCompile>
    <ClCompile Include="..\..\src\slib\core\resource.cpp">
      <Filter>src\core</Filter>
    </ClCompile>
    <ClCompile Include="..\..\src\slib\core\list.cpp">
      <Filter>src\core</Filter>
    </ClCompile>
    <ClCompile Include="..\..\src\slib\core\object.cpp">
      <Filter>src\core</Filter>
    </ClCompile>
    <ClCompile Include="..\..\src\slib\core\locale.cpp">
      <Filter>src\core</Filter>
    </ClCompile>
    <ClCompile Include="..\..\src\slib\crypto\block_cipher.cpp">
      <Filter>src\crypto</Filter>
    </ClCompile>
    <ClCompile Include="..\..\src\slib\math\vector2.cpp">
      <Filter>src\math</Filter>
    </ClCompile>
    <ClCompile Include="..\..\src\slib\math\vector3.cpp">
      <Filter>src\math</Filter>
    </ClCompile>
    <ClCompile Include="..\..\src\slib\math\vector4.cpp">
      <Filter>src\math</Filter>
    </ClCompile>
    <ClCompile Include="..\..\src\slib\math\matrix2.cpp">
      <Filter>src\math</Filter>
    </ClCompile>
    <ClCompile Include="..\..\src\slib\math\matrix3.cpp">
      <Filter>src\math</Filter>
    </ClCompile>
    <ClCompile Include="..\..\src\slib\math\matrix4.cpp">
      <Filter>src\math</Filter>
    </ClCompile>
    <ClCompile Include="..\..\src\slib\math\quaternion.cpp">
      <Filter>src\math</Filter>
    </ClCompile>
    <ClCompile Include="..\..\src\slib\math\line.cpp">
      <Filter>src\math</Filter>
    </ClCompile>
    <ClCompile Include="..\..\src\slib\math\line_segment.cpp">
      <Filter>src\math</Filter>
    </ClCompile>
    <ClCompile Include="..\..\src\slib\math\line3.cpp">
      <Filter>src\math</Filter>
    </ClCompile>
    <ClCompile Include="..\..\src\slib\math\rectangle.cpp">
      <Filter>src\math</Filter>
    </ClCompile>
    <ClCompile Include="..\..\src\slib\math\plane.cpp">
      <Filter>src\math</Filter>
    </ClCompile>
    <ClCompile Include="..\..\src\slib\math\bezier.cpp">
      <Filter>src\math</Filter>
    </ClCompile>
    <ClCompile Include="..\..\src\slib\math\box.cpp">
      <Filter>src\math</Filter>
    </ClCompile>
    <ClCompile Include="..\..\src\slib\math\sphere.cpp">
      <Filter>src\math</Filter>
    </ClCompile>
    <ClCompile Include="..\..\src\slib\math\transform2d.cpp">
      <Filter>src\math</Filter>
    </ClCompile>
    <ClCompile Include="..\..\src\slib\math\transform3d.cpp">
      <Filter>src\math</Filter>
    </ClCompile>
    <ClCompile Include="..\..\src\slib\math\triangle.cpp">
      <Filter>src\math</Filter>
    </ClCompile>
    <ClCompile Include="..\..\src\slib\math\triangle3.cpp">
      <Filter>src\math</Filter>
    </ClCompile>
    <ClCompile Include="..\..\src\slib\math\view_frustum.cpp">
      <Filter>src\math</Filter>
    </ClCompile>
    <ClCompile Include="..\..\src\slib\core\xml.cpp">
      <Filter>src\core</Filter>
    </ClCompile>
    <ClCompile Include="..\..\src\slib\core\charset.cpp">
      <Filter>src\core</Filter>
    </ClCompile>
    <ClCompile Include="..\..\src\slib\core\animation.cpp">
      <Filter>src\core</Filter>
    </ClCompile>
    <ClCompile Include="..\..\src\slib\core\hash.cpp">
      <Filter>src\core</Filter>
    </ClCompile>
    <ClCompile Include="..\..\src\slib\core\spin_lock.cpp">
      <Filter>src\core</Filter>
    </ClCompile>
    <ClCompile Include="..\..\src\slib\core\ref.cpp">
      <Filter>src\core</Filter>
    </ClCompile>
    <ClCompile Include="..\..\src\slib\core\collection.cpp">
      <Filter>src\core</Filter>
    </ClCompile>
    <ClCompile Include="..\..\src\slib\core\parse.cpp">
      <Filter>src\core</Filter>
    </ClCompile>
    <ClCompile Include="..\..\src\slib\core\dispatch.cpp">
      <Filter>src\core</Filter>
    </ClCompile>
    <ClCompile Include="..\..\src\slib\core\timer.cpp">
      <Filter>src\core</Filter>
    </ClCompile>
    <ClCompile Include="..\..\src\slib\core\preference.cpp">
      <Filter>src\core</Filter>
    </ClCompile>
    <ClCompile Include="..\..\src\slib\core\preference_win32.cpp">
      <Filter>src\core</Filter>
    </ClCompile>
    <ClCompile Include="..\..\src\slib\crypto\blowfish.cpp">
      <Filter>src\crypto</Filter>
    </ClCompile>
    <ClCompile Include="..\..\src\slib\db\database.cpp">
      <Filter>src\db</Filter>
    </ClCompile>
    <ClCompile Include="..\..\src\slib\db\database_cursor.cpp">
      <Filter>src\db</Filter>
    </ClCompile>
    <ClCompile Include="..\..\src\slib\db\database_statement.cpp">
      <Filter>src\db</Filter>
    </ClCompile>
    <ClCompile Include="..\..\src\slib\db\mysql.cpp">
      <Filter>src\db</Filter>
    </ClCompile>
    <ClCompile Include="..\..\src\slib\db\sqlite.cpp">
      <Filter>src\db</Filter>
    </ClCompile>
    <ClCompile Include="..\..\src\slib\device\sensor.cpp">
      <Filter>src\device</Filter>
    </ClCompile>
    <ClCompile Include="..\..\src\slib\geo\earth.cpp">
      <Filter>src\geo</Filter>
    </ClCompile>
    <ClCompile Include="..\..\src\slib\geo\geo_line.cpp">
      <Filter>src\geo</Filter>
    </ClCompile>
    <ClCompile Include="..\..\src\slib\geo\geo_location.cpp">
      <Filter>src\geo</Filter>
    </ClCompile>
    <ClCompile Include="..\..\src\slib\geo\geo_rectangle.cpp">
      <Filter>src\geo</Filter>
    </ClCompile>
    <ClCompile Include="..\..\src\slib\geo\globe.cpp">
      <Filter>src\geo</Filter>
    </ClCompile>
    <ClCompile Include="..\..\src\slib\geo\latlon.cpp">
      <Filter>src\geo</Filter>
    </ClCompile>
    <ClCompile Include="..\..\src\slib\graphics\bitmap.cpp">
      <Filter>src\graphics</Filter>
    </ClCompile>
    <ClCompile Include="..\..\src\slib\graphics\bitmap_data.cpp">
      <Filter>src\graphics</Filter>
    </ClCompile>
    <ClCompile Include="..\..\src\slib\graphics\bitmap_format.cpp">
      <Filter>src\graphics</Filter>
    </ClCompile>
    <ClCompile Include="..\..\src\slib\graphics\brush.cpp">
      <Filter>src\graphics</Filter>
    </ClCompile>
    <ClCompile Include="..\..\src\slib\graphics\canvas.cpp">
      <Filter>src\graphics</Filter>
    </ClCompile>
    <ClCompile Include="..\..\src\slib\graphics\color.cpp">
      <Filter>src\graphics</Filter>
    </ClCompile>
    <ClCompile Include="..\..\src\slib\graphics\drawable.cpp">
      <Filter>src\graphics</Filter>
    </ClCompile>
    <ClCompile Include="..\..\src\slib\graphics\font.cpp">
      <Filter>src\graphics</Filter>
    </ClCompile>
    <ClCompile Include="..\..\src\slib\graphics\font_atlas.cpp">
      <Filter>src\graphics</Filter>
    </ClCompile>
    <ClCompile Include="..\..\src\slib\graphics\font_freetype.cpp">
      <Filter>src\graphics</Filter>
    </ClCompile>
    <ClCompile Include="..\..\src\slib\graphics\graphics_path.cpp">
      <Filter>src\graphics</Filter>
    </ClCompile>
    <ClCompile Include="..\..\src\slib\graphics\graphics_platform_win32.cpp">
      <Filter>src\graphics</Filter>
    </ClCompile>
    <ClCompile Include="..\..\src\slib\graphics\graphics_resource.cpp">
      <Filter>src\graphics</Filter>
    </ClCompile>
    <ClCompile Include="..\..\src\slib\graphics\graphics_text.cpp">
      <Filter>src\graphics</Filter>
    </ClCompile>
    <ClCompile Include="..\..\src\slib\graphics\graphics_util.cpp">
      <Filter>src\graphics</Filter>
    </ClCompile>
    <ClCompile Include="..\..\src\slib\graphics\image.cpp">
      <Filter>src\graphics</Filter>
    </ClCompile>
    <ClCompile Include="..\..\src\slib\graphics\image_jpeg.cpp">
      <Filter>src\graphics</Filter>
    </ClCompile>
    <ClCompile Include="..\..\src\slib\graphics\image_png.cpp">
      <Filter>src\graphics</Filter>
    </ClCompile>
    <ClCompile Include="..\..\src\slib\graphics\image_stb.cpp">
      <Filter>src\graphics</Filter>
    </ClCompile>
    <ClCompile Include="..\..\src\slib\graphics\pen.cpp">
      <Filter>src\graphics</Filter>
    </ClCompile>
    <ClCompile Include="..\..\src\slib\graphics\yuv.cpp">
      <Filter>src\graphics</Filter>
    </ClCompile>
    <ClCompile Include="..\..\src\slib\media\audio_codec.cpp">
      <Filter>src\media</Filter>
    </ClCompile>
    <ClCompile Include="..\..\src\slib\media\audio_data.cpp">
      <Filter>src\media</Filter>
    </ClCompile>
    <ClCompile Include="..\..\src\slib\media\audio_format.cpp">
      <Filter>src\media</Filter>
    </ClCompile>
    <ClCompile Include="..\..\src\slib\media\audio_util.cpp">
      <Filter>src\media</Filter>
    </ClCompile>
    <ClCompile Include="..\..\src\slib\media\camera.cpp">
      <Filter>src\media</Filter>
    </ClCompile>
    <ClCompile Include="..\..\src\slib\media\codec_opus.cpp">
      <Filter>src\media</Filter>
    </ClCompile>
    <ClCompile Include="..\..\src\slib\media\media_player.cpp">
      <Filter>src\media</Filter>
    </ClCompile>
    <ClCompile Include="..\..\src\slib\media\media_player_win32.cpp">
      <Filter>src\media</Filter>
    </ClCompile>
    <ClCompile Include="..\..\src\slib\media\video_capture.cpp">
      <Filter>src\media</Filter>
    </ClCompile>
    <ClCompile Include="..\..\src\slib\media\video_codec.cpp">
      <Filter>src\media</Filter>
    </ClCompile>
    <ClCompile Include="..\..\src\slib\media\video_frame.cpp">
      <Filter>src\media</Filter>
    </ClCompile>
    <ClCompile Include="..\..\src\slib\network\arp.cpp">
      <Filter>src\network</Filter>
    </ClCompile>
    <ClCompile Include="..\..\src\slib\network\dns.cpp">
      <Filter>src\network</Filter>
    </ClCompile>
    <ClCompile Include="..\..\src\slib\network\ethernet.cpp">
      <Filter>src\network</Filter>
    </ClCompile>
    <ClCompile Include="..\..\src\slib\network\http_common.cpp">
      <Filter>src\network</Filter>
    </ClCompile>
    <ClCompile Include="..\..\src\slib\network\icmp.cpp">
      <Filter>src\network</Filter>
    </ClCompile>
    <ClCompile Include="..\..\src\slib\network\ip_address.cpp">
      <Filter>src\network</Filter>
    </ClCompile>
    <ClCompile Include="..\..\src\slib\network\mac_address.cpp">
      <Filter>src\network</Filter>
    </ClCompile>
    <ClCompile Include="..\..\src\slib\network\nat.cpp">
      <Filter>src\network</Filter>
    </ClCompile>
    <ClCompile Include="..\..\src\slib\network\network_async.cpp">
      <Filter>src\network</Filter>
    </ClCompile>
    <ClCompile Include="..\..\src\slib\network\network_async_win32.cpp">
      <Filter>src\network</Filter>
    </ClCompile>
    <ClCompile Include="..\..\src\slib\network\network_io.cpp">
      <Filter>src\network</Filter>
    </ClCompile>
    <ClCompile Include="..\..\src\slib\network\network_os.cpp">
      <Filter>src\network</Filter>
    </ClCompile>
    <ClCompile Include="..\..\src\slib\network\net_capture.cpp">
      <Filter>src\network</Filter>
    </ClCompile>
    <ClCompile Include="..\..\src\slib\network\net_capture_pcap.cpp">
      <Filter>src\network</Filter>
    </ClCompile>
    <ClCompile Include="..\..\src\slib\network\socket.cpp">
      <Filter>src\network</Filter>
    </ClCompile>
    <ClCompile Include="..\..\src\slib\network\socket_address.cpp">
      <Filter>src\network</Filter>
    </ClCompile>
    <ClCompile Include="..\..\src\slib\network\socket_event.cpp">
      <Filter>src\network</Filter>
    </ClCompile>
    <ClCompile Include="..\..\src\slib\network\socket_event_win32.cpp">
      <Filter>src\network</Filter>
    </ClCompile>
    <ClCompile Include="..\..\src\slib\network\tcpip.cpp">
      <Filter>src\network</Filter>
    </ClCompile>
    <ClCompile Include="..\..\src\slib\network\url.cpp">
      <Filter>src\network</Filter>
    </ClCompile>
    <ClCompile Include="..\..\src\slib\network\url_request.cpp">
      <Filter>src\network</Filter>
    </ClCompile>
    <ClCompile Include="..\..\src\slib\network\url_request_win32.cpp">
      <Filter>src\network</Filter>
    </ClCompile>
    <ClCompile Include="..\..\src\slib\render\opengl_egl.cpp">
      <Filter>src\render</Filter>
    </ClCompile>
    <ClCompile Include="..\..\src\slib\render\opengl_gl.cpp">
      <Filter>src\render</Filter>
    </ClCompile>
    <ClCompile Include="..\..\src\slib\render\opengl_gles.cpp">
      <Filter>src\render</Filter>
    </ClCompile>
    <ClCompile Include="..\..\src\slib\render\opengl_wgl.cpp">
      <Filter>src\render</Filter>
    </ClCompile>
    <ClCompile Include="..\..\src\slib\render\render_base.cpp">
      <Filter>src\render</Filter>
    </ClCompile>
    <ClCompile Include="..\..\src\slib\render\render_canvas.cpp">
      <Filter>src\render</Filter>
    </ClCompile>
    <ClCompile Include="..\..\src\slib\render\render_drawable.cpp">
      <Filter>src\render</Filter>
    </ClCompile>
    <ClCompile Include="..\..\src\slib\render\render_engine.cpp">
      <Filter>src\render</Filter>
    </ClCompile>
    <ClCompile Include="..\..\src\slib\render\render_program.cpp">
      <Filter>src\render</Filter>
    </ClCompile>
    <ClCompile Include="..\..\src\slib\render\render_resource.cpp">
      <Filter>src\render</Filter>
    </ClCompile>
    <ClCompile Include="..\..\src\slib\render\texture.cpp">
      <Filter>src\render</Filter>
    </ClCompile>
    <ClCompile Include="..\..\src\slib\ui\button.cpp">
      <Filter>src\ui</Filter>
    </ClCompile>
    <ClCompile Include="..\..\src\slib\ui\button_win32.cpp">
      <Filter>src\ui</Filter>
    </ClCompile>
    <ClCompile Include="..\..\src\slib\ui\camera_view.cpp">
      <Filter>src\ui</Filter>
    </ClCompile>
    <ClCompile Include="..\..\src\slib\ui\check_box.cpp">
      <Filter>src\ui</Filter>
    </ClCompile>
    <ClCompile Include="..\..\src\slib\ui\check_box_win32.cpp">
      <Filter>src\ui</Filter>
    </ClCompile>
    <ClCompile Include="..\..\src\slib\ui\common_dialogs.cpp">
      <Filter>src\ui</Filter>
    </ClCompile>
    <ClCompile Include="..\..\src\slib\ui\common_dialogs_win32.cpp">
      <Filter>src\ui</Filter>
    </ClCompile>
    <ClCompile Include="..\..\src\slib\ui\cursor.cpp">
      <Filter>src\ui</Filter>
    </ClCompile>
    <ClCompile Include="..\..\src\slib\ui\cursor_win32.cpp">
      <Filter>src\ui</Filter>
    </ClCompile>
    <ClCompile Include="..\..\src\slib\ui\edit_view.cpp">
      <Filter>src\ui</Filter>
    </ClCompile>
    <ClCompile Include="..\..\src\slib\ui\edit_view_win32.cpp">
      <Filter>src\ui</Filter>
    </ClCompile>
    <ClCompile Include="..\..\src\slib\ui\gesture.cpp">
      <Filter>src\ui</Filter>
    </ClCompile>
    <ClCompile Include="..\..\src\slib\ui\image_view.cpp">
      <Filter>src\ui</Filter>
    </ClCompile>
    <ClCompile Include="..\..\src\slib\ui\label_view.cpp">
      <Filter>src\ui</Filter>
    </ClCompile>
    <ClCompile Include="..\..\src\slib\ui\linear_layout.cpp">
      <Filter>src\ui</Filter>
    </ClCompile>
    <ClCompile Include="..\..\src\slib\ui\list_control.cpp">
      <Filter>src\ui</Filter>
    </ClCompile>
    <ClCompile Include="..\..\src\slib\ui\list_control_win32.cpp">
      <Filter>src\ui</Filter>
    </ClCompile>
    <ClCompile Include="..\..\src\slib\ui\list_view.cpp">
      <Filter>src\ui</Filter>
    </ClCompile>
    <ClCompile Include="..\..\src\slib\ui\mobile_app.cpp">
      <Filter>src\ui</Filter>
    </ClCompile>
    <ClCompile Include="..\..\src\slib\ui\mobile_game.cpp">
      <Filter>src\ui</Filter>
    </ClCompile>
    <ClCompile Include="..\..\src\slib\ui\motion_tracker.cpp">
      <Filter>src\ui</Filter>
    </ClCompile>
    <ClCompile Include="..\..\src\slib\ui\picker_view.cpp">
      <Filter>src\ui</Filter>
    </ClCompile>
    <ClCompile Include="..\..\src\slib\ui\progress_bar.cpp">
      <Filter>src\ui</Filter>
    </ClCompile>
    <ClCompile Include="..\..\src\slib\ui\radio_button.cpp">
      <Filter>src\ui</Filter>
    </ClCompile>
    <ClCompile Include="..\..\src\slib\ui\radio_button_win32.cpp">
      <Filter>src\ui</Filter>
    </ClCompile>
    <ClCompile Include="..\..\src\slib\ui\render_view.cpp">
      <Filter>src\ui</Filter>
    </ClCompile>
    <ClCompile Include="..\..\src\slib\ui\render_view_win32.cpp">
      <Filter>src\ui</Filter>
    </ClCompile>
    <ClCompile Include="..\..\src\slib\ui\scroll_bar.cpp">
      <Filter>src\ui</Filter>
    </ClCompile>
    <ClCompile Include="..\..\src\slib\ui\scroll_view.cpp">
      <Filter>src\ui</Filter>
    </ClCompile>
    <ClCompile Include="..\..\src\slib\ui\scroll_view_win32.cpp">
      <Filter>src\ui</Filter>
    </ClCompile>
    <ClCompile Include="..\..\src\slib\ui\select_view.cpp">
      <Filter>src\ui</Filter>
    </ClCompile>
    <ClCompile Include="..\..\src\slib\ui\select_view_win32.cpp">
      <Filter>src\ui</Filter>
    </ClCompile>
    <ClCompile Include="..\..\src\slib\ui\slider.cpp">
      <Filter>src\ui</Filter>
    </ClCompile>
    <ClCompile Include="..\..\src\slib\ui\split_layout.cpp">
      <Filter>src\ui</Filter>
    </ClCompile>
    <ClCompile Include="..\..\src\slib\ui\tab_view.cpp">
      <Filter>src\ui</Filter>
    </ClCompile>
    <ClCompile Include="..\..\src\slib\ui\tab_view_win32.cpp">
      <Filter>src\ui</Filter>
    </ClCompile>
    <ClCompile Include="..\..\src\slib\ui\text_view.cpp">
      <Filter>src\ui</Filter>
    </ClCompile>
    <ClCompile Include="..\..\src\slib\ui\transition.cpp">
      <Filter>src\ui</Filter>
    </ClCompile>
    <ClCompile Include="..\..\src\slib\ui\tree_view.cpp">
      <Filter>src\ui</Filter>
    </ClCompile>
    <ClCompile Include="..\..\src\slib\ui\ui_animation.cpp">
      <Filter>src\ui</Filter>
    </ClCompile>
    <ClCompile Include="..\..\src\slib\ui\ui_app.cpp">
      <Filter>src\ui</Filter>
    </ClCompile>
    <ClCompile Include="..\..\src\slib\ui\ui_core.cpp">
      <Filter>src\ui</Filter>
    </ClCompile>
    <ClCompile Include="..\..\src\slib\ui\ui_core_common.cpp">
      <Filter>src\ui</Filter>
    </ClCompile>
    <ClCompile Include="..\..\src\slib\ui\ui_core_win32.cpp">
      <Filter>src\ui</Filter>
    </ClCompile>
    <ClCompile Include="..\..\src\slib\ui\ui_event.cpp">
      <Filter>src\ui</Filter>
    </ClCompile>
    <ClCompile Include="..\..\src\slib\ui\ui_event_win32.cpp">
      <Filter>src\ui</Filter>
    </ClCompile>
    <ClCompile Include="..\..\src\slib\ui\ui_menu.cpp">
      <Filter>src\ui</Filter>
    </ClCompile>
    <ClCompile Include="..\..\src\slib\ui\ui_menu_win32.cpp">
      <Filter>src\ui</Filter>
    </ClCompile>
    <ClCompile Include="..\..\src\slib\ui\ui_platform.cpp">
      <Filter>src\ui</Filter>
    </ClCompile>
    <ClCompile Include="..\..\src\slib\ui\ui_resource.cpp">
      <Filter>src\ui</Filter>
    </ClCompile>
    <ClCompile Include="..\..\src\slib\ui\video_view.cpp">
      <Filter>src\ui</Filter>
    </ClCompile>
    <ClCompile Include="..\..\src\slib\ui\view.cpp">
      <Filter>src\ui</Filter>
    </ClCompile>
    <ClCompile Include="..\..\src\slib\ui\view_page.cpp">
      <Filter>src\ui</Filter>
    </ClCompile>
    <ClCompile Include="..\..\src\slib\ui\view_win32.cpp">
      <Filter>src\ui</Filter>
    </ClCompile>
    <ClCompile Include="..\..\src\slib\ui\web_view.cpp">
      <Filter>src\ui</Filter>
    </ClCompile>
    <ClCompile Include="..\..\src\slib\ui\web_view_win32.cpp">
      <Filter>src\ui</Filter>
    </ClCompile>
    <ClCompile Include="..\..\src\slib\ui\window.cpp">
      <Filter>src\ui</Filter>
    </ClCompile>
    <ClCompile Include="..\..\src\slib\ui\window_win32.cpp">
      <Filter>src\ui</Filter>
    </ClCompile>
    <ClCompile Include="..\..\src\slib\network\http_io.cpp">
      <Filter>src\network</Filter>
    </ClCompile>
    <ClCompile Include="..\..\src\slib\core\red_black_tree.cpp">
      <Filter>src\core</Filter>
    </ClCompile>
    <ClCompile Include="..\..\src\slib\media\codec_vpx.cpp">
      <Filter>src\media</Filter>
    </ClCompile>
    <ClCompile Include="..\..\src\slib\graphics\bitmap_ext.cpp">
      <Filter>src\graphics</Filter>
    </ClCompile>
    <ClCompile Include="..\..\src\slib\graphics\canvas_ext.cpp">
      <Filter>src\graphics</Filter>
    </ClCompile>
    <ClCompile Include="..\..\src\slib\graphics\drawable_ext.cpp">
      <Filter>src\graphics</Filter>
    </ClCompile>
    <ClCompile Include="..\..\src\slib\graphics\bitmap_gdi.cpp">
      <Filter>src\graphics</Filter>
    </ClCompile>
    <ClCompile Include="..\..\src\slib\graphics\brush_gdi.cpp">
      <Filter>src\graphics</Filter>
    </ClCompile>
    <ClCompile Include="..\..\src\slib\graphics\canvas_gdi.cpp">
      <Filter>src\graphics</Filter>
    </ClCompile>
    <ClCompile Include="..\..\src\slib\graphics\drawable_gdi.cpp">
      <Filter>src\graphics</Filter>
    </ClCompile>
    <ClCompile Include="..\..\src\slib\graphics\graphics_path_gdi.cpp">
      <Filter>src\graphics</Filter>
    </ClCompile>
    <ClCompile Include="..\..\src\slib\graphics\pen_gdi.cpp">
      <Filter>src\graphics</Filter>
    </ClCompile>
    <ClCompile Include="..\..\src\slib\graphics\font_gdi.cpp">
      <Filter>src\graphics</Filter>
    </ClCompile>
    <ClCompile Include="..\..\src\slib\core\event_windows.cpp">
      <Filter>src\core</Filter>
    </ClCompile>
    <ClCompile Include="..\..\src\slib\network\url_request_curl.cpp">
      <Filter>src\network</Filter>
    </ClCompile>
    <ClCompile Include="..\..\src\slib\core\rw_lock.cpp">
      <Filter>src\core</Filter>
    </ClCompile>
    <ClCompile Include="..\..\src\slib\core\system_windows.cpp">
      <Filter>src\core</Filter>
    </ClCompile>
    <ClCompile Include="..\..\src\slib\math\calculator.cpp">
      <Filter>src\math</Filter>
    </ClCompile>
    <ClCompile Include="..\..\src\slib\network\stun.cpp">
      <Filter>src\network</Filter>
    </ClCompile>
    <ClCompile Include="..\..\src\slib\core\regex.cpp">
      <Filter>src\core</Filter>
    </ClCompile>
    <ClCompile Include="..\..\src\slib\crypto\base64.cpp">
      <Filter>src\crypto</Filter>
    </ClCompile>
    <ClCompile Include="..\..\src\slib\crypto\jwt.cpp">
      <Filter>src\crypto</Filter>
    </ClCompile>
    <ClCompile Include="..\..\src\slib\crypto\des.cpp">
      <Filter>src\crypto</Filter>
    </ClCompile>
    <ClCompile Include="..\..\src\slib\graphics\zxing.cpp">
      <Filter>src\graphics</Filter>
    </ClCompile>
    <ClCompile Include="..\..\src\slib\ui\qr_code_scanner.cpp">
      <Filter>src\ui</Filter>
    </ClCompile>
    <ClCompile Include="..\..\src\slib\device\device.cpp">
      <Filter>src\device</Filter>
    </ClCompile>
    <ClCompile Include="..\..\src\slib\device\device_win32.cpp">
      <Filter>src\device</Filter>
    </ClCompile>
    <ClCompile Include="..\..\src\slib\ui\drawer.cpp">
      <Filter>src\ui</Filter>
    </ClCompile>
    <ClCompile Include="..\..\src\slib\network\http_server.cpp">
      <Filter>src\network</Filter>
    </ClCompile>
    <ClCompile Include="..\..\src\slib\ui\ui_adapter.cpp">
      <Filter>src\ui</Filter>
    </ClCompile>
    <ClCompile Include="..\..\src\slib\ui\view_page_navigation.cpp">
      <Filter>src\ui</Filter>
    </ClCompile>
    <ClCompile Include="..\..\src\slib\ui\view_pager.cpp">
      <Filter>src\ui</Filter>
    </ClCompile>
    <ClCompile Include="..\..\src\slib\ui\switch_view.cpp">
      <Filter>src\ui</Filter>
    </ClCompile>
    <ClCompile Include="..\..\src\slib\social\facebook.cpp">
      <Filter>src\social</Filter>
    </ClCompile>
    <ClCompile Include="..\..\src\slib\social\oauth.cpp">
      <Filter>src\social</Filter>
    </ClCompile>
    <ClCompile Include="..\..\src\slib\social\twitter.cpp">
      <Filter>src\social</Filter>
    </ClCompile>
    <ClCompile Include="..\..\src\slib\social\oauth_ui.cpp">
      <Filter>src\social</Filter>
    </ClCompile>
    <ClCompile Include="..\..\src\slib\ui\clipboard.cpp">
      <Filter>src\ui</Filter>
    </ClCompile>
    <ClCompile Include="..\..\src\slib\ui\clipboard_win32.cpp">
      <Filter>src\ui</Filter>
    </ClCompile>
    <ClCompile Include="..\..\src\slib\network\url_request_param.cpp">
      <Filter>src\network</Filter>
    </ClCompile>
    <ClCompile Include="..\..\src\slib\ui\image_view_url.cpp">
      <Filter>src\ui</Filter>
    </ClCompile>
    <ClCompile Include="..\..\src\res\gen\colors.cpp">
      <Filter>res</Filter>
    </ClCompile>
    <ClCompile Include="..\..\src\res\gen\drawables.cpp">
      <Filter>res</Filter>
    </ClCompile>
    <ClCompile Include="..\..\src\res\gen\layouts.cpp">
      <Filter>res</Filter>
    </ClCompile>
    <ClCompile Include="..\..\src\res\gen\menus.cpp">
      <Filter>res</Filter>
    </ClCompile>
    <ClCompile Include="..\..\src\res\gen\raws.cpp">
      <Filter>res</Filter>
    </ClCompile>
    <ClCompile Include="..\..\src\res\gen\strings.cpp">
      <Filter>res</Filter>
    </ClCompile>
    <ClCompile Include="..\..\src\slib\social\etsy.cpp">
      <Filter>src\social</Filter>
    </ClCompile>
    <ClCompile Include="..\..\src\slib\social\etsy_ui.cpp">
      <Filter>src\social</Filter>
    </ClCompile>
    <ClCompile Include="..\..\src\slib\social\facebook_ui.cpp">
      <Filter>src\social</Filter>
    </ClCompile>
    <ClCompile Include="..\..\src\slib\social\facebook_sdk.cpp">
      <Filter>src\social</Filter>
    </ClCompile>
    <ClCompile Include="..\..\src\slib\social\linkedin.cpp">
      <Filter>src\social</Filter>
    </ClCompile>
    <ClCompile Include="..\..\src\slib\crypto\openssl.cpp">
      <Filter>src\crypto</Filter>
    </ClCompile>
    <ClCompile Include="..\..\src\slib\network\http_openssl.cpp">
      <Filter>src\network</Filter>
    </ClCompile>
    <ClCompile Include="..\..\src\slib\crypto\tls.cpp">
      <Filter>src\crypto</Filter>
    </ClCompile>
    <ClCompile Include="..\..\src\slib\social\pinterest.cpp">
      <Filter>src\social</Filter>
    </ClCompile>
    <ClCompile Include="..\..\src\slib\social\ebay.cpp">
      <Filter>src\social</Filter>
    </ClCompile>
    <ClCompile Include="..\..\external\src\zlib\adler32.c">
      <Filter>external\zlib</Filter>
    </ClCompile>
    <ClCompile Include="..\..\external\src\zlib\compress.c">
      <Filter>external\zlib</Filter>
    </ClCompile>
    <ClCompile Include="..\..\external\src\zlib\crc32.c">
      <Filter>external\zlib</Filter>
    </ClCompile>
    <ClCompile Include="..\..\external\src\zlib\deflate.c">
      <Filter>external\zlib</Filter>
    </ClCompile>
    <ClCompile Include="..\..\external\src\zlib\gzclose.c">
      <Filter>external\zlib</Filter>
    </ClCompile>
    <ClCompile Include="..\..\external\src\zlib\gzlib.c">
      <Filter>external\zlib</Filter>
    </ClCompile>
    <ClCompile Include="..\..\external\src\zlib\gzread.c">
      <Filter>external\zlib</Filter>
    </ClCompile>
    <ClCompile Include="..\..\external\src\zlib\gzwrite.c">
      <Filter>external\zlib</Filter>
    </ClCompile>
    <ClCompile Include="..\..\external\src\zlib\infback.c">
      <Filter>external\zlib</Filter>
    </ClCompile>
    <ClCompile Include="..\..\external\src\zlib\inffast.c">
      <Filter>external\zlib</Filter>
    </ClCompile>
    <ClCompile Include="..\..\external\src\zlib\inflate.c">
      <Filter>external\zlib</Filter>
    </ClCompile>
    <ClCompile Include="..\..\external\src\zlib\inftrees.c">
      <Filter>external\zlib</Filter>
    </ClCompile>
    <ClCompile Include="..\..\external\src\zlib\trees.c">
      <Filter>external\zlib</Filter>
    </ClCompile>
    <ClCompile Include="..\..\external\src\zlib\uncompr.c">
      <Filter>external\zlib</Filter>
    </ClCompile>
    <ClCompile Include="..\..\external\src\zlib\zutil.c">
      <Filter>external\zlib</Filter>
    </ClCompile>
    <ClCompile Include="..\..\external\src\libpng\png.c">
      <Filter>external\libpng</Filter>
    </ClCompile>
    <ClCompile Include="..\..\external\src\libpng\pngerror.c">
      <Filter>external\libpng</Filter>
    </ClCompile>
    <ClCompile Include="..\..\external\src\libpng\pngget.c">
      <Filter>external\libpng</Filter>
    </ClCompile>
    <ClCompile Include="..\..\external\src\libpng\pngmem.c">
      <Filter>external\libpng</Filter>
    </ClCompile>
    <ClCompile Include="..\..\external\src\libpng\pngpread.c">
      <Filter>external\libpng</Filter>
    </ClCompile>
    <ClCompile Include="..\..\external\src\libpng\pngread.c">
      <Filter>external\libpng</Filter>
    </ClCompile>
    <ClCompile Include="..\..\external\src\libpng\pngrio.c">
      <Filter>external\libpng</Filter>
    </ClCompile>
    <ClCompile Include="..\..\external\src\libpng\pngrtran.c">
      <Filter>external\libpng</Filter>
    </ClCompile>
    <ClCompile Include="..\..\external\src\libpng\pngrutil.c">
      <Filter>external\libpng</Filter>
    </ClCompile>
    <ClCompile Include="..\..\external\src\libpng\pngset.c">
      <Filter>external\libpng</Filter>
    </ClCompile>
    <ClCompile Include="..\..\external\src\libpng\pngtrans.c">
      <Filter>external\libpng</Filter>
    </ClCompile>
    <ClCompile Include="..\..\external\src\libpng\pngwio.c">
      <Filter>external\libpng</Filter>
    </ClCompile>
    <ClCompile Include="..\..\external\src\libpng\pngwrite.c">
      <Filter>external\libpng</Filter>
    </ClCompile>
    <ClCompile Include="..\..\external\src\libpng\pngwtran.c">
      <Filter>external\libpng</Filter>
    </ClCompile>
    <ClCompile Include="..\..\external\src\libpng\pngwutil.c">
      <Filter>external\libpng</Filter>
    </ClCompile>
    <ClCompile Include="..\..\external\src\libpng\intel\filter_sse2_intrinsics.c">
      <Filter>external\libpng</Filter>
    </ClCompile>
    <ClCompile Include="..\..\external\src\libpng\intel\intel_init.c">
      <Filter>external\libpng</Filter>
    </ClCompile>
    <ClCompile Include="..\..\external\src\libjpeg\jaricom.c">
      <Filter>external\libjpeg</Filter>
    </ClCompile>
    <ClCompile Include="..\..\external\src\libjpeg\jcapimin.c">
      <Filter>external\libjpeg</Filter>
    </ClCompile>
    <ClCompile Include="..\..\external\src\libjpeg\jcapistd.c">
      <Filter>external\libjpeg</Filter>
    </ClCompile>
    <ClCompile Include="..\..\external\src\libjpeg\jcarith.c">
      <Filter>external\libjpeg</Filter>
    </ClCompile>
    <ClCompile Include="..\..\external\src\libjpeg\jccoefct.c">
      <Filter>external\libjpeg</Filter>
    </ClCompile>
    <ClCompile Include="..\..\external\src\libjpeg\jccolor.c">
      <Filter>external\libjpeg</Filter>
    </ClCompile>
    <ClCompile Include="..\..\external\src\libjpeg\jcdctmgr.c">
      <Filter>external\libjpeg</Filter>
    </ClCompile>
    <ClCompile Include="..\..\external\src\libjpeg\jchuff.c">
      <Filter>external\libjpeg</Filter>
    </ClCompile>
    <ClCompile Include="..\..\external\src\libjpeg\jcinit.c">
      <Filter>external\libjpeg</Filter>
    </ClCompile>
    <ClCompile Include="..\..\external\src\libjpeg\jcmainct.c">
      <Filter>external\libjpeg</Filter>
    </ClCompile>
    <ClCompile Include="..\..\external\src\libjpeg\jcmarker.c">
      <Filter>external\libjpeg</Filter>
    </ClCompile>
    <ClCompile Include="..\..\external\src\libjpeg\jcmaster.c">
      <Filter>external\libjpeg</Filter>
    </ClCompile>
    <ClCompile Include="..\..\external\src\libjpeg\jcomapi.c">
      <Filter>external\libjpeg</Filter>
    </ClCompile>
    <ClCompile Include="..\..\external\src\libjpeg\jcparam.c">
      <Filter>external\libjpeg</Filter>
    </ClCompile>
    <ClCompile Include="..\..\external\src\libjpeg\jcprepct.c">
      <Filter>external\libjpeg</Filter>
    </ClCompile>
    <ClCompile Include="..\..\external\src\libjpeg\jcsample.c">
      <Filter>external\libjpeg</Filter>
    </ClCompile>
    <ClCompile Include="..\..\external\src\libjpeg\jctrans.c">
      <Filter>external\libjpeg</Filter>
    </ClCompile>
    <ClCompile Include="..\..\external\src\libjpeg\jdapimin.c">
      <Filter>external\libjpeg</Filter>
    </ClCompile>
    <ClCompile Include="..\..\external\src\libjpeg\jdapistd.c">
      <Filter>external\libjpeg</Filter>
    </ClCompile>
    <ClCompile Include="..\..\external\src\libjpeg\jdarith.c">
      <Filter>external\libjpeg</Filter>
    </ClCompile>
    <ClCompile Include="..\..\external\src\libjpeg\jdatadst.c">
      <Filter>external\libjpeg</Filter>
    </ClCompile>
    <ClCompile Include="..\..\external\src\libjpeg\jdatasrc.c">
      <Filter>external\libjpeg</Filter>
    </ClCompile>
    <ClCompile Include="..\..\external\src\libjpeg\jdcoefct.c">
      <Filter>external\libjpeg</Filter>
    </ClCompile>
    <ClCompile Include="..\..\external\src\libjpeg\jdcolor.c">
      <Filter>external\libjpeg</Filter>
    </ClCompile>
    <ClCompile Include="..\..\external\src\libjpeg\jddctmgr.c">
      <Filter>external\libjpeg</Filter>
    </ClCompile>
    <ClCompile Include="..\..\external\src\libjpeg\jdhuff.c">
      <Filter>external\libjpeg</Filter>
    </ClCompile>
    <ClCompile Include="..\..\external\src\libjpeg\jdinput.c">
      <Filter>external\libjpeg</Filter>
    </ClCompile>
    <ClCompile Include="..\..\external\src\libjpeg\jdmainct.c">
      <Filter>external\libjpeg</Filter>
    </ClCompile>
    <ClCompile Include="..\..\external\src\libjpeg\jdmarker.c">
      <Filter>external\libjpeg</Filter>
    </ClCompile>
    <ClCompile Include="..\..\external\src\libjpeg\jdmaster.c">
      <Filter>external\libjpeg</Filter>
    </ClCompile>
    <ClCompile Include="..\..\external\src\libjpeg\jdmerge.c">
      <Filter>external\libjpeg</Filter>
    </ClCompile>
    <ClCompile Include="..\..\external\src\libjpeg\jdpostct.c">
      <Filter>external\libjpeg</Filter>
    </ClCompile>
    <ClCompile Include="..\..\external\src\libjpeg\jdsample.c">
      <Filter>external\libjpeg</Filter>
    </ClCompile>
    <ClCompile Include="..\..\external\src\libjpeg\jdtrans.c">
      <Filter>external\libjpeg</Filter>
    </ClCompile>
    <ClCompile Include="..\..\external\src\libjpeg\jerror.c">
      <Filter>external\libjpeg</Filter>
    </ClCompile>
    <ClCompile Include="..\..\external\src\libjpeg\jfdctflt.c">
      <Filter>external\libjpeg</Filter>
    </ClCompile>
    <ClCompile Include="..\..\external\src\libjpeg\jfdctfst.c">
      <Filter>external\libjpeg</Filter>
    </ClCompile>
    <ClCompile Include="..\..\external\src\libjpeg\jfdctint.c">
      <Filter>external\libjpeg</Filter>
    </ClCompile>
    <ClCompile Include="..\..\external\src\libjpeg\jidctflt.c">
      <Filter>external\libjpeg</Filter>
    </ClCompile>
    <ClCompile Include="..\..\external\src\libjpeg\jidctfst.c">
      <Filter>external\libjpeg</Filter>
    </ClCompile>
    <ClCompile Include="..\..\external\src\libjpeg\jidctint.c">
      <Filter>external\libjpeg</Filter>
    </ClCompile>
    <ClCompile Include="..\..\external\src\libjpeg\jmemmgr.c">
      <Filter>external\libjpeg</Filter>
    </ClCompile>
    <ClCompile Include="..\..\external\src\libjpeg\jmemnobs.c">
      <Filter>external\libjpeg</Filter>
    </ClCompile>
    <ClCompile Include="..\..\external\src\libjpeg\jquant1.c">
      <Filter>external\libjpeg</Filter>
    </ClCompile>
    <ClCompile Include="..\..\external\src\libjpeg\jquant2.c">
      <Filter>external\libjpeg</Filter>
    </ClCompile>
    <ClCompile Include="..\..\external\src\libjpeg\jutils.c">
      <Filter>external\libjpeg</Filter>
    </ClCompile>
    <ClCompile Include="..\..\src\slib\media\media_player_ffmpeg.cpp">
      <Filter>src\media</Filter>
    </ClCompile>
    <ClCompile Include="..\..\src\slib\social\paypal.cpp">
      <Filter>src\social</Filter>
    </ClCompile>
    <ClCompile Include="..\..\src\slib\social\paypal_ui.cpp">
      <Filter>src\social</Filter>
    </ClCompile>
    <ClCompile Include="..\..\src\slib\social\linkedin_ui.cpp">
      <Filter>src\social</Filter>
    </ClCompile>
    <ClCompile Include="..\..\src\slib\social\pinterest_ui.cpp">
      <Filter>src\social</Filter>
    </ClCompile>
    <ClCompile Include="..\..\src\slib\social\instagram.cpp">
      <Filter>src\social</Filter>
    </ClCompile>
    <ClCompile Include="..\..\src\slib\ui\ui_photo.cpp">
      <Filter>src\ui</Filter>
    </ClCompile>
    <ClCompile Include="..\..\src\slib\ui\refresh_view.cpp">
      <Filter>src\ui</Filter>
    </ClCompile>
    <ClCompile Include="..\..\src\slib\crypto\rc4.cpp">
      <Filter>src\crypto</Filter>
    </ClCompile>
    <ClCompile Include="..\..\src\slib\crypto\chacha.cpp">
      <Filter>src\crypto</Filter>
    </ClCompile>
    <ClCompile Include="..\..\src\slib\crypto\poly1305.cpp">
      <Filter>src\crypto</Filter>
    </ClCompile>
    <ClCompile Include="..\..\src\slib\crypto\ecc.cpp">
      <Filter>src\crypto</Filter>
    </ClCompile>
    <ClCompile Include="..\..\src\slib\core\asm_x64.cpp">
      <Filter>src\core</Filter>
    </ClCompile>
    <ClCompile Include="..\..\src\slib\crypto\crc32c.cpp">
      <Filter>src\crypto</Filter>
    </ClCompile>
    <ClCompile Include="..\..\src\slib\ui\toast.cpp">
      <Filter>src\ui</Filter>
    </ClCompile>
    <ClCompile Include="..\..\src\slib\ui\date_picker.cpp">
      <Filter>src\ui</Filter>
    </ClCompile>
    <ClCompile Include="..\..\src\slib\ui\date_picker_win32.cpp">
      <Filter>src\ui</Filter>
    </ClCompile>
    <ClCompile Include="..\..\src\slib\ui\line_view.cpp">
      <Filter>src\ui</Filter>
    </ClCompile>
    <ClCompile Include="..\..\src\slib\ui\screen_capture.cpp">
      <Filter>src\ui</Filter>
    </ClCompile>
    <ClCompile Include="..\..\src\slib\ui\screen_capture_win32.cpp">
      <Filter>src\ui</Filter>
    </ClCompile>
    <ClCompile Include="..\..\src\slib\core\global_unique_instance.cpp">
      <Filter>src\core</Filter>
    </ClCompile>
    <ClCompile Include="..\..\src\slib\core\global_unique_instance_win32.cpp">
      <Filter>src\core</Filter>
    </ClCompile>
    <ClCompile Include="..\..\src\slib\core\process.cpp">
      <Filter>src\core</Filter>
    </ClCompile>
    <ClCompile Include="..\..\src\slib\core\process_windows.cpp">
      <Filter>src\core</Filter>
    </ClCompile>
    <ClCompile Include="..\..\src\slib\core\thread_windows.cpp">
      <Filter>src\core</Filter>
    </ClCompile>
    <ClCompile Include="..\..\src\slib\core\pipe_windows.cpp">
      <Filter>src\core</Filter>
    </ClCompile>
    <ClCompile Include="..\..\src\slib\core\time_windows.cpp">
      <Filter>src\core</Filter>
    </ClCompile>
    <ClCompile Include="..\..\src\slib\core\console_windows.cpp">
      <Filter>src\core</Filter>
    </ClCompile>
    <ClCompile Include="..\..\src\slib\core\console.cpp">
      <Filter>src\core</Filter>
    </ClCompile>
    <ClCompile Include="..\..\src\slib\ui\global_event_monitor.cpp">
      <Filter>src\ui</Filter>
    </ClCompile>
    <ClCompile Include="..\..\src\slib\ui\global_event_monitor_win32.cpp">
      <Filter>src\ui</Filter>
    </ClCompile>
    <ClCompile Include="..\..\src\slib\ui\chromium.cpp">
      <Filter>src\ui</Filter>
    </ClCompile>
    <ClCompile Include="..\..\src\slib\ui\collection_view.cpp">
      <Filter>src\ui</Filter>
    </ClCompile>
    <ClCompile Include="..\..\src\slib\graphics\emoji.cpp">
      <Filter>src\graphics</Filter>
    </ClCompile>
    <ClCompile Include="..\..\src\slib\graphics\emoji_png.cpp">
      <Filter>src\graphics</Filter>
    </ClCompile>
    <ClCompile Include="..\..\external\src\noto_emoji\noto_emoji.cpp">
      <Filter>external\noto_emoji</Filter>
    </ClCompile>
    <ClCompile Include="..\..\external\src\noto_emoji\noto_emoji_png.cpp">
      <Filter>external\noto_emoji</Filter>
    </ClCompile>
    <ClCompile Include="..\..\src\slib\core\string_buffer.cpp">
      <Filter>src\core</Filter>
    </ClCompile>
    <ClCompile Include="..\..\src\slib\core\string_param.cpp">
      <Filter>src\core</Filter>
    </ClCompile>
    <ClCompile Include="..\..\src\slib\core\charset_ext.cpp">
      <Filter>src\core</Filter>
    </ClCompile>
    <ClCompile Include="..\..\src\slib\core\charset_windows.cpp">
      <Filter>src\core</Filter>
    </ClCompile>
    <ClCompile Include="..\..\src\slib\ui\table_layout.cpp">
      <Filter>src\ui</Filter>
    </ClCompile>
    <ClCompile Include="..\..\src\slib\ui\tile_layout.cpp">
      <Filter>src\ui</Filter>
    </ClCompile>
    <ClCompile Include="..\..\src\slib\social\oauth_server.cpp">
      <Filter>src\social</Filter>
    </ClCompile>
    <ClCompile Include="..\..\src\slib\crypto\jwt_openssl.cpp">
      <Filter>src\crypto</Filter>
    </ClCompile>
    <ClCompile Include="..\..\src\slib\social\oauth_server_openssl.cpp">
      <Filter>src\social</Filter>
    </ClCompile>
    <ClCompile Include="..\..\src\slib\crypto\openssl_crypto.cpp">
      <Filter>src\crypto</Filter>
    </ClCompile>
    <ClCompile Include="..\..\src\slib\crypto\openssl_chacha_poly1305.cpp">
      <Filter>src\crypto</Filter>
    </ClCompile>
    <ClCompile Include="..\..\src\slib\service\ginger.cpp">
      <Filter>src\service</Filter>
    </ClCompile>
    <ClCompile Include="..\..\src\slib\service\web_service.cpp">
      <Filter>src\service</Filter>
    </ClCompile>
    <ClCompile Include="..\..\src\slib\service\xgpush_service.cpp">
      <Filter>src\service</Filter>
    </ClCompile>
    <ClCompile Include="..\..\src\slib\ui\ui_notification.cpp">
      <Filter>src\ui</Filter>
    </ClCompile>
    <ClCompile Include="..\..\src\slib\ui\ui_notification_xgpush.cpp">
      <Filter>src\ui</Filter>
    </ClCompile>
    <ClCompile Include="..\..\src\slib\service\push_notification.cpp">
      <Filter>src\service</Filter>
    </ClCompile>
    <ClCompile Include="..\..\src\slib\social\contact.cpp">
      <Filter>src\social</Filter>
    </ClCompile>
    <ClCompile Include="..\..\src\slib\ui\system_tray_icon.cpp">
      <Filter>src\ui</Filter>
    </ClCompile>
    <ClCompile Include="..\..\src\slib\ui\system_tray_icon_win32.cpp">
      <Filter>src\ui</Filter>
    </ClCompile>
    <ClCompile Include="..\..\src\slib\service\chat.cpp">
      <Filter>src\service</Filter>
    </ClCompile>
    <ClCompile Include="..\..\src\slib\ui\chat_view.cpp">
      <Filter>src\ui</Filter>
    </ClCompile>
    <ClCompile Include="..\..\src\slib\service\chat_client.cpp">
      <Filter>src\service</Filter>
    </ClCompile>
    <ClCompile Include="..\..\src\slib\service\chat_sqlite.cpp">
      <Filter>src\service</Filter>
    </ClCompile>
    <ClCompile Include="..\..\src\slib\service\fcm_service.cpp">
      <Filter>src\service</Filter>
    </ClCompile>
    <ClCompile Include="..\..\src\slib\ui\ui_notification_fcm.cpp">
      <Filter>src\ui</Filter>
    </ClCompile>
    <ClCompile Include="..\..\src\slib\social\wechat.cpp">
      <Filter>src\social</Filter>
    </ClCompile>
    <ClCompile Include="..\..\src\slib\social\wechat_sdk.cpp">
      <Filter>src\social</Filter>
    </ClCompile>
    <ClCompile Include="..\..\src\slib\db\database_sql.cpp">
      <Filter>src\db</Filter>
    </ClCompile>
    <ClCompile Include="..\..\src\slib\db\database_expression.cpp">
      <Filter>src\db</Filter>
    </ClCompile>
    <ClCompile Include="..\..\src\slib\db\postgresql.cpp">
      <Filter>src\db</Filter>
    </ClCompile>
    <ClCompile Include="..\..\src\slib\social\alipay.cpp">
      <Filter>src\social</Filter>
    </ClCompile>
    <ClCompile Include="..\..\src\slib\social\alipay_openssl.cpp">
      <Filter>src\social</Filter>
    </ClCompile>
    <ClCompile Include="..\..\src\slib\social\alipay_sdk.cpp">
      <Filter>src\social</Filter>
    </ClCompile>
    <ClCompile Include="..\..\src\slib\core\string_op.cpp">
      <Filter>src\core</Filter>
    </ClCompile>
    <ClCompile Include="..\..\src\slib\core\string_view.cpp">
      <Filter>src\core</Filter>
    </ClCompile>
    <ClCompile Include="..\..\src\slib\service\captcha.cpp">
      <Filter>src\service</Filter>
    </ClCompile>
    <ClCompile Include="..\..\src\slib\ui\list_box.cpp">
      <Filter>src\ui</Filter>
    </ClCompile>
    <ClCompile Include="..\..\src\slib\ui\label_list.cpp">
      <Filter>src\ui</Filter>
    </ClCompile>
    <ClCompile Include="..\..\src\slib\storage\disk.cpp">
      <Filter>src\storage</Filter>
    </ClCompile>
    <ClCompile Include="..\..\src\slib\storage\disk_win32.cpp">
      <Filter>src\storage</Filter>
    </ClCompile>
    <ClCompile Include="..\..\src\slib\ui\ui_sound.cpp">
      <Filter>src\ui</Filter>
    </ClCompile>
    <ClCompile Include="..\..\src\slib\ui\ui_sound_win32.cpp">
      <Filter>src\ui</Filter>
    </ClCompile>
    <ClCompile Include="..\..\src\slib\core\dynamic_library.cpp">
      <Filter>src\core</Filter>
    </ClCompile>
    <ClCompile Include="..\..\src\slib\core\dl_windows_kernel32.cpp">
      <Filter>src\core</Filter>
    </ClCompile>
    <ClCompile Include="..\..\src\slib\core\dynamic_library_windows.cpp">
      <Filter>src\core</Filter>
    </ClCompile>
    <ClCompile Include="..\..\src\slib\core\dl_windows_user32.cpp">
      <Filter>src\core</Filter>
    </ClCompile>
    <ClCompile Include="..\..\src\slib\core\dl_windows_wininet.cpp">
      <Filter>src\core</Filter>
    </ClCompile>
    <ClCompile Include="..\..\src\slib\core\dl_windows_bcrypt.cpp">
      <Filter>src\core</Filter>
    </ClCompile>
    <ClCompile Include="..\..\src\slib\graphics\dl_windows_gdiplus.cpp">
      <Filter>src\graphics</Filter>
    </ClCompile>
    <ClCompile Include="..\..\src\slib\media\dl_windows_winmm.cpp">
      <Filter>src\media</Filter>
    </ClCompile>
    <ClCompile Include="..\..\src\slib\doc\rar.cpp">
      <Filter>src\doc</Filter>
    </ClCompile>
    <ClCompile Include="..\..\src\slib\doc\pdf.cpp">
      <Filter>src\doc</Filter>
    </ClCompile>
    <ClCompile Include="..\..\src\slib\network\dl_windows_iphlpapi.cpp">
      <Filter>src\network</Filter>
    </ClCompile>
    <ClCompile Include="..\..\src\slib\core\safe_static.cpp">
      <Filter>src\core</Filter>
    </ClCompile>
    <ClCompile Include="..\..\src\slib\ui\combo_box.cpp">
      <Filter>src\ui</Filter>
    </ClCompile>
    <ClCompile Include="..\..\src\slib\ui\combo_box_win32.cpp">
      <Filter>src\ui</Filter>
    </ClCompile>
    <ClCompile Include="..\..\src\slib\dev\pe.cpp">
      <Filter>src\dev</Filter>
    </ClCompile>
    <ClCompile Include="..\..\src\slib\dev\protect.cpp">
      <Filter>src\dev</Filter>
    </ClCompile>
    <ClCompile Include="..\..\src\slib\dev\hook.cpp">
      <Filter>src\dev</Filter>
    </ClCompile>
    <ClCompile Include="..\..\src\slib\dev\module.cpp">
      <Filter>src\dev</Filter>
    </ClCompile>
    <ClCompile Include="..\..\src\slib\dev\vtable.cpp">
      <Filter>src\dev</Filter>
    </ClCompile>
    <ClCompile Include="..\..\src\slib\core\service_manager.cpp">
      <Filter>src\core</Filter>
    </ClCompile>
    <ClCompile Include="..\..\src\slib\core\service_manager_win32.cpp">
      <Filter>src\core</Filter>
    </ClCompile>
    <ClCompile Include="..\..\src\slib\core\service_win32.cpp">
      <Filter>src\core</Filter>
    </ClCompile>
    <ClCompile Include="..\..\src\slib\media\audio_device.cpp">
      <Filter>src\media</Filter>
    </ClCompile>
    <ClCompile Include="..\..\src\slib\media\audio_device_win32.cpp">
      <Filter>src\media</Filter>
    </ClCompile>
    <ClCompile Include="..\..\src\slib\media\camera_win32.cpp">
      <Filter>src\media</Filter>
    </ClCompile>
    <ClCompile Include="..\..\src\slib\storage\dokany.cpp">
      <Filter>src\storage</Filter>
    </ClCompile>
    <ClCompile Include="..\..\src\slib\storage\file_system_logger.cpp">
      <Filter>src\storage</Filter>
    </ClCompile>
    <ClCompile Include="..\..\src\slib\storage\dokany_install.cpp">
      <Filter>src\storage</Filter>
    </ClCompile>
    <ClCompile Include="..\..\src\slib\storage\file_system.cpp">
      <Filter>src\storage</Filter>
    </ClCompile>
    <ClCompile Include="..\..\src\slib\storage\file_system_mirror.cpp">
      <Filter>src\storage</Filter>
    </ClCompile>
    <ClCompile Include="..\..\src\slib\graphics\jpeg.cpp">
      <Filter>src\graphics</Filter>
    </ClCompile>
    <ClCompile Include="..\..\src\slib\render\d3d.cpp">
      <Filter>src\render</Filter>
    </ClCompile>
    <ClCompile Include="..\..\src\slib\render\d3d9.cpp">
      <Filter>src\render</Filter>
    </ClCompile>
    <ClCompile Include="..\..\src\slib\render\d3d10.cpp">
      <Filter>src\render</Filter>
    </ClCompile>
    <ClCompile Include="..\..\src\slib\render\d3d10_1.cpp">
      <Filter>src\render</Filter>
    </ClCompile>
    <ClCompile Include="..\..\src\slib\render\d3d11.cpp">
      <Filter>src\render</Filter>
    </ClCompile>
    <ClCompile Include="..\..\src\slib\render\dl_windows_d3d.cpp">
      <Filter>src\render</Filter>
    </ClCompile>
    <ClCompile Include="..\..\src\slib\storage\fuse.cpp">
      <Filter>src\storage</Filter>
    </ClCompile>
    <ClCompile Include="..\..\src\slib\render\render_buffer.cpp">
      <Filter>src\render</Filter>
    </ClCompile>
    <ClCompile Include="..\..\src\slib\render\d3d8.cpp">
      <Filter>src\render</Filter>
    </ClCompile>
<<<<<<< HEAD
    <ClCompile Include="..\..\src\slib\db\dl_libmysql.cpp">
      <Filter>src\db</Filter>
    </ClCompile>
    <ClCompile Include="..\..\src\slib\db\mysql_data.cpp">
      <Filter>src\db</Filter>
=======
    <ClCompile Include="..\..\src\slib\dev\pe_utils.cpp">
      <Filter>src\dev</Filter>
>>>>>>> 9adda72f
    </ClCompile>
  </ItemGroup>
</Project><|MERGE_RESOLUTION|>--- conflicted
+++ resolved
@@ -1562,16 +1562,14 @@
     <ClCompile Include="..\..\src\slib\render\d3d8.cpp">
       <Filter>src\render</Filter>
     </ClCompile>
-<<<<<<< HEAD
     <ClCompile Include="..\..\src\slib\db\dl_libmysql.cpp">
       <Filter>src\db</Filter>
     </ClCompile>
     <ClCompile Include="..\..\src\slib\db\mysql_data.cpp">
       <Filter>src\db</Filter>
-=======
+    </ClCompile>
     <ClCompile Include="..\..\src\slib\dev\pe_utils.cpp">
       <Filter>src\dev</Filter>
->>>>>>> 9adda72f
     </ClCompile>
   </ItemGroup>
 </Project>