--- conflicted
+++ resolved
@@ -1199,7 +1199,6 @@
     <ClCompile Include="..\..\src\slib\graphics\css.cpp">
       <Filter>src\graphics</Filter>
     </ClCompile>
-<<<<<<< HEAD
     <ClCompile Include="..\..\src\slib\data\json.cpp">
       <Filter>src\data</Filter>
     </ClCompile>
@@ -1353,10 +1352,8 @@
     <ClCompile Include="..\..\src\slib\script\ginger.cpp">
       <Filter>src\script</Filter>
     </ClCompile>
-=======
-    <ClCompile Include="..\..\src\slib\core\win32_wmi.cpp">
-      <Filter>src\core</Filter>
-    </ClCompile>
->>>>>>> 2e135ea8
+    <ClCompile Include="..\..\src\slib\platform\win32\wmi.cpp">
+      <Filter>src\platform</Filter>
+    </ClCompile>
   </ItemGroup>
 </Project>