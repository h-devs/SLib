--- conflicted
+++ resolved
@@ -1451,16 +1451,13 @@
     <ClCompile Include="..\..\src\slib\db\log_package.cpp">
       <Filter>src\db</Filter>
     </ClCompile>
-<<<<<<< HEAD
     <ClCompile Include="..\..\src\slib\ui\table_view.cpp">
       <Filter>src\ui</Filter>
-=======
     <ClCompile Include="..\..\src\slib\graphics\svg.cpp">
       <Filter>src\graphics</Filter>
     </ClCompile>
     <ClCompile Include="..\..\src\slib\graphics\css.cpp">
       <Filter>src\graphics</Filter>
->>>>>>> f4feb297
     </ClCompile>
   </ItemGroup>
 </Project>