--- conflicted
+++ resolved
@@ -1361,14 +1361,12 @@
     <ClCompile Include="..\..\src\slib\network\dbip.cpp">
       <Filter>src\network</Filter>
     </ClCompile>
-<<<<<<< HEAD
     <ClCompile Include="..\..\src\slib\network\ipc.cpp">
       <Filter>src\network</Filter>
     </ClCompile>
     <ClCompile Include="..\..\src\slib\network\ipc_win32.cpp">
       <Filter>src\network</Filter>
     </ClCompile>
-=======
     <ClCompile Include="..\..\src\slib\core\win32_message_loop.cpp">
       <Filter>src\core</Filter>
     </ClCompile>
@@ -1411,6 +1409,5 @@
     <ClCompile Include="..\..\src\slib\graphics\gdi_platform.cpp">
       <Filter>src\graphics</Filter>
     </ClCompile>
->>>>>>> 224f27d3
   </ItemGroup>
 </Project>