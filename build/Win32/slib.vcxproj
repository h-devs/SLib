--- conflicted
+++ resolved
@@ -32,10 +32,7 @@
     <ClInclude Include="..\..\include\slib\network.h" />
     <ClInclude Include="..\..\include\slib\render.h" />
     <ClInclude Include="..\..\include\slib\resource.h" />
-<<<<<<< HEAD
-=======
     <ClInclude Include="..\..\include\slib\serialize.h" />
->>>>>>> 40947566
     <ClInclude Include="..\..\include\slib\service.h" />
     <ClInclude Include="..\..\include\slib\slib.h" />
     <ClInclude Include="..\..\include\slib\social.h" />
@@ -193,10 +190,6 @@
     <ClCompile Include="..\..\src\slib\db\database_sql.cpp" />
     <ClCompile Include="..\..\src\slib\db\database_statement.cpp" />
     <ClCompile Include="..\..\src\slib\db\dl_libmysql.cpp" />
-<<<<<<< HEAD
-    <ClCompile Include="..\..\src\slib\db\mysql.cpp" />
-    <ClCompile Include="..\..\src\slib\db\mysql_data.cpp" />
-=======
     <ClCompile Include="..\..\src\slib\db\document_store.cpp" />
     <ClCompile Include="..\..\src\slib\db\key_value_store.cpp" />
     <ClCompile Include="..\..\src\slib\db\leveldb.cpp" />
@@ -205,7 +198,6 @@
     <ClCompile Include="..\..\src\slib\db\mysql.cpp" />
     <ClCompile Include="..\..\src\slib\db\mysql_data.cpp" />
     <ClCompile Include="..\..\src\slib\db\object_storage.cpp" />
->>>>>>> 40947566
     <ClCompile Include="..\..\src\slib\db\postgresql.cpp" />
     <ClCompile Include="..\..\src\slib\db\rocksdb.cpp" />
     <ClCompile Include="..\..\src\slib\db\sqlite.cpp" />
@@ -265,10 +257,7 @@
     <ClCompile Include="..\..\src\slib\graphics\zxing.cpp" />
     <ClCompile Include="..\..\src\slib\math\bigint.cpp" />
     <ClCompile Include="..\..\src\slib\math\calculator.cpp" />
-<<<<<<< HEAD
-=======
     <ClCompile Include="..\..\src\slib\math\decimal128.cpp" />
->>>>>>> 40947566
     <ClCompile Include="..\..\src\slib\math\fft.cpp" />
     <ClCompile Include="..\..\src\slib\math\int128.cpp" />
     <ClCompile Include="..\..\src\slib\math\plot.cpp" />
@@ -291,10 +280,7 @@
     <ClCompile Include="..\..\src\slib\media\video_codec.cpp" />
     <ClCompile Include="..\..\src\slib\media\video_frame.cpp" />
     <ClCompile Include="..\..\src\slib\network\arp.cpp" />
-<<<<<<< HEAD
-=======
     <ClCompile Include="..\..\src\slib\network\dbip.cpp" />
->>>>>>> 40947566
     <ClCompile Include="..\..\src\slib\network\dl_windows_iphlpapi.cpp" />
     <ClCompile Include="..\..\src\slib\network\dns.cpp" />
     <ClCompile Include="..\..\src\slib\network\ethernet.cpp" />
