/*
 *   Copyright (c) 2008-2021 SLIBIO <https://github.com/SLIBIO>
 *
 *   Permission is hereby granted, free of charge, to any person obtaining a copy
 *   of this software and associated documentation files (the "Software"), to deal
 *   in the Software without restriction, including without limitation the rights
 *   to use, copy, modify, merge, publish, distribute, sublicense, and/or sell
 *   copies of the Software, and to permit persons to whom the Software is
 *   furnished to do so, subject to the following conditions:
 *
 *   The above copyright notice and this permission notice shall be included in
 *   all copies or substantial portions of the Software.
 *
 *   THE SOFTWARE IS PROVIDED "AS IS", WITHOUT WARRANTY OF ANY KIND, EXPRESS OR
 *   IMPLIED, INCLUDING BUT NOT LIMITED TO THE WARRANTIES OF MERCHANTABILITY,
 *   FITNESS FOR A PARTICULAR PURPOSE AND NONINFRINGEMENT. IN NO EVENT SHALL THE
 *   AUTHORS OR COPYRIGHT HOLDERS BE LIABLE FOR ANY CLAIM, DAMAGES OR OTHER
 *   LIABILITY, WHETHER IN AN ACTION OF CONTRACT, TORT OR OTHERWISE, ARISING FROM,
 *   OUT OF OR IN CONNECTION WITH THE SOFTWARE OR THE USE OR OTHER DEALINGS IN
 *   THE SOFTWARE.
 */

#ifndef CHECKHEADER_SLIB_CORE_HASH_MAP
#define CHECKHEADER_SLIB_CORE_HASH_MAP

#include "map.h"
#include "hash_table.h"
#include "math.h"

namespace slib
{
	
	template <class KT, class VT, class HASH, class KEY_COMPARE>
	class CHashMap;
	
	template <class KT, class VT, class HASH, class KEY_COMPARE>
	class HashMap;
	
	template < class KT, class VT, class HASH = Hash<KT>, class KEY_COMPARE = Compare<KT> >
	using AtomicHashMap = Atomic< HashMap<KT, VT, HASH, KEY_COMPARE> >;
	
	
	template <class KT, class VT>
	class SLIB_EXPORT HashMapNode
	{
	public:
		HashMapNode* parent;
		HashMapNode* left;
		HashMapNode* right;
		sl_bool flagRed;
		
		KT key;
		VT value;
		
		sl_size hash;
		HashMapNode* previous;
		HashMapNode* next;
		
	public:
		HashMapNode(const HashMapNode& other) = delete;

#ifdef SLIB_COMPILER_IS_GCC
		HashMapNode(HashMapNode& other) = delete;
#endif

		template <class KEY, class... VALUE_ARGS>
		HashMapNode(KEY&& _key, VALUE_ARGS&&... value_args) noexcept: key(Forward<KEY>(_key)), value(Forward<VALUE_ARGS>(value_args)...), parent(sl_null), left(sl_null), right(sl_null), flagRed(sl_false) {}
		
	public:
		HashMapNode* getNext() const noexcept
		{
			return next;
		}
		
		HashMapNode* getPrevious() const noexcept
		{
			return previous;
		}
		
	};

	class SLIB_EXPORT CHashMapBase : public Referable, public Lockable
	{
		SLIB_DECLARE_OBJECT

	public:
		CHashMapBase();

		~CHashMapBase();

	};
	
	template < class KT, class VT, class HASH = Hash<KT>, class KEY_COMPARE = Compare<KT> >
	class SLIB_EXPORT CHashMap : public CHashMapBase
	{
	public:
		typedef KT KEY_TYPE;
		typedef VT VALUE_TYPE;
		typedef HashMapNode<KT, VT> NODE;
		typedef NodePosition<NODE> POSITION;
		
		struct TABLE
		{
			NODE** nodes;
			sl_size count;
			sl_size capacity;
			sl_size capacityMinimum;
			sl_size capacityMaximum;
			sl_size thresholdDown;
			sl_size thresholdUp;
		};
		
	protected:
		TABLE m_table;
		NODE* m_nodeFirst;
		NODE* m_nodeLast;
		HASH m_hash;
		KEY_COMPARE m_compare;
		
	public:
		CHashMap(sl_size capacityMinimum = 0, sl_size capacityMaximum = 0, const HASH& hash = HASH(), const KEY_COMPARE& compare = KEY_COMPARE()) noexcept: m_hash(hash), m_compare(compare)
		{
			priv::hash_table::Helper::initialize(reinterpret_cast<HashTableStructBase*>(&m_table), capacityMinimum, capacityMaximum);
			m_nodeFirst = sl_null;
			m_nodeLast = sl_null;
		}
		
		~CHashMap() noexcept
		{
			_free();
		}
		
	public:
		CHashMap(const CHashMap& other) = delete;
		
		CHashMap& operator=(const CHashMap& other) = delete;
		
		CHashMap(CHashMap&& other) noexcept: m_hash(Move(other.m_hash)), m_compare(Move(other.m_compare))
		{
			priv::hash_table::Helper::move(reinterpret_cast<HashTableStructBase*>(&m_table), reinterpret_cast<HashTableStructBase*>(&(other.m_table)));
			m_nodeFirst = other.m_nodeFirst;
			m_nodeLast = other.m_nodeLast;
			other.m_nodeFirst = sl_null;
			other.m_nodeLast = sl_null;
		}
		
		CHashMap& operator=(CHashMap&& other) noexcept
		{
			_free();
			priv::hash_table::Helper::move(reinterpret_cast<HashTableStructBase*>(&m_table), reinterpret_cast<HashTableStructBase*>(&(other.m_table)));
			m_nodeFirst = other.m_nodeFirst;
			m_nodeLast = other.m_nodeLast;
			other.m_nodeFirst = sl_null;
			other.m_nodeLast = sl_null;
			m_hash = Move(other.m_hash);
			m_compare = Move(other.m_compare);
			return *this;
		}
		
#ifdef SLIB_SUPPORT_STD_TYPES
		CHashMap(const std::initializer_list< Pair<KT, VT> >& l, sl_size capacityMinimum = 0, sl_size capacityMaximum = 0, const HASH& hash = HASH(), const KEY_COMPARE& compare = KEY_COMPARE()) noexcept: m_hash(hash), m_compare(compare)
		{
			priv::hash_table::Helper::initialize(reinterpret_cast<HashTableStructBase*>(&m_table), capacityMinimum, capacityMaximum);
			m_nodeFirst = sl_null;
			m_nodeLast = sl_null;
			const Pair<KT, VT>* data = l.begin();
			for (sl_size i = 0; i < l.size(); i++) {
				add_NoLock(data[i].first, data[i].second);
			}
		}
#endif
		
	public:
		sl_size getCount() const noexcept
		{
			return m_table.count;
		}
		
		sl_bool isEmpty() const noexcept
		{
			return m_table.count == 0;
		}
		
		sl_bool isNotEmpty() const noexcept
		{
			return m_table.count != 0;
		}
		
		sl_size getCapacity() const noexcept
		{
			return m_table.capacity;
		}
		
		sl_size getMinimumCapacity() const noexcept
		{
			return m_table.capacityMinimum;
		}
		
		void setMinimumCapacity_NoLock(sl_size capacity) noexcept
		{
			priv::hash_table::Helper::setMinimumCapacity(reinterpret_cast<HashTableStructBase*>(&m_table), capacity);
		}
		
		void setMinimumCapacity(sl_size capacity) noexcept
		{
			ObjectLocker lock(this);
			setMinimumCapacity_NoLock(capacity);
		}
		
		sl_size getMaximumCapacity() const noexcept
		{
			return m_table.capacityMaximum;
		}
		
		void setMaximumCapacity_NoLock(sl_size capacity) noexcept
		{
			priv::hash_table::Helper::setMaximumCapacity(reinterpret_cast<HashTableStructBase*>(&m_table), capacity);
		}
		
		void setMaximumCapacity(sl_size capacity) noexcept
		{
			ObjectLocker lock(this);
			setMaximumCapacity_NoLock(capacity);
		}
		
		NODE* getFirstNode() const noexcept
		{
			return m_nodeFirst;
		}
		
		NODE* getLastNode() const noexcept
		{
			return m_nodeLast;
		}
		
		NODE* find_NoLock(const KT& key) const noexcept
		{
			NODE* entry = _getEntry(key);
			return RedBlackTree::find(entry, key, m_compare);
		}
		
		sl_bool find(const KT& key) const noexcept
		{
			ObjectLocker lock(this);
			NODE* entry = _getEntry(key);
			return RedBlackTree::find(entry, key, m_compare) != sl_null;
		}
		
		/* unsynchronized function */
		sl_bool getEqualRange(const KT& key, MapNode<KT, VT>** pStart = sl_null, MapNode<KT, VT>** pEnd = sl_null) const noexcept
		{
			NODE* entry = _getEntry(key);
			return RedBlackTree::getEqualRange(entry, key, m_compare, (NODE**)pStart, (NODE**)pEnd);
		}
		
		template < class VALUE, class VALUE_EQUALS = Equals<VT, VALUE> >
		NODE* findKeyAndValue_NoLock(const KT& key, const VALUE& value, const VALUE_EQUALS& value_equals = VALUE_EQUALS()) const noexcept
		{
			NODE* entry = _getEntry(key);
			return RedBlackTree::findKeyAndValue(entry, key, m_compare, value, value_equals);
		}
		
		template < class VALUE, class VALUE_EQUALS = Equals<VT, VALUE> >
		sl_bool findKeyAndValue(const KT& key, const VALUE& value, const VALUE_EQUALS& value_equals = VALUE_EQUALS()) const noexcept
		{
			ObjectLocker lock(this);
			NODE* entry = _getEntry(key);
			return RedBlackTree::findKeyAndValue(entry, key, m_compare, value, value_equals) != sl_null;
		}
<<<<<<< HEAD
=======

		/* added for compatibility with `Map` */
		NODE* getLowerBound(const KT& key) const noexcept
		{
			return sl_null;
		}

		/* added for compatibility with `Map` */
		NODE* getUpperBound(const KT& key) const noexcept
		{
			return sl_null;
		}
>>>>>>> 40947566
		
		/* unsynchronized function */
		VT* getItemPointer(const KT& key) const noexcept
		{
			NODE* entry = _getEntry(key);
			NODE* node = RedBlackTree::find(entry, key, m_compare);
			if (node) {
				return &(node->value);
			}
			return sl_null;
		}
		
		/* unsynchronized function */
		template < class VALUE, class VALUE_EQUALS = Equals<VT, VALUE> >
		VT* getItemPointerByKeyAndValue(const KT& key, const VALUE& value, const VALUE_EQUALS& value_equals = VALUE_EQUALS()) const noexcept
		{
			NODE* entry = _getEntry(key);
			NODE* node = RedBlackTree::findKeyAndValue(entry, key, m_compare, value, value_equals);
			if (node) {
				return &(node->value);
			}
			return sl_null;
		}
		
		sl_bool get_NoLock(const KT& key, VT* _out = sl_null) const noexcept
		{
			NODE* entry = _getEntry(key);
			NODE* node = RedBlackTree::find(entry, key, m_compare);
			if (node) {
				if (_out) {
					*_out = node->value;
				}
				return sl_true;
			}
			return sl_false;
		}
		
		sl_bool get(const KT& key, VT* _out = sl_null) const noexcept
		{
			ObjectLocker lock(this);
			NODE* entry = _getEntry(key);
			NODE* node = RedBlackTree::find(entry, key, m_compare);
			if (node) {
				if (_out) {
					*_out = node->value;
				}
				return sl_true;
			}
			return sl_false;
		}
		
		sl_bool get_NoLock(const KT& key, Nullable<VT>* _out) const noexcept
		{
			NODE* entry = _getEntry(key);
			NODE* node = RedBlackTree::find(entry, key, m_compare);
			if (node) {
				if (_out) {
					*_out = node->value;
				}
				return sl_true;
			} else {
				if (_out) {
					_out->setNull();
				}
				return sl_false;
			}
		}
		
		sl_bool get(const KT& key, Nullable<VT>* _out) const noexcept
		{
			ObjectLocker lock(this);
			NODE* entry = _getEntry(key);
			NODE* node = RedBlackTree::find(entry, key, m_compare);
			if (node) {
				if (_out) {
					*_out = node->value;
				}
				return sl_true;
			} else {
				if (_out) {
					_out->setNull();
				}
				return sl_false;
			}
		}
		
		VT getValue_NoLock(const KT& key) const noexcept
		{
			NODE* entry = _getEntry(key);
			NODE* node = RedBlackTree::find(entry, key, m_compare);
			if (node) {
				return node->value;
			} else {
				return VT();
			}
		}
		
		VT getValue(const KT& key) const noexcept
		{
			ObjectLocker lock(this);
			NODE* entry = _getEntry(key);
			NODE* node = RedBlackTree::find(entry, key, m_compare);
			if (node) {
				return node->value;
			} else {
				return VT();
			}
		}
		
		VT getValue_NoLock(const KT& key, const VT& def) const noexcept
		{
			NODE* entry = _getEntry(key);
			NODE* node = RedBlackTree::find(entry, key, m_compare);
			if (node) {
				return node->value;
			} else {
				return def;
			}
		}
		
		VT getValue(const KT& key, const VT& def) const noexcept
		{
			ObjectLocker lock(this);
			NODE* entry = _getEntry(key);
			NODE* node = RedBlackTree::find(entry, key, m_compare);
			if (node) {
				return node->value;
			} else {
				return def;
			}
		}
		
		List<VT> getValues_NoLock(const KT& key) const noexcept
		{
			List<VT> list;
			NODE* entry = _getEntry(key);
			RedBlackTree::getValues(list, entry, key, m_compare);
			return list;
		}
		
		List<VT> getValues(const KT& key) const noexcept
		{
			ObjectLocker lock(this);
			List<VT> list;
			NODE* entry = _getEntry(key);
			RedBlackTree::getValues(list, entry, key, m_compare);
			return list;
		}
		
		template < class VALUE, class VALUE_EQUALS = Equals<VT, VALUE> >
		List<VT> getValuesByKeyAndValue_NoLock(const KT& key, const VALUE& value, const VALUE_EQUALS& value_equals = VALUE_EQUALS()) const noexcept
		{
			List<VT> list;
			NODE* entry = _getEntry(key);
			RedBlackTree::getValuesByKeyAndValue(list, entry, key, m_compare, value, value_equals);
			return list;
		}
		
		template < class VALUE, class VALUE_EQUALS = Equals<VT, VALUE> >
		List<VT> getValuesByKeyAndValue(const KT& key, const VALUE& value, const VALUE_EQUALS& value_equals = VALUE_EQUALS()) const noexcept
		{
			ObjectLocker lock(this);
			List<VT> list;
			NODE* entry = _getEntry(key);
			RedBlackTree::getValuesByKeyAndValue(list, entry, key, m_compare, value, value_equals);
			return list;
		}
		
		template <class KEY, class VALUE>
		NODE* put_NoLock(KEY&& key, VALUE&& value, sl_bool* isInsertion = sl_null) noexcept
		{
			if (!(priv::hash_table::Helper::validateNodes(reinterpret_cast<HashTableStructBase*>(&m_table)))) {
				return sl_null;
			}
			sl_size capacity = m_table.capacity;
			sl_size hash = m_hash(key);
			sl_size index = hash & (capacity - 1);
			NODE** nodes = m_table.nodes;
			sl_bool flagInsert;
			NODE* node = RedBlackTree::put(&(nodes[index]), m_table.count, Forward<KEY>(key), m_compare, Forward<VALUE>(value), &flagInsert);
			if (isInsertion) {
				*isInsertion = flagInsert;
			}
			if (flagInsert) {
				_linkNode(node, hash);
				_expand();
			}
			return node;
		}
		
		template <class KEY, class VALUE>
		sl_bool put(KEY&& key, VALUE&& value, sl_bool* isInsertion = sl_null) noexcept
		{
			ObjectLocker lock(this);
			return put_NoLock(Forward<KEY>(key), Forward<VALUE>(value), isInsertion) != sl_null;
		}
		
		template <class KEY, class VALUE>
		NODE* replace_NoLock(const KEY& key, VALUE&& value) noexcept
		{
			NODE* entry = _getEntry(key);
			NODE* node = RedBlackTree::find(entry, key, m_compare);
			if (node) {
				node->value = Forward<VALUE>(value);
				return node;
			}
			return sl_null;
		}
		
		template <class KEY, class VALUE>
		sl_bool replace(const KEY& key, VALUE&& value) noexcept
		{
			ObjectLocker lock(this);
			NODE* entry = _getEntry(key);
			NODE* node = RedBlackTree::find(entry, key, m_compare);
			if (node) {
				node->value = Forward<VALUE>(value);
				return sl_true;
			}
			return sl_false;
		}
		
		template <class KEY, class... VALUE_ARGS>
		NODE* add_NoLock(KEY&& key, VALUE_ARGS&&... value_args) noexcept
		{
			if (!(priv::hash_table::Helper::validateNodes(reinterpret_cast<HashTableStructBase*>(&m_table)))) {
				return sl_null;
			}
			sl_size capacity = m_table.capacity;
			sl_size hash = m_hash(key);
			sl_size index = hash & (capacity - 1);
			NODE** nodes = m_table.nodes;
			NODE* node = RedBlackTree::add(&(nodes[index]), m_table.count, Forward<KEY>(key), m_compare, Forward<VALUE_ARGS>(value_args)...);
			if (node) {
				_linkNode(node, hash);
				_expand();
				return node;
			}
			return sl_null;
		}
		
		template <class KEY, class... VALUE_ARGS>
		sl_bool add(KEY&& key, VALUE_ARGS&&... value_args) noexcept
		{
			ObjectLocker lock(this);
			return add_NoLock(Forward<KEY>(key), Forward<VALUE_ARGS>(value_args)...) != sl_null;
		}
		
		template <class KEY, class... VALUE_ARGS>
		MapEmplaceReturn<NODE> emplace_NoLock(KEY&& key, VALUE_ARGS&&... value_args) noexcept
		{
			if (!(priv::hash_table::Helper::validateNodes(reinterpret_cast<HashTableStructBase*>(&m_table)))) {
				return sl_null;
			}
			sl_size capacity = m_table.capacity;
			sl_size hash = m_hash(key);
			sl_size index = hash & (capacity - 1);
			NODE** nodes = m_table.nodes;
			MapEmplaceReturn<NODE> ret = RedBlackTree::emplace(&(nodes[index]), m_table.count, Forward<KEY>(key), m_compare, Forward<VALUE_ARGS>(value_args)...);
			if (ret.isSuccess) {
				_linkNode(ret.node, hash);
				_expand();
			}
			return ret;
		}
		
		template <class KEY, class... VALUE_ARGS>
		sl_bool emplace(KEY&& key, VALUE_ARGS&&... value_args) noexcept
		{
			ObjectLocker lock(this);
			return emplace_NoLock(Forward<KEY>(key), Forward<VALUE_ARGS>(value_args)...);
		}
		
		template <class MAP>
		sl_bool putAll_NoLock(const MAP& other) noexcept
		{
			typename MAP::EnumHelper helper(other);
			auto node = helper.node;
			if (!node) {
				return sl_true;
			}
			if (reinterpret_cast<void*>(m_nodeFirst) == reinterpret_cast<void*>(node)) {
				return sl_true;
			}
			while (node) {
				if (!(put_NoLock(node->key, node->value))) {
					return sl_false;
				}
				node = node->getNext();
			}
			return sl_true;
		}
		
		template <class MAP>
		sl_bool putAll(const MAP& other) noexcept
		{
			typename MAP::EnumLockHelper helper(other);
			auto node = helper.node;
			if (!node) {
				return sl_true;
			}
			if (reinterpret_cast<void*>(m_nodeFirst) == reinterpret_cast<void*>(node)) {
				return sl_true;
			}
			MultipleMutexLocker lock(getLocker(), helper.mutex);
			while (node) {
				if (!(put_NoLock(node->key, node->value))) {
					return sl_false;
				}
				node = node->getNext();
			}
			return sl_true;
		}
		
		template <class MAP>
		void replaceAll_NoLock(const MAP& other) noexcept
		{
			typename MAP::EnumHelper helper(other);
			auto node = helper.node;
			if (!node) {
				return;
			}
			if (reinterpret_cast<void*>(m_nodeFirst) == reinterpret_cast<void*>(node)) {
				return;
			}
			while (node) {
				replace_NoLock(node->key, node->value);
				node = node->getNext();
			}
		}
		
		template <class MAP>
		void replaceAll(const MAP& other) noexcept
		{
			typename MAP::EnumLockHelper helper(other);
			auto node = helper.node;
			if (!node) {
				return;
			}
			if (reinterpret_cast<void*>(m_nodeFirst) == reinterpret_cast<void*>(node)) {
				return;
			}
			MultipleMutexLocker lock(getLocker(), helper.mutex);
			while (node) {
				replace_NoLock(node->key, node->value);
				node = node->getNext();
			}
		}
		
		template <class MAP>
		sl_bool addAll_NoLock(const MAP& other) noexcept
		{
			typename MAP::EnumHelper helper(other);
			auto node = helper.node;
			if (!node) {
				return sl_true;
			}
			if (reinterpret_cast<void*>(m_nodeFirst) == reinterpret_cast<void*>(node)) {
				return sl_false;
			}
			while (node) {
				if (!(add_NoLock(node->key, node->value))) {
					return sl_false;
				}
				node = node->getNext();
			}
			return sl_true;
		}
		
		template <class MAP>
		sl_bool addAll(const MAP& other) noexcept
		{
			typename MAP::EnumLockHelper helper(other);
			auto node = helper.node;
			if (!node) {
				return sl_true;
			}
			if (reinterpret_cast<void*>(m_nodeFirst) == reinterpret_cast<void*>(node)) {
				return sl_false;
			}
			MultipleMutexLocker lock(getLocker(), helper.mutex);
			while (node) {
				if (!(add_NoLock(node->key, node->value))) {
					return sl_false;
				}
				node = node->getNext();
			}
			return sl_true;
		}
		
		template <class MAP>
		sl_bool emplaceAll_NoLock(const MAP& other) noexcept
		{
			typename MAP::EnumHelper helper(other);
			auto node = helper.node;
			if (!node) {
				return sl_true;
			}
			if (reinterpret_cast<void*>(m_nodeFirst) == reinterpret_cast<void*>(node)) {
				return sl_true;
			}
			while (node) {
				MapEmplaceReturn<NODE> ret = emplace_NoLock(node->key, node->value);
				if (!(ret.node)) {
					return sl_false;
				}
				node = node->getNext();
			}
			return sl_true;
		}
		
		template <class MAP>
		sl_bool emplaceAll(const MAP& other) noexcept
		{
			typename MAP::EnumLockHelper helper(other);
			auto node = helper.node;
			if (!node) {
				return sl_true;
			}
			if (reinterpret_cast<void*>(m_nodeFirst) == reinterpret_cast<void*>(node)) {
				return sl_true;
			}
			MultipleMutexLocker lock(getLocker(), helper.mutex);
			while (node) {
				MapEmplaceReturn<NODE> ret = emplace_NoLock(node->key, node->value);
				if (!(ret.node)) {
					return sl_false;
				}
				node = node->getNext();
			}
			return sl_true;
		}
		
		/* unsynchronized function */
		void removeAt(NODE* node) noexcept
		{
			sl_size capacity = m_table.capacity;
			if (capacity == 0) {
				return;
			}
			_unlinkNode(node);
			RedBlackTree::removeNode(m_table.nodes + (node->hash & (capacity - 1)), m_table.count, node);
		}
		
		/* unsynchronized function */
		sl_size removeAt(NODE* node, sl_size count) noexcept
		{
			sl_size capacity = m_table.capacity;
			if (capacity == 0) {
				return 0;
			}
			NODE** nodes = m_table.nodes;
			sl_size n = 0;
			while (n < count && node) {
				NODE* next = node->next;
				_unlinkNode(node);
				RedBlackTree::removeNode(nodes + (node->hash & (capacity - 1)), m_table.count, node);
				node = next;
				n++;
			}
			return n;
		}
		
		/* unsynchronized function */
		sl_size removeRange(NODE* first, NODE* last) noexcept
		{
			sl_size capacity = m_table.capacity;
			if (capacity == 0) {
				return 0;
			}
			NODE* node = first;
			if (!node) {
				node = m_nodeFirst;
				if (!node) {
					return 0;
				}
			}
			NODE** nodes = m_table.nodes;
			sl_size n = 0;
			while (1) {
				n++;
				NODE* next = node->next;
				_unlinkNode(node);
				RedBlackTree::removeNode(nodes + (node->hash & (capacity - 1)), m_table.count, node);
				if (node == last || !next) {
					break;
				}
				node = next;
			}
			return n;
		}
		
		sl_bool remove_NoLock(const KT& key, VT* outValue = sl_null) noexcept
		{
			NODE** pEntry = _getEntryPtr(key);
			if (!pEntry) {
				return sl_false;
			}
			NODE* node = RedBlackTree::find(*pEntry, key, m_compare);
			if (node) {
				if (outValue) {
					*outValue = Move(node->value);
				}
				_unlinkNode(node);
				RedBlackTree::removeNode(pEntry, m_table.count, node);
				return sl_true;
			}
			return sl_false;
		}
		
		sl_bool remove(const KT& key, VT* outValue = sl_null) noexcept
		{
			ObjectLocker lock(this);
			return remove_NoLock(key, outValue);
		}
		
		sl_size removeItems_NoLock(const KT& key) noexcept
		{
			NODE** pEntry = _getEntryPtr(key);
			if (!pEntry) {
				return 0;
			}
			NODE* node;
			NODE* end;
			if (RedBlackTree::getEqualRange(*pEntry, key, m_compare, &node, &end)) {
				sl_size n = 0;
				while (1) {
					n++;
					if (node == end) {
						_unlinkNode(node);
						RedBlackTree::removeNode(pEntry, m_table.count, node);
						break;
					} else {
						NODE* next = reinterpret_cast<NODE*>(priv::rb_tree::Helper::getNext(reinterpret_cast<RedBlackTreeNode*>(node)));
						_unlinkNode(node);
						RedBlackTree::removeNode(pEntry, m_table.count, node);
						node = next;
					}
				}
				return n;
			} else {
				return 0;
			}
		}
		
		sl_size removeItems(const KT& key) noexcept
		{
			ObjectLocker lock(this);
			return removeItems_NoLock(key);
		}
		
		List<VT> removeItemsAndReturnValues_NoLock(const KT& key) noexcept
		{
			List<VT> ret;
			NODE** pEntry = _getEntryPtr(key);
			if (!pEntry) {
				return sl_null;
			}
			NODE* node;
			NODE* end;
			if (RedBlackTree::getEqualRange(*pEntry, key, m_compare, &node, &end)) {
				while (1) {
					ret.add_NoLock(node->value);
					if (node == end) {
						_unlinkNode(node);
						RedBlackTree::removeNode(pEntry, m_table.count, node);
						break;
					} else {
						NODE* next = reinterpret_cast<NODE*>(priv::rb_tree::Helper::getNext(reinterpret_cast<RedBlackTreeNode*>(node)));
						_unlinkNode(node);
						RedBlackTree::removeNode(pEntry, m_table.count, node);
						node = next;
					}
				}
			}
			return ret;
		}
		
		List<VT> removeItemsAndReturnValues(const KT& key) noexcept
		{
			ObjectLocker lock(this);
			return removeItemsAndReturnValues_NoLock(key);
		}
		
		template < class VALUE, class VALUE_EQUALS = Equals<VT, VALUE> >
		sl_bool removeKeyAndValue_NoLock(const KT& key, const VALUE& value, const VALUE_EQUALS& value_equals = VALUE_EQUALS()) noexcept
		{
			NODE** pEntry = _getEntryPtr(key);
			if (!pEntry) {
				return sl_false;
			}
			NODE* node;
			NODE* end;
			if (RedBlackTree::getEqualRange(*pEntry, key, m_compare, &node, &end)) {
				while (1) {
					if (value_equals(node->value, value)) {
						_unlinkNode(node);
						RedBlackTree::removeNode(pEntry, m_table.count, node);
						return sl_true;
					}
					if (node == end) {
						break;
					}
					node = reinterpret_cast<NODE*>(priv::rb_tree::Helper::getNext(reinterpret_cast<RedBlackTreeNode*>(node)));
				}
			}
			return sl_false;
		}
		
		template < class VALUE, class VALUE_EQUALS = Equals<VT, VALUE> >
		sl_bool removeKeyAndValue(const KT& key, const VALUE& value, const VALUE_EQUALS& value_equals = VALUE_EQUALS()) noexcept
		{
			ObjectLocker lock(this);
			return removeKeyAndValue_NoLock(key, value, value_equals);
		}
		
		template < class VALUE, class VALUE_EQUALS = Equals<VT, VALUE> >
		sl_size removeItemsByKeyAndValue_NoLock(const KT& key, const VALUE& value, const VALUE_EQUALS& value_equals = VALUE_EQUALS()) noexcept
		{
			NODE** pEntry = _getEntryPtr(key);
			if (!pEntry) {
				return 0;
			}
			NODE* node;
			NODE* end;
			if (RedBlackTree::getEqualRange(*pEntry, key, m_compare, &node, &end)) {
				sl_size n = 0;
				while (1) {
					if (value_equals(node->value, value)) {
						n++;
						if (node == end) {
							_unlinkNode(node);
							RedBlackTree::removeNode(pEntry, m_table.count, node);
							break;
						} else {
							NODE* next = reinterpret_cast<NODE*>(priv::rb_tree::Helper::getNext(reinterpret_cast<RedBlackTreeNode*>(node)));
							_unlinkNode(node);
							RedBlackTree::removeNode(pEntry, m_table.count, node);
							node = next;
						}
					} else {
						if (node == end) {
							break;
						}
						node = reinterpret_cast<NODE*>(priv::rb_tree::Helper::getNext(reinterpret_cast<RedBlackTreeNode*>(node)));
					}
				}
				return n;
			} else {
				return 0;
			}
		}
		
		template < class VALUE, class VALUE_EQUALS = Equals<VT, VALUE> >
		sl_size removeItemsByKeyAndValue(const KT& key, const VALUE& value, const VALUE_EQUALS& value_equals = VALUE_EQUALS()) noexcept
		{
			ObjectLocker lock(this);
			return removeItemsByKeyAndValue_NoLock(key, value, value_equals);
		}
		
		sl_size removeAll_NoLock() noexcept
		{
			if (m_table.capacity == 0) {
				return 0;
			}
			sl_size count = m_table.count;
			_free();
			priv::hash_table::Helper::initialize(reinterpret_cast<HashTableStructBase*>(&m_table), m_table.capacityMinimum, m_table.capacityMaximum);
			m_nodeFirst = sl_null;
			m_nodeLast = sl_null;
			return count;
		}
		
		sl_size removeAll() noexcept
		{
			NODE* first;
			NODE** nodes;
			sl_size count;
			{
				ObjectLocker lock(this);
				if (m_table.capacity == 0) {
					return 0;
				}
				first = m_nodeFirst;
				nodes = m_table.nodes;
				count = m_table.count;
				priv::hash_table::Helper::initialize(reinterpret_cast<HashTableStructBase*>(&m_table), m_table.capacityMinimum, m_table.capacityMaximum);
				m_nodeFirst = sl_null;
				m_nodeLast = sl_null;
			}
			NODE* node = first;
			while (node) {
				NODE* next = node->next;
				delete node;
				node = next;
			}
			if (nodes) {
				Base::freeMemory(nodes);
			}
			return count;
		}
		
		void shrink_NoLock() noexcept
		{
			TABLE* table = &m_table;
			sl_size n = Math::roundUpToPowerOfTwo(table->count);
			if (n < table->capacityMinimum) {
				n = table->capacityMinimum;
			}
			if (n < table->capacity) {
				if (priv::hash_table::Helper::reallocNodes(reinterpret_cast<HashTableStructBase*>(table), n)) {
					_rebuildTree(n);
				}
			}
		}
		
		void shrink() noexcept
		{
			ObjectLocker lock(this);
			shrink_NoLock();
		}
		
		sl_bool copyFrom_NoLock(const CHashMap& other) noexcept
		{
			if (this == &other) {
				return sl_true;
			}
			m_hash = other.m_hash;
			m_compare = other.m_compare;
			_free();
			m_nodeFirst = sl_null;
			m_nodeLast = sl_null;
			priv::hash_table::Helper::initialize(reinterpret_cast<HashTableStructBase*>(&m_table), other.m_table.capacityMinimum, other.m_table.capacityMaximum);
			return _copyFrom(&other);
		}
		
		sl_bool copyFrom(const CHashMap& other) noexcept
		{
			ObjectLocker lock(this);
			return copyFrom_NoLock(other);
		}
		
		CHashMap* duplicate_NoLock() const noexcept
		{
			CHashMap* map = new CHashMap(m_table.capacityMinimum, m_table.capacityMaximum, m_hash, m_compare);
			if (map) {
				if (map->_copyFrom(this)) {
					return map;
				}
				delete map;
			}
			return sl_null;
		}
		
		CHashMap* duplicate() const noexcept
		{
			ObjectLocker lock(this);
			return duplicate_NoLock();
		}
		
		List<KT> getAllKeys_NoLock() const noexcept
		{
			List<KT> ret;
			NODE* node = m_nodeFirst;
			while (node) {
				ret.add_NoLock(node->key);
				node = node->next;
			}
			return ret;
		}
		
		List<KT> getAllKeys() const noexcept
		{
			ObjectLocker lock(this);
			return getAllKeys_NoLock();
		}
		
		List<VT> getAllValues_NoLock() const noexcept
		{
			List<VT> ret;
			NODE* node = m_nodeFirst;
			while (node) {
				ret.add_NoLock(node->value);
				node = node->next;
			}
			return ret;
		}
		
		List<VT> getAllValues() const noexcept
		{
			ObjectLocker lock(this);
			return getAllValues_NoLock();
		}
		
		List< Pair<KT, VT> > toList_NoLock() const noexcept
		{
			List< Pair<KT, VT> > ret;
			NODE* node = m_nodeFirst;
			while (node) {
				ret.add_NoLock(Pair<KT, VT>(node->key, node->value));
				node = node->next;
			}
			return ret;
		}
		
		List< Pair<KT, VT> > toList() const noexcept
		{
			ObjectLocker lock(this);
			return toList_NoLock();
		}

		Ref<Object> toObject() noexcept;

		// range-based for loop
		POSITION begin() const noexcept
		{
			return m_nodeFirst;
		}
		
		POSITION end() const noexcept
		{
			return sl_null;
		}

	protected:
		void _free() noexcept
		{
			NODE* node = m_nodeFirst;
			while (node) {
				NODE* next = node->next;
				delete node;
				node = next;
			}
			NODE** nodes = m_table.nodes;
			if (nodes) {
				Base::freeMemory(nodes);
			}
		}
		
		NODE* _getEntry(const KT& key) const noexcept
		{
			sl_size capacity = m_table.capacity;
			if (capacity == 0) {
				return sl_null;
			}
			sl_size hash = m_hash(key);
			sl_size index = hash & (capacity - 1);
			return m_table.nodes[index];
		}
		
		NODE** _getEntryPtr(const KT& key) noexcept
		{
			sl_size capacity = m_table.capacity;
			if (capacity == 0) {
				return sl_null;
			}
			sl_size hash = m_hash(key);
			sl_size index = hash & (capacity - 1);
			return m_table.nodes + index;
		}
		
        void _linkNode(NODE* node, sl_size hash) noexcept
		{
			NODE* last = m_nodeLast;
			node->hash = hash;
			node->next = sl_null;
			node->previous = last;
			if (last) {
				last->next = node;
			} else {
				m_nodeFirst = node;
			}
			m_nodeLast = node;
		}
		
		void _unlinkNode(NODE* node) noexcept
		{
			NODE* previous = node->previous;
			NODE* next = node->next;
			if (previous) {
				previous->next = next;
			} else {
				m_nodeFirst = next;
			}
			if (next) {
				next->previous = previous;
			} else {
				m_nodeLast = previous;
			}
		}
        
		void _expand() noexcept
		{
			TABLE* table = &m_table;
			if (table->capacity < table->capacityMaximum && table->count >= table->thresholdUp) {
				// double capacity
				sl_size n = table->capacity;
				n *= 2;
				if (priv::hash_table::Helper::reallocNodes(reinterpret_cast<HashTableStructBase*>(table), n)) {
					_rebuildTree(n);
				}
			}
		}
		
        void _rebuildTree(sl_size capacity) noexcept
		{
			TABLE* table = &m_table;
			NODE** nodes = table->nodes;
			Base::zeroMemory(nodes, capacity * sizeof(NODE*));
			NODE* node = m_nodeFirst;
			while (node) {
				node->flagRed = sl_false;
				node->parent = sl_null;
				node->left = sl_null;
				node->right = sl_null;
				sl_size index = node->hash & (capacity - 1);
				RedBlackTree::addNode(nodes + index, node, m_compare);
				node = node->next;
			}
		}
		
		sl_bool _copyFrom(const CHashMap* other) noexcept
		{
			sl_size capacity = other->m_table.capacity;
			if (capacity == 0) {
				return sl_true;
			}
			if (!(priv::hash_table::Helper::reallocNodes(reinterpret_cast<HashTableStructBase*>(&m_table), capacity))) {
				return sl_false;
			}
			NODE** nodes = m_table.nodes;
			Base::zeroMemory(nodes, capacity * sizeof(NODE*));
			NODE* nodeSrc = other->m_nodeFirst;
			while (nodeSrc) {
				sl_size index = nodeSrc->hash & (capacity - 1);
				NODE* node = RedBlackTree::add(&(nodes[index]), m_table.count, nodeSrc->key, m_compare, nodeSrc->value);
				if (node) {
					_linkNode(node, nodeSrc->hash);
				} else {
					removeAll_NoLock();
					return sl_false;
				}
				nodeSrc = nodeSrc->next;
			}
			return sl_true;
		}
		
	public:
		class EnumLockHelper
		{
		public:
			EnumLockHelper(const CHashMap& map) noexcept
			{
				node = map.m_nodeFirst;
				mutex = map.getLocker();
			}
		public:
			NODE* node;
			Mutex* mutex;
		};
		
		class EnumHelper
		{
		public:
			EnumHelper(const CHashMap& map) noexcept
			{
				node = map.m_nodeFirst;
			}
		public:
			NODE* node;
		};
		
	};
	
	
	template < class KT, class VT, class HASH = Hash<KT>, class KEY_COMPARE = Compare<KT> >
	class SLIB_EXPORT HashMap
	{
	public:
		Ref< CHashMap<KT, VT, HASH, KEY_COMPARE> > ref;
		SLIB_REF_WRAPPER(HashMap, CHashMap<KT, VT, HASH, KEY_COMPARE>)
		
	public:
		typedef KT KEY_TYPE;
		typedef VT VALUE_TYPE;
		typedef HashMapNode<KT, VT> NODE;
		typedef NodePosition<NODE> POSITION;
		typedef CHashMap<KT, VT, HASH, KEY_COMPARE> CMAP;
		
	public:
		HashMap(sl_size capacityMinimum, sl_size capacityMaximum = 0, const HASH& hash = HASH(), const KEY_COMPARE& compare = KEY_COMPARE()) noexcept: ref(new CMAP(capacityMinimum, capacityMaximum, hash, compare)) {}
		
#ifdef SLIB_SUPPORT_STD_TYPES
		HashMap(const std::initializer_list< Pair<KT, VT> >& l, sl_size capacityMinimum = 0, sl_size capacityMaximum = 0, const HASH& hash = HASH(), const KEY_COMPARE& compare = KEY_COMPARE()) noexcept: ref(new CMAP(l, capacityMinimum, capacityMaximum, hash, compare)) {}
#endif
		
	public:
		static HashMap create(sl_size capacityMinimum = 0, sl_size capacityMaximum = 0, const HASH& hash = HASH(), const KEY_COMPARE& compare = KEY_COMPARE()) noexcept
		{
			return new CMAP(capacityMinimum, capacityMaximum, hash, compare);
		}

		static HashMap create(Object* object);
		
#ifdef SLIB_SUPPORT_STD_TYPES
		static HashMap create(const std::initializer_list< Pair<KT, VT> >& l, sl_size capacityMinimum = 0, sl_size capacityMaximum = 0, const HASH& hash = HASH(), const KEY_COMPARE& compare = KEY_COMPARE()) noexcept
		{
			return new CMAP(l, capacityMinimum, capacityMaximum, hash, compare);
		}
#endif
		
		template <class KEY, class VALUE, class OTHER_HASH, class OTHER_COMPARE>
		static const HashMap& from(const HashMap<KEY, VALUE, OTHER_HASH, OTHER_COMPARE>& other) noexcept
		{
			return *(reinterpret_cast<HashMap const*>(&other));
		}
		
		void initialize(sl_size capacityMinimum = 0, sl_size capacityMaximum = 0, const HASH& hash = HASH(), const KEY_COMPARE& compare = KEY_COMPARE()) noexcept
		{
			ref = new CMAP(capacityMinimum, capacityMaximum, hash, compare);
		}

	public:
#ifdef SLIB_SUPPORT_STD_TYPES
		HashMap& operator=(const std::initializer_list< Pair<KT, VT> >& l) noexcept
		{
			ref = new CMAP(l);
			return *this;
		}
#endif
		
		VT operator[](const KT& key) const noexcept
		{
			CMAP* obj = ref.ptr;
			if (obj) {
				return obj->getValue(key);
			} else {
				return VT();
			}
		}
		
		sl_size getCount() const noexcept
		{
			CMAP* obj = ref.ptr;
			if (obj) {
				return obj->getCount();
			}
			return 0;
		}
		
		sl_bool isEmpty() const noexcept
		{
			CMAP* obj = ref.ptr;
			if (obj) {
				return (obj->getCount()) == 0;
			}
			return sl_true;
		}
		
		sl_bool isNotEmpty() const noexcept
		{
			CMAP* obj = ref.ptr;
			if (obj) {
				return (obj->getCount()) > 0;
			}
			return sl_false;
		}
		
		sl_size getCapacity() const noexcept
		{
			CMAP* obj = ref.ptr;
			if (obj) {
				return obj->getCapacity();
			}
			return 0;
		}
		
		sl_size getMinimumCapacity() const noexcept
		{
			CMAP* obj = ref.ptr;
			if (obj) {
				return obj->getMinimumCapacity();
			}
			return 0;
		}
		
		void setMinimumCapacity_NoLock(sl_size capacity) noexcept
		{
			CMAP* obj = ref.ptr;
			if (obj) {
				obj->setMinimumCapacity_NoLock(capacity);
			}
		}
		
		void setMinimumCapacity(sl_size capacity) noexcept
		{
			CMAP* obj = ref.ptr;
			if (obj) {
				obj->setMinimumCapacity(capacity);
			}
		}
		
		sl_size getMaximumCapacity() const noexcept
		{
			CMAP* obj = ref.ptr;
			if (obj) {
				return obj->getMaximumCapacity();
			}
			return 0;
		}
		
		void setMaximumCapacity_NoLock(sl_size capacity) noexcept
		{
			CMAP* obj = ref.ptr;
			if (obj) {
				obj->setMaximumCapacity_NoLock(capacity);
			}
		}
		
		void setMaximumCapacity(sl_size capacity) noexcept
		{
			CMAP* obj = ref.ptr;
			if (obj) {
				obj->setMaximumCapacity(capacity);
			}
		}
		
		NODE* getFirstNode() const noexcept
		{
			CMAP* obj = ref.ptr;
			if (obj) {
				return obj->getFirstNode();
			}
			return sl_null;
		}
		
		NODE* getLastNode() const noexcept
		{
			CMAP* obj = ref.ptr;
			if (obj) {
				return obj->getLastNode();
			}
			return sl_null;
		}
		
		NODE* find_NoLock(const KT& key) const noexcept
		{
			CMAP* obj = ref.ptr;
			if (obj) {
				return obj->find_NoLock(key);
			}
			return sl_null;
		}
		
		sl_bool find(const KT& key) const noexcept
		{
			CMAP* obj = ref.ptr;
			if (obj) {
				return obj->find(key);
			}
			return sl_false;
		}
		
		/* unsynchronized function */
		sl_bool getEqualRange(const KT& key, MapNode<KT, VT>** pStart = sl_null, MapNode<KT, VT>** pEnd = sl_null) const noexcept
		{
			CMAP* obj = ref.ptr;
			if (obj) {
				return obj->getEqualRange(key, pStart, pEnd);
			}
			return sl_false;
		}
		
		template < class VALUE, class VALUE_EQUALS = Equals<VT, VALUE> >
		NODE* findKeyAndValue_NoLock(const KT& key, const VALUE& value, const VALUE_EQUALS& value_equals = VALUE_EQUALS()) const noexcept
		{
			CMAP* obj = ref.ptr;
			if (obj) {
				return obj->findKeyAndValue_NoLock(key, value, value_equals);
			}
			return sl_null;
		}
		
		template < class VALUE, class VALUE_EQUALS = Equals<VT, VALUE> >
		sl_bool findKeyAndValue(const KT& key, const VALUE& value, const VALUE_EQUALS& value_equals = VALUE_EQUALS()) const noexcept
		{
			CMAP* obj = ref.ptr;
			if (obj) {
				return obj->findKeyAndValue(key, value, value_equals);
			}
			return sl_false;
		}
		
		/* unsynchronized function */
		VT* getItemPointer(const KT& key) const noexcept
		{
			CMAP* obj = ref.ptr;
			if (obj) {
				return obj->getItemPointer(key);
			}
			return sl_null;
		}
		
		/* unsynchronized function */
		template < class VALUE, class VALUE_EQUALS = Equals<VT, VALUE> >
		VT* getItemPointerByKeyAndValue(const KT& key, const VALUE& value, const VALUE_EQUALS& value_equals = VALUE_EQUALS()) const noexcept
		{
			CMAP* obj = ref.ptr;
			if (obj) {
				return obj->getItemPointerByKeyAndValue(key, value, value_equals);
			}
			return sl_null;
		}
		
		sl_bool get_NoLock(const KT& key, VT* _out = sl_null) const noexcept
		{
			CMAP* obj = ref.ptr;
			if (obj) {
				return obj->get_NoLock(key, _out);
			}
			return sl_false;
		}
		
		sl_bool get(const KT& key, VT* _out = sl_null) const noexcept
		{
			CMAP* obj = ref.ptr;
			if (obj) {
				return obj->get(key, _out);
			}
			return sl_false;
		}
		
		sl_bool get_NoLock(const KT& key, Nullable<VT>* _out) const noexcept
		{
			CMAP* obj = ref.ptr;
			if (obj) {
				return obj->get_NoLock(key, _out);
			}
			return sl_false;
		}
		
		sl_bool get(const KT& key, Nullable<VT>* _out) const noexcept
		{
			CMAP* obj = ref.ptr;
			if (obj) {
				return obj->get(key, _out);
			}
			return sl_false;
		}

		VT getValue_NoLock(const KT& key) const noexcept
		{
			CMAP* obj = ref.ptr;
			if (obj) {
				return obj->getValue_NoLock(key);
			} else {
				return VT();
			}
		}
		
		VT getValue(const KT& key) const noexcept
		{
			CMAP* obj = ref.ptr;
			if (obj) {
				return obj->getValue(key);
			} else {
				return VT();
			}
		}
		
		VT getValue_NoLock(const KT& key, const VT& def) const noexcept
		{
			CMAP* obj = ref.ptr;
			if (obj) {
				return obj->getValue_NoLock(key, def);
			} else {
				return def;
			}
		}
		
		VT getValue(const KT& key, const VT& def) const noexcept
		{
			CMAP* obj = ref.ptr;
			if (obj) {
				return obj->getValue(key, def);
			} else {
				return def;
			}
		}
		
		List<VT> getValues_NoLock(const KT& key) const noexcept
		{
			CMAP* obj = ref.ptr;
			if (obj) {
				return obj->getValues_NoLock(key);
			}
			return sl_null;
		}
		
		List<VT> getValues(const KT& key) const noexcept
		{
			CMAP* obj = ref.ptr;
			if (obj) {
				return obj->getValues(key);
			}
			return sl_null;
		}
		
		template < class VALUE, class VALUE_EQUALS = Equals<VT, VALUE> >
		List<VT> getValuesByKeyAndValue_NoLock(const KT& key, const VALUE& value, const VALUE_EQUALS& value_equals = VALUE_EQUALS()) const noexcept
		{
			CMAP* obj = ref.ptr;
			if (obj) {
				return obj->getValuesByKeyAndValue_NoLock(key, value, value_equals);
			}
			return sl_null;
		}
		
		template < class VALUE, class VALUE_EQUALS = Equals<VT, VALUE> >
		List<VT> getValuesByKeyAndValue(const KT& key, const VALUE& value, const VALUE_EQUALS& value_equals = VALUE_EQUALS()) const noexcept
		{
			CMAP* obj = ref.ptr;
			if (obj) {
				return obj->getValuesByKeyAndValue(key, value, value_equals);
			}
			return sl_null;
		}
		
		template <class KEY, class VALUE>
		NODE* put_NoLock(KEY&& key, VALUE&& value, sl_bool* isInsertion = sl_null) noexcept
		{
			CMAP* obj = ref.ptr;
			if (obj) {
				return obj->put_NoLock(Forward<KEY>(key), Forward<VALUE>(value), isInsertion);
			} else {
				obj = new CMAP;
				if (obj) {
					ref = obj;
					if (isInsertion) {
						*isInsertion = sl_true;
					}
					return obj->add_NoLock(Forward<KEY>(key), Forward<VALUE>(value));
				}
			}
			return sl_null;
		}
		
		template <class KEY, class VALUE>
		sl_bool put(KEY&& key, VALUE&& value, sl_bool* isInsertion = sl_null) noexcept
		{
			CMAP* obj = ref.ptr;
			if (obj) {
				return obj->put(Forward<KEY>(key), Forward<VALUE>(value), isInsertion);
			} else {
				SpinLocker lock(SpinLockPoolForMap::get(this));
				obj = ref.ptr;
				if (obj) {
					lock.unlock();
					return obj->put(Forward<KEY>(key), Forward<VALUE>(value), isInsertion);
				}
				obj = new CMAP;
				if (obj) {
					ref = obj;
					lock.unlock();
					return obj->put(Forward<KEY>(key), Forward<VALUE>(value), isInsertion);
				}
			}
			return sl_false;
		}
		
		template <class KEY, class VALUE>
		NODE* replace_NoLock(const KEY& key, VALUE&& value) const noexcept
		{
			CMAP* obj = ref.ptr;
			if (obj) {
				return obj->replace_NoLock(key, Forward<VALUE>(value));
			}
			return sl_null;
		}
		
		template <class KEY, class VALUE>
		sl_bool replace(const KEY& key, VALUE&& value) const noexcept
		{
			CMAP* obj = ref.ptr;
			if (obj) {
				return obj->replace(key, Forward<VALUE>(value));
			}
			return sl_null;
		}
		
		template <class KEY, class... VALUE_ARGS>
		NODE* add_NoLock(KEY&& key, VALUE_ARGS&&... value_args) noexcept
		{
			CMAP* obj = ref.ptr;
			if (obj) {
				return obj->add_NoLock(Forward<KEY>(key), Forward<VALUE_ARGS>(value_args)...);
			} else {
				obj = new CMAP;
				if (obj) {
					ref = obj;
					return obj->add_NoLock(Forward<KEY>(key), Forward<VALUE_ARGS>(value_args)...);
				}
			}
			return sl_null;
		}
		
		template <class KEY, class... VALUE_ARGS>
		sl_bool add(KEY&& key, VALUE_ARGS&&... value_args) noexcept
		{
			CMAP* obj = ref.ptr;
			if (obj) {
				return obj->add(Forward<KEY>(key), Forward<VALUE_ARGS>(value_args)...);
			} else {
				SpinLocker lock(SpinLockPoolForMap::get(this));
				obj = ref.ptr;
				if (obj) {
					lock.unlock();
					return obj->add(Forward<KEY>(key), Forward<VALUE_ARGS>(value_args)...);
				}
				obj = new CMAP;
				if (obj) {
					ref = obj;
					lock.unlock();
					return obj->add(Forward<KEY>(key), Forward<VALUE_ARGS>(value_args)...);
				}
			}
			return sl_false;
		}
		
		template <class KEY, class... VALUE_ARGS>
		MapEmplaceReturn<NODE> emplace_NoLock(KEY&& key, VALUE_ARGS&&... value_args) noexcept
		{
			CMAP* obj = ref.ptr;
			if (obj) {
				return obj->emplace_NoLock(Forward<KEY>(key), Forward<VALUE_ARGS>(value_args)...);
			} else {
				obj = new CMAP;
				if (obj) {
					ref = obj;
					NODE* node = obj->add_NoLock(Forward<KEY>(key), Forward<VALUE_ARGS>(value_args)...);
					if (node) {
						return MapEmplaceReturn<NODE>(sl_true, node);
					} else {
						return sl_null;
					}
				}
			}
			return sl_null;
		}
		
		template <class KEY, class... VALUE_ARGS>
		sl_bool emplace(KEY&& key, VALUE_ARGS&&... value_args) noexcept
		{
			CMAP* obj = ref.ptr;
			if (obj) {
				return obj->emplace(Forward<KEY>(key), Forward<VALUE_ARGS>(value_args)...);
			} else {
				SpinLocker lock(SpinLockPoolForMap::get(this));
				obj = ref.ptr;
				if (obj) {
					lock.unlock();
					return obj->emplace(Forward<KEY>(key), Forward<VALUE_ARGS>(value_args)...);
				}
				obj = new CMAP;
				if (obj) {
					ref = obj;
					lock.unlock();
					return obj->emplace(Forward<KEY>(key), Forward<VALUE_ARGS>(value_args)...);
				}
			}
			return sl_false;
		}
		
		template <class MAP>
		sl_bool putAll_NoLock(const MAP& other) noexcept
		{
			CMAP* obj = ref.ptr;
			if (obj) {
				return obj->putAll_NoLock(other);
			} else {
				obj = new CMAP;
				if (obj) {
					ref = obj;
					return obj->putAll_NoLock(other);
				}
			}
			return sl_false;
		}
		
		template <class MAP>
		sl_bool putAll(const MAP& other) noexcept
		{
			CMAP* obj = ref.ptr;
			if (obj) {
				return obj->putAll(other);
			} else {
				SpinLocker lock(SpinLockPoolForMap::get(this));
				obj = ref.ptr;
				if (obj) {
					lock.unlock();
					return obj->putAll(other);
				}
				obj = new CMAP;
				if (obj) {
					ref = obj;
					lock.unlock();
					return obj->putAll(other);
				}
			}
			return sl_false;
		}
		
		template <class MAP>
		void replaceAll_NoLock(const MAP& other) const noexcept
		{
			CMAP* obj = ref.ptr;
			if (obj) {
				obj->replaceAll_NoLock(other);
			}
		}
		
		template <class MAP>
		void replaceAll(const MAP& other) const noexcept
		{
			CMAP* obj = ref.ptr;
			if (obj) {
				obj->replaceAll(other);
			}
		}
		
		template <class MAP>
		sl_bool addAll_NoLock(const MAP& other) noexcept
		{
			CMAP* obj = ref.ptr;
			if (obj) {
				return obj->addAll_NoLock(other);
			} else {
				obj = new CMAP;
				if (obj) {
					ref = obj;
					return obj->addAll_NoLock(other);
				}
			}
			return sl_false;
		}
		
		template <class MAP>
		sl_bool addAll(const MAP& other) noexcept
		{
			CMAP* obj = ref.ptr;
			if (obj) {
				return obj->addAll(other);
			} else {
				SpinLocker lock(SpinLockPoolForMap::get(this));
				obj = ref.ptr;
				if (obj) {
					lock.unlock();
					return obj->addAll(other);
				}
				obj = new CMAP;
				if (obj) {
					ref = obj;
					lock.unlock();
					return obj->addAll(other);
				}
			}
			return sl_false;
		}
		
		template <class MAP>
		sl_bool emplaceAll_NoLock(const MAP& other) noexcept
		{
			CMAP* obj = ref.ptr;
			if (obj) {
				return obj->emplaceAll_NoLock(other);
			} else {
				obj = new CMAP;
				if (obj) {
					ref = obj;
					return obj->emplaceAll_NoLock(other);
				}
			}
			return sl_false;
		}
		
		template <class MAP>
		sl_bool emplaceAll(const MAP& other) noexcept
		{
			CMAP* obj = ref.ptr;
			if (obj) {
				return obj->emplaceAll(other);
			} else {
				SpinLocker lock(SpinLockPoolForMap::get(this));
				obj = ref.ptr;
				if (obj) {
					lock.unlock();
					return obj->emplaceAll(other);
				}
				obj = new CMAP;
				if (obj) {
					ref = obj;
					lock.unlock();
					return obj->emplaceAll(other);
				}
			}
			return sl_false;
		}
		
		/* unsynchronized function */
		void removeAt(NODE* node) const noexcept
		{
			CMAP* obj = ref.ptr;
			if (obj) {
				obj->removeAt(node);
			}
		}
		
		/* unsynchronized function */
		sl_size removeAt(NODE* node, sl_size count) const noexcept
		{
			CMAP* obj = ref.ptr;
			if (obj) {
				return obj->removeAt(node, count);
			}
			return 0;
		}
		
		/* unsynchronized function */
		sl_size removeRange(NODE* first, NODE* last) const noexcept
		{
			CMAP* obj = ref.ptr;
			if (obj) {
				return obj->removeRange(first, last);
			}
			return 0;
		}
		
		sl_bool remove_NoLock(const KT& key, VT* outValue = sl_null) const noexcept
		{
			CMAP* obj = ref.ptr;
			if (obj) {
				return obj->remove_NoLock(key, outValue);
			}
			return sl_false;
		}
		
		sl_bool remove(const KT& key, VT* outValue = sl_null) const noexcept
		{
			CMAP* obj = ref.ptr;
			if (obj) {
				return obj->remove(key, outValue);
			}
			return sl_false;
		}
		
		sl_size removeItems_NoLock(const KT& key) const noexcept
		{
			CMAP* obj = ref.ptr;
			if (obj) {
				return obj->removeItems_NoLock(key);
			}
			return 0;
		}
		
		sl_size removeItems(const KT& key) const noexcept
		{
			CMAP* obj = ref.ptr;
			if (obj) {
				return obj->removeItems(key);
			}
			return 0;
		}
		
		List<VT> removeItemsAndReturnValues_NoLock(const KT& key) const noexcept
		{
			CMAP* obj = ref.ptr;
			if (obj) {
				return obj->removeItemsAndReturnValues_NoLock(key);
			}
			return sl_null;
		}
		
		List<VT> removeItemsAndReturnValues(const KT& key) const noexcept
		{
			CMAP* obj = ref.ptr;
			if (obj) {
				return obj->removeItemsAndReturnValues(key);
			}
			return sl_null;
		}
		
		template < class VALUE, class VALUE_EQUALS = Equals<VT, VALUE> >
		sl_bool removeKeyAndValue_NoLock(const KT& key, const VALUE& value, const VALUE_EQUALS& value_equals = VALUE_EQUALS()) const noexcept
		{
			CMAP* obj = ref.ptr;
			if (obj) {
				return obj->removeKeyAndValue_NoLock(key, value, value_equals);
			}
			return sl_false;
		}
		
		template < class VALUE, class VALUE_EQUALS = Equals<VT, VALUE> >
		sl_bool removeKeyAndValue(const KT& key, const VALUE& value, const VALUE_EQUALS& value_equals = VALUE_EQUALS()) const noexcept
		{
			CMAP* obj = ref.ptr;
			if (obj) {
				return obj->removeKeyAndValue(key, value, value_equals);
			}
			return sl_false;
		}
		
		template < class VALUE, class VALUE_EQUALS = Equals<VT, VALUE> >
		sl_size removeItemsByKeyAndValue_NoLock(const KT& key, const VALUE& value, const VALUE_EQUALS& value_equals = VALUE_EQUALS()) const noexcept
		{
			CMAP* obj = ref.ptr;
			if (obj) {
				return obj->removeItemsByKeyAndValue_NoLock(key, value, value_equals);
			}
			return 0;
		}
		
		template < class VALUE, class VALUE_EQUALS = Equals<VT, VALUE> >
		sl_size removeItemsByKeyAndValue(const KT& key, const VALUE& value, const VALUE_EQUALS& value_equals = VALUE_EQUALS()) const noexcept
		{
			CMAP* obj = ref.ptr;
			if (obj) {
				return obj->removeItemsByKeyAndValue(key, value, value_equals);
			}
			return 0;
		}
		
		sl_size removeAll_NoLock() const noexcept
		{
			CMAP* obj = ref.ptr;
			if (obj) {
				return obj->removeAll_NoLock();
			}
			return 0;
		}
		
		sl_size removeAll() const noexcept
		{
			CMAP* obj = ref.ptr;
			if (obj) {
				return obj->removeAll();
			}
			return 0;
		}
		
		void shrink_NoLock() noexcept
		{
			CMAP* obj = ref.ptr;
			if (obj) {
				obj->shrink_NoLock();
			}
		}
		
		void shrink() noexcept
		{
			CMAP* obj = ref.ptr;
			if (obj) {
				obj->shrink();
			}
		}
		
		HashMap<KT, VT, HASH, KEY_COMPARE> duplicate_NoLock() const noexcept
		{
			CMAP* obj = ref.ptr;
			if (obj) {
				return obj->duplicate_NoLock();
			}
			return sl_null;
		}
		
		HashMap<KT, VT, HASH, KEY_COMPARE> duplicate() const noexcept
		{
			CMAP* obj = ref.ptr;
			if (obj) {
				return obj->duplicate();
			}
			return sl_null;
		}
		
		List<KT> getAllKeys_NoLock() const noexcept
		{
			CMAP* obj = ref.ptr;
			if (obj) {
				return obj->getAllKeys_NoLock();
			}
			return sl_null;
		}
		
		List<KT> getAllKeys() const noexcept
		{
			CMAP* obj = ref.ptr;
			if (obj) {
				return obj->getAllKeys();
			}
			return sl_null;
		}
		
		List<VT> getAllValues_NoLock() const noexcept
		{
			CMAP* obj = ref.ptr;
			if (obj) {
				return obj->getAllValues_NoLock();
			}
			return sl_null;
		}
		
		List<VT> getAllValues() const noexcept
		{
			CMAP* obj = ref.ptr;
			if (obj) {
				return obj->getAllValues();
			}
			return sl_null;
		}
		
		List< Pair<KT, VT> > toList_NoLock() const noexcept
		{
			CMAP* obj = ref.ptr;
			if (obj) {
				return obj->toList_NoLock();
			}
			return sl_null;
		}
		
		List< Pair<KT, VT> > toList() const noexcept
		{
			CMAP* obj = ref.ptr;
			if (obj) {
				return obj->toList();
			}
			return sl_null;
		}
		
		Ref<Object> toObject() const noexcept
		{
			CMAP* obj = ref.ptr;
			if (obj) {
				return obj->toObject();
			}
			return sl_null;
		}

		const Mutex* getLocker() const noexcept
		{
			CMAP* obj = ref.ptr;
			if (obj) {
				return obj->getLocker();
			}
			return sl_null;
		}

		// range-based for loop
		POSITION begin() const noexcept
		{
			CMAP* obj = ref.ptr;
			if (obj) {
				return obj->getFirstNode();
			}
			return sl_null;
		}
		
		POSITION end() const noexcept
		{
			return sl_null;
		}
		
	public:
		class EnumLockHelper
		{
		public:
			EnumLockHelper(const HashMap& map) noexcept
			{
				CMAP* obj = map.ref.ptr;
				if (obj) {
					node = obj->getFirstNode();
					mutex = obj->getLocker();
				} else {
					node = sl_null;
					mutex = sl_null;
				}
			}
		public:
			NODE* node;
			Mutex* mutex;
		};
		
		class EnumHelper
		{
		public:
			EnumHelper(const HashMap& map) noexcept
			{
				node = map.getFirstNode();
			}
		public:
			NODE* node;
		};
		
	};
	
	template <class KT, class VT, class HASH, class KEY_COMPARE>
	class SLIB_EXPORT Atomic< HashMap<KT, VT, HASH, KEY_COMPARE> >
	{
	public:
		AtomicRef< CHashMap<KT, VT, HASH, KEY_COMPARE> > ref;
		SLIB_ATOMIC_REF_WRAPPER(CHashMap<KT, VT, HASH, KEY_COMPARE>)
		
	public:
		typedef KT KEY_TYPE;
		typedef VT VALUE_TYPE;
		typedef HashMapNode<KT, VT> NODE;
		typedef NodePositionWithRef<NODE> POSITION;
		typedef CHashMap<KT, VT, HASH, KEY_COMPARE> CMAP;
		
	public:
		Atomic(sl_size capacityMinimum, sl_size capacityMaximum = 0, const HASH& hash = HASH(), const KEY_COMPARE& compare = KEY_COMPARE()) noexcept: ref(new CMAP(capacityMinimum, capacityMaximum, hash, compare)) {}
		
#ifdef SLIB_SUPPORT_STD_TYPES
		Atomic(const std::initializer_list< Pair<KT, VT> >& l, sl_size capacityMinimum = 0, sl_size capacityMaximum = 0, const HASH& hash = HASH(), const KEY_COMPARE& compare = KEY_COMPARE()) noexcept: ref(new CMAP(l, capacityMinimum, capacityMaximum, hash, compare)) {}
#endif
		
	public:
		template <class KEY, class VALUE, class OTHER_HASH, class OTHER_COMPARE>
		static const Atomic& from(const Atomic< HashMap<KEY, VALUE, OTHER_HASH, OTHER_COMPARE> >& other) noexcept
		{
			return *(reinterpret_cast<Atomic const*>(&other));
		}
		
		void initialize(sl_size capacityMinimum = 0, sl_size capacityMaximum = 0, const HASH& hash = HASH(), const KEY_COMPARE& compare = KEY_COMPARE()) noexcept
		{
			ref = new CMAP(capacityMinimum, capacityMaximum, hash, compare);
		}
		
	public:
#ifdef SLIB_SUPPORT_STD_TYPES
		Atomic< HashMap<KT, VT, HASH, KEY_COMPARE> >& operator=(const std::initializer_list< Pair<KT, VT> >& l) noexcept
		{
			ref = new CMAP(l);
			return *this;
		}
#endif
		
		VT operator[](const KT& key) const noexcept
		{
			Ref<CMAP> obj(ref);
			if (obj.isNotNull()) {
				return obj->getValue(key);
			} else {
				return VT();
			}
		}
		
		sl_size getCount() const noexcept
		{
			Ref<CMAP> obj(ref);
			if (obj.isNotNull()) {
				return obj->getCount();
			}
			return 0;
		}
		
		sl_bool isEmpty() const noexcept
		{
			Ref<CMAP> obj(ref);
			if (obj.isNotNull()) {
				return (obj->getCount()) == 0;
			}
			return sl_true;
		}
		
		sl_bool isNotEmpty() const noexcept
		{
			Ref<CMAP> obj(ref);
			if (obj.isNotNull()) {
				return (obj->getCount()) > 0;
			}
			return sl_false;
		}
		
		sl_size getCapacity() const noexcept
		{
			Ref<CMAP> obj(ref);
			if (obj.isNotNull()) {
				return obj->getCapacity();
			}
			return 0;
		}
		
		sl_size getMinimumCapacity() const noexcept
		{
			Ref<CMAP> obj(ref);
			if (obj.isNotNull()) {
				return obj->getMinimumCapacity();
			}
			return 0;
		}
		
		void setMinimumCapacity(sl_size capacity) noexcept
		{
			Ref<CMAP> obj(ref);
			if (obj.isNotNull()) {
				obj->setMinimumCapacity(capacity);
			}
		}
		
		sl_size getMaximumCapacity() const noexcept
		{
			Ref<CMAP> obj(ref);
			if (obj.isNotNull()) {
				return obj->getMaximumCapacity();
			}
			return 0;
		}
		
		void setMaximumCapacity(sl_size capacity) noexcept
		{
			Ref<CMAP> obj(ref);
			if (obj.isNotNull()) {
				obj->setMaximumCapacity(capacity);
			}
		}
		
		sl_bool find(const KT& key) const noexcept
		{
			Ref<CMAP> obj(ref);
			if (obj.isNotNull()) {
				return obj->find(key);
			}
			return sl_false;
		}
		
		template < class VALUE, class VALUE_EQUALS = Equals<VT, VALUE> >
		sl_bool findKeyAndValue(const KT& key, const VALUE& value, const VALUE_EQUALS& value_equals = VALUE_EQUALS()) const noexcept
		{
			Ref<CMAP> obj(ref);
			if (obj.isNotNull()) {
				return obj->findKeyAndValue(key, value, value_equals);
			}
			return sl_false;
		}
		
		sl_bool get(const KT& key, VT* _out = sl_null) const noexcept
		{
			Ref<CMAP> obj(ref);
			if (obj.isNotNull()) {
				return obj->get(key, _out);
			}
			return sl_false;
		}
		
		sl_bool get(const KT& key, Nullable<VT>* _out) const noexcept
		{
			Ref<CMAP> obj(ref);
			if (obj.isNotNull()) {
				return obj->get(key, _out);
			}
			return sl_false;
		}

		VT getValue(const KT& key) const noexcept
		{
			Ref<CMAP> obj(ref);
			if (obj.isNotNull()) {
				return obj->getValue(key);
			} else {
				return VT();
			}
		}
		
		VT getValue(const KT& key, const VT& def) const noexcept
		{
			Ref<CMAP> obj(ref);
			if (obj.isNotNull()) {
				return obj->getValue(key, def);
			} else {
				return def;
			}
		}
		
		List<VT> getValues(const KT& key) const noexcept
		{
			Ref<CMAP> obj(ref);
			if (obj.isNotNull()) {
				return obj->getValues(key);
			}
			return sl_null;
		}
		
		template < class VALUE, class VALUE_EQUALS = Equals<VT, VALUE> >
		List<VT> getValuesByKeyAndValue(const KT& key, const VALUE& value, const VALUE_EQUALS& value_equals = VALUE_EQUALS()) const noexcept
		{
			Ref<CMAP> obj(ref);
			if (obj.isNotNull()) {
				return obj->getValuesByKeyAndValue(key, value, value_equals);
			}
			return sl_null;
		}
		
		template <class KEY, class VALUE>
		sl_bool put(KEY&& key, VALUE&& value, sl_bool* isInsertion = sl_null) noexcept
		{
			Ref<CMAP> obj(ref);
			if (obj.isNotNull()) {
				return obj->put(Forward<KEY>(key), Forward<VALUE>(value), isInsertion);
			} else {
				SpinLocker lock(SpinLockPoolForMap::get(this));
				obj = ref;
				if (obj.isNotNull()) {
					lock.unlock();
					return obj->put(Forward<KEY>(key), Forward<VALUE>(value), isInsertion);
				}
				obj = new CMAP;
				if (obj.isNotNull()) {
					ref = obj;
					lock.unlock();
					return obj->put(Forward<KEY>(key), Forward<VALUE>(value), isInsertion);
				}
			}
			return sl_false;
		}
		
		template <class KEY, class VALUE>
		sl_bool replace(const KEY& key, VALUE&& value) const noexcept
		{
			Ref<CMAP> obj(ref);
			if (obj.isNotNull()) {
				return obj->replace(key, Forward<VALUE>(value));
			}
			return sl_false;
		}
		
		template <class KEY, class... VALUE_ARGS>
		sl_bool add(KEY&& key, VALUE_ARGS&&... value_args) noexcept
		{
			Ref<CMAP> obj(ref);
			if (obj.isNotNull()) {
				return obj->add(Forward<KEY>(key), Forward<VALUE_ARGS>(value_args)...);
			} else {
				SpinLocker lock(SpinLockPoolForMap::get(this));
				obj = ref;
				if (obj.isNotNull()) {
					lock.unlock();
					return obj->add(Forward<KEY>(key), Forward<VALUE_ARGS>(value_args)...);
				}
				obj = new CMAP;
				if (obj.isNotNull()) {
					ref = obj;
					lock.unlock();
					return obj->add(Forward<KEY>(key), Forward<VALUE_ARGS>(value_args)...);
				}
			}
			return sl_false;
		}
		
		template <class KEY, class... VALUE_ARGS>
		sl_bool emplace(KEY&& key, VALUE_ARGS&&... value_args) noexcept
		{
			Ref<CMAP> obj(ref);
			if (obj.isNotNull()) {
				return obj->emplace(Forward<KEY>(key), Forward<VALUE_ARGS>(value_args)...);
			} else {
				SpinLocker lock(SpinLockPoolForMap::get(this));
				obj = ref;
				if (obj.isNotNull()) {
					lock.unlock();
					return obj->emplace(Forward<KEY>(key), Forward<VALUE_ARGS>(value_args)...);
				}
				obj = new CMAP;
				if (obj.isNotNull()) {
					ref = obj;
					lock.unlock();
					return obj->emplace(Forward<KEY>(key), Forward<VALUE_ARGS>(value_args)...);
				}
			}
			return sl_false;
		}
		
		template <class MAP>
		sl_bool putAll(const MAP& other) noexcept
		{
			Ref<CMAP> obj(ref);
			if (obj.isNotNull()) {
				return obj->putAll(other);
			} else {
				SpinLocker lock(SpinLockPoolForMap::get(this));
				obj = ref;
				if (obj.isNotNull()) {
					lock.unlock();
					return obj->putAll(other);
				}
				obj = new CMAP;
				if (obj.isNotNull()) {
					ref = obj;
					lock.unlock();
					return obj->putAll(other);
				}
			}
			return sl_false;
		}
		
		template <class MAP>
		void replaceAll(const MAP& other) const noexcept
		{
			Ref<CMAP> obj(ref);
			if (obj.isNotNull()) {
				obj->replaceAll(other);
			}
		}
		
		template <class MAP>
		sl_bool addAll(const MAP& other) noexcept
		{
			Ref<CMAP> obj(ref);
			if (obj.isNotNull()) {
				return obj->addAll(other);
			} else {
				SpinLocker lock(SpinLockPoolForMap::get(this));
				obj = ref;
				if (obj.isNotNull()) {
					lock.unlock();
					return obj->addAll(other);
				}
				obj = new CMAP;
				if (obj.isNotNull()) {
					ref = obj;
					lock.unlock();
					return obj->addAll(other);
				}
			}
			return sl_false;
		}
		
		template <class MAP>
		sl_bool emplaceAll(const MAP& other) noexcept
		{
			Ref<CMAP> obj(ref);
			if (obj.isNotNull()) {
				return obj->emplaceAll(other);
			} else {
				SpinLocker lock(SpinLockPoolForMap::get(this));
				obj = ref;
				if (obj.isNotNull()) {
					lock.unlock();
					return obj->emplaceAll(other);
				}
				obj = new CMAP;
				if (obj.isNotNull()) {
					ref = obj;
					lock.unlock();
					return obj->emplaceAll(other);
				}
			}
			return sl_false;
		}
		
		sl_bool remove(const KT& key, VT* outValue = sl_null) const noexcept
		{
			Ref<CMAP> obj(ref);
			if (obj.isNotNull()) {
				return obj->remove(key, outValue);
			}
			return sl_false;
		}
		
		sl_size removeItems(const KT& key) const noexcept
		{
			Ref<CMAP> obj(ref);
			if (obj.isNotNull()) {
				return obj->removeItems(key);
			}
			return 0;
		}
		
		List<VT> removeItemsAndReturnValues(const KT& key) const noexcept
		{
			Ref<CMAP> obj(ref);
			if (obj.isNotNull()) {
				return obj->removeItemsAndReturnValues(key);
			}
			return sl_null;
		}
		
		template < class VALUE, class VALUE_EQUALS = Equals<VT, VALUE> >
		sl_bool removeKeyAndValue(const KT& key, const VALUE& value, const VALUE_EQUALS& value_equals = VALUE_EQUALS()) const noexcept
		{
			Ref<CMAP> obj(ref);
			if (obj.isNotNull()) {
				return obj->removeKeyAndValue(key, value, value_equals);
			}
			return sl_false;
		}
		
		template < class VALUE, class VALUE_EQUALS = Equals<VT, VALUE> >
		sl_size removeItemsByKeyAndValue(const KT& key, const VALUE& value, const VALUE_EQUALS& value_equals = VALUE_EQUALS()) const noexcept
		{
			Ref<CMAP> obj(ref);
			if (obj.isNotNull()) {
				return obj->removeItemsByKeyAndValue(key, value, value_equals);
			}
			return 0;
		}
		
		sl_size removeAll() const noexcept
		{
			Ref<CMAP> obj(ref);
			if (obj.isNotNull()) {
				return obj->removeAll();
			}
			return 0;
		}
		
		void shrink() noexcept
		{
			Ref<CMAP> obj(ref);
			if (obj.isNotNull()) {
				return obj->shrink();
			}
		}
		
		HashMap<KT, VT, HASH, KEY_COMPARE> duplicate() const noexcept
		{
			Ref<CMAP> obj(ref);
			if (obj.isNotNull()) {
				return obj->duplicate();
			}
			return sl_null;
		}
		
		List<KT> getAllKeys() const noexcept
		{
			Ref<CMAP> obj(ref);
			if (obj.isNotNull()) {
				return obj->getAllKeys();
			}
			return sl_null;
		}
		
		List<VT> getAllValues() const noexcept
		{
			Ref<CMAP> obj(ref);
			if (obj.isNotNull()) {
				return obj->getAllValues();
			}
			return sl_null;
		}
		
		List< Pair<KT, VT> > toList() const noexcept
		{
			Ref<CMAP> obj(ref);
			if (obj.isNotNull()) {
				return obj->toList();
			}
			return sl_null;
		}

		Ref<Object> toObject() const noexcept
		{
			Ref<CMAP> obj(ref);
			if (obj.isNotNull()) {
				return obj->toObject();
			}
			return sl_null;
		}
		
		// range-based for loop
		POSITION begin() const noexcept
		{
			Ref<CMAP> obj(ref);
			if (obj.isNotNull()) {
				return POSITION(obj->getFirstNode(), obj.ptr);
			}
			return sl_null;
		}
		
		POSITION end() const noexcept
		{
			return sl_null;
		}
		
	public:
		class EnumLockHelper
		{
		public:
			EnumLockHelper(const HashMap<KT, VT, HASH, KEY_COMPARE>& map) noexcept
			{
				CMAP* obj = map.ref.ptr;
				if (obj) {
					node = obj->getFirstNode();
					mutex = obj->getLocker();
					ref = obj;
				} else {
					node = sl_null;
					mutex = sl_null;
				}
			}
		public:
			NODE* node;
			Mutex* mutex;
			Ref<Referable> ref;
		};
		
		class EnumHelper
		{
		public:
			EnumHelper(const HashMap<KT, VT, HASH, KEY_COMPARE>& map) noexcept: node(map.getFirstNode()), ref(map.ref) {}

		public:
			NODE* node;
			Ref<Referable> ref;
		};
		
	};
	
}

#endif
<|MERGE_RESOLUTION|>--- conflicted
+++ resolved
@@ -267,8 +267,6 @@
 			NODE* entry = _getEntry(key);
 			return RedBlackTree::findKeyAndValue(entry, key, m_compare, value, value_equals) != sl_null;
 		}
-<<<<<<< HEAD
-=======
 
 		/* added for compatibility with `Map` */
 		NODE* getLowerBound(const KT& key) const noexcept
@@ -281,7 +279,6 @@
 		{
 			return sl_null;
 		}
->>>>>>> 40947566
 		
 		/* unsynchronized function */
 		VT* getItemPointer(const KT& key) const noexcept
