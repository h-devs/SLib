/*
 *   Copyright (c) 2008-2018 SLIBIO <https://github.com/SLIBIO>
 *
 *   Permission is hereby granted, free of charge, to any person obtaining a copy
 *   of this software and associated documentation files (the "Software"), to deal
 *   in the Software without restriction, including without limitation the rights
 *   to use, copy, modify, merge, publish, distribute, sublicense, and/or sell
 *   copies of the Software, and to permit persons to whom the Software is
 *   furnished to do so, subject to the following conditions:
 *
 *   The above copyright notice and this permission notice shall be included in
 *   all copies or substantial portions of the Software.
 *
 *   THE SOFTWARE IS PROVIDED "AS IS", WITHOUT WARRANTY OF ANY KIND, EXPRESS OR
 *   IMPLIED, INCLUDING BUT NOT LIMITED TO THE WARRANTIES OF MERCHANTABILITY,
 *   FITNESS FOR A PARTICULAR PURPOSE AND NONINFRINGEMENT. IN NO EVENT SHALL THE
 *   AUTHORS OR COPYRIGHT HOLDERS BE LIABLE FOR ANY CLAIM, DAMAGES OR OTHER
 *   LIABILITY, WHETHER IN AN ACTION OF CONTRACT, TORT OR OTHERWISE, ARISING FROM,
 *   OUT OF OR IN CONNECTION WITH THE SOFTWARE OR THE USE OR OTHER DEALINGS IN
 *   THE SOFTWARE.
 */

#ifndef CHECKHEADER_SLIB_CORE_LINKED_OBJECT
#define CHECKHEADER_SLIB_CORE_LINKED_OBJECT

#include "list.h"

namespace slib
{
	
	template <class T>
	class LinkedObjectList;
	
	template <class T>
	class SLIB_EXPORT LinkedObject : public Object
	{
	public:
		Ref<LinkedObject<T>> next;
		WeakRef<LinkedObject<T>> before;

	};
	
	class SLIB_EXPORT LinkedObjectListBase : public Referable, public Lockable
	{
		SLIB_DECLARE_OBJECT

	public:
		LinkedObjectListBase();

		~LinkedObjectListBase();

	};
	
	template <class T>
	class SLIB_EXPORT LinkedObjectList : public LinkedObjectListBase
	{
	protected:
		Ref<T> m_front;
		Ref<T> m_back;
		sl_size m_count;

	public:
		LinkedObjectList() noexcept
		{
			m_front.setNull();
			m_back.setNull();
			m_count = 0;
		}

		~LinkedObjectList() noexcept
		{
			removeAll_NoLock();
		}

	public:
		const Ref<T>& getFront() const noexcept
		{
			return m_front;
		}
	
		const Ref<T>& getBack() const noexcept
		{
			return m_back;
		}
	
		sl_size getCount() const noexcept
		{
			return m_count;
		}

		sl_bool isEmpty() const noexcept
		{
			return m_front.isNull();
		}
	
		sl_bool isNotEmpty() const noexcept
		{
			return m_front.isNotNull();
		}

		sl_bool pushBack_NoLock(const Ref<T>& object) noexcept
		{
			if (object.isNull()) {
				return sl_false;
			}
			_pushBack(object);
			return sl_true;
		}

		sl_bool pushBack(const Ref<T>& object) noexcept
		{
			if (object.isNull()) {
				return sl_false;
			}
			ObjectLocker lock(this);
			_pushBack(object);
			return sl_true;
		}

		sl_bool popBack_NoLock(Ref<T>* _out = sl_null) noexcept
		{
			Ref<T> old = _popBack();
			if (old.isNotNull()) {
				if (_out) {
					*_out = Move(old);
				}
				return sl_true;
			} else {
				return sl_false;
			}
		}

		sl_bool popBack(Ref<T>* _out = sl_null) noexcept
		{
			Ref<T> old;
			{
				ObjectLocker lock(this);
				old = _popBack();
			}
			if (old.isNotNull()) {
				if (_out) {
					*_out = Move(old);
				}
				return sl_true;
			} else {
				return sl_false;
			}
		}

		sl_bool pushFront_NoLock(const Ref<T>& object) noexcept
		{
			if (object.isNull()) {
				return sl_false;
			}
			_pushFront(object);
			return sl_true;
		}

		sl_bool pushFront(const Ref<T>& object) noexcept
		{
			if (object.isNull()) {
				return sl_false;
			}
			ObjectLocker lock(this);
			_pushFront(object);
			return sl_true;
		}

		sl_bool popFront_NoLock(Ref<T>* _out = sl_null) noexcept
		{
			Ref<T> old = _popFront();
			if (old.isNotNull()) {
				if (_out) {
					*_out = Move(old);
				}
				return sl_true;
			} else {
				return sl_false;
			}
		}

		sl_bool popFront(Ref<T>* _out = sl_null) noexcept
		{
			Ref<T> old;
			{
				ObjectLocker lock(this);
				old = _popFront();
			}
			if (old.isNotNull()) {
				if (_out) {
					*_out = Move(old);
				}
				return sl_true;
			} else {
				return sl_false;
			}
		}

		/* unsynchronized function */
		sl_bool insertBefore(const Ref<T>& objectWhere, const Ref<T>& objectNew) noexcept
		{
			if (objectWhere.isNotNull()) {
				_insertBefore(objectWhere, objectNew);
				return sl_true;
			} else {
<<<<<<< HEAD
				return pushFront_NoLock(objectNew);
=======
				return pushBack_NoLock(objectNew);
>>>>>>> 40947566
			}
		}
		
		/* unsynchronized function */
		sl_bool insertAfter(const Ref<T>& objectWhere, const Ref<T>& objectNew) noexcept
		{
			if (objectWhere.isNotNull()) {
				_insertAfter(objectWhere, objectNew);
				return sl_true;
			} else {
<<<<<<< HEAD
				return pushBack_NoLock(objectNew);
=======
				return pushFront_NoLock(objectNew);
>>>>>>> 40947566
			}
		}

		sl_bool remove_NoLock(const Ref<T>& object) noexcept
		{
			if (object.isNull()) {
				return sl_false;
			}
			_remove(object);
			return sl_true;
		}

		sl_bool remove(const Ref<T>& object) noexcept
		{
			ObjectLocker lock(this);
			return remove_NoLock(object);
		}

		sl_size removeAll_NoLock() noexcept
		{
			sl_size count = m_count;
			_init();
			return count;
		}
		
		sl_size removeAll() noexcept
		{
			Ref<T> front;
			sl_size count;
			{
				ObjectLocker lock(this);
				front = Move(m_front);
				count = m_count;
				_init();
			}
			return count;
		}

		void merge(LinkedObjectList<T>* other) noexcept
		{
			if ((void*)this == (void*)other) {
				return;
			}
			MultipleObjectsLocker lock(this, other);
			T* _front = other->m_front.get();
			if (_front) {
				sl_size countNew = m_count + other->getCount();
				if (m_back.isNotNull()) {
					m_back->next = Move(other->m_front);
					_front->before = Move(m_back);
				} else {
					m_front = Move(other->m_front);
				}
				m_back = Move(other->m_back);
				other->_init();
				m_count = countNew;
			}
		}

		Array< Ref<T> > toArray_NoLock() const noexcept
		{
			Array< Ref<T> > ret;
			if (m_count) {
				ret = Array< Ref<T> >::create(m_count);
				if (ret.isNotNull()) {
					Ref<T>* buf = ret.getData();
					sl_size index = 0;
					T* now = m_front.get();
					while (now) {
						buf[index] = now;
						now = now->next.get();
						index++;
					}
				}
			}
			return ret;
		}

		Array< Ref<T> > toArray() const noexcept
		{
			ObjectLocker lock(this);
			return toArray_NoLock();
		}

		List< Ref<T> > toList_NoLock() const noexcept
		{
			List< Ref<T> > ret;
			if (m_count) {
				ret = List< Ref<T> >::create(m_count);
				if (ret.isNotNull()) {
					ListElements< Ref<T> > list(ret);
					sl_size index = 0;
					T* now = m_front.get();
					while (now) {
						list[index] = now;
						now = now->next.get();
						index++;
					}
				}
			}
			return ret;
		}

		List< Ref<T> > toList() const noexcept
		{
			ObjectLocker lock(this);
			return toList_NoLock();
		}

	protected:
		void _init() noexcept
		{
			m_front.setNull();
			m_back.setNull();
			m_count = 0;
		}

		void _pushBack(const Ref<T>& object) noexcept
		{
			if (m_back.isNotNull()) {
				m_back->next = object;
				object->before = Move(m_back);
				object->next.setNull();
				m_back = object;
			} else {
				m_front = object;
				m_back = object;
			}
			m_count++;
		}

		Ref<T> _popBack() noexcept
		{
			Ref<T> back = Move(m_back);
			if (back.isNotNull()) {
				m_count--;
				Ref<T> before = back->before;
				if (before.isNotNull()) {
					before->next.setNull();
					m_back = Move(before);
					back->before.setNull();
				} else {
					m_front.setNull();
					m_back.setNull();
				}
				back->next.setNull();
			}
			return back;
		}

		void _pushFront(const Ref<T>& object) noexcept
		{
			if (m_front.isNotNull()) {
				m_front->before = object;
				object->next = Move(m_front);
				object->before.setNull();
				m_front = object;
			} else {
				m_front = object;
				m_back = object;
			}
			m_count++;
		}

		Ref<T> _popFront() noexcept
		{
			Ref<T> front = Move(m_front);
			if (front.isNotNull()) {
				m_count--;
				Ref<T>& next = front->next;
				if (next.isNotNull()) {
					next->before.setNull();
					m_front = Move(next);
				} else {
					m_front.setNull();
					m_back.setNull();
				}
				front->before.setNull();
			}
			return front;
		}

		void _remove(const Ref<T>& object) noexcept
		{
			Ref<T> before = object->before;
			T* next = object->next.get();
			if (m_front == object) {
				m_front = Move(object->next);
			} else if (before.isNotNull()) {
				before->next = Move(object->next);
			} else {
				return;
			}
			if (m_back == object) {
				m_back = Move(object->before);
			} else if (next) {
				next->before = Move(object->before);
			} else {
				return;
			}
			m_count--;
		}

		void _insertBefore(const Ref<T>& objectWhere, const Ref<T>& objectNew) noexcept
		{
			objectNew->next = objectWhere;
			Ref<T> before = objectWhere->before;
			objectNew->before = Move(objectWhere->before);
			objectWhere->before = objectNew;
			if (m_front == objectWhere) {
				m_front = objectNew;
			} else if (before.isNotNull()) {
				before->next = objectNew;
			} else {
				return;
			}
			m_count++;
		}

		void _insertAfter(const Ref<T>& objectWhere, const Ref<T>& objectNew) noexcept
		{
			objectNew->before = objectWhere;
			T* next = objectWhere->next.get();
			objectNew->next = Move(objectWhere->next);
			objectWhere->next = objectNew;
			if (m_back == objectWhere) {
				m_back = objectNew;
			} else if (next) {
				next->before = objectNew;
			} else {
				return;
			}
			m_count++;
		}
	
	};

}

#endif<|MERGE_RESOLUTION|>--- conflicted
+++ resolved
@@ -203,11 +203,7 @@
 				_insertBefore(objectWhere, objectNew);
 				return sl_true;
 			} else {
-<<<<<<< HEAD
-				return pushFront_NoLock(objectNew);
-=======
 				return pushBack_NoLock(objectNew);
->>>>>>> 40947566
 			}
 		}
 		
@@ -218,11 +214,7 @@
 				_insertAfter(objectWhere, objectNew);
 				return sl_true;
 			} else {
-<<<<<<< HEAD
-				return pushBack_NoLock(objectNew);
-=======
 				return pushFront_NoLock(objectNew);
->>>>>>> 40947566
 			}
 		}
 
