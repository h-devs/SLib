--- conflicted
+++ resolved
@@ -30,29 +30,20 @@
 {
 
 	class Memory;
-<<<<<<< HEAD
-=======
 	class String;
 	class String16;
 	class Json;
->>>>>>> 40947566
 
 	class SLIB_EXPORT MemoryData
 	{
 	public:
 		void* data;
 		sl_size size;
-<<<<<<< HEAD
-		Ref<Referable> refer;
-=======
 		Ref<Referable> ref;
->>>>>>> 40947566
 
 	public:
 		MemoryData() noexcept;
 
-<<<<<<< HEAD
-=======
 		MemoryData(const void* _data, sl_size _size) noexcept;
 
 		template <class REF>
@@ -62,7 +53,6 @@
 
 		MemoryData(Memory&& memory) noexcept;
 
->>>>>>> 40947566
 		SLIB_DECLARE_CLASS_DEFAULT_MEMBERS(MemoryData)
 
 	public:
@@ -76,66 +66,6 @@
 	{
 		SLIB_DECLARE_OBJECT
 
-<<<<<<< HEAD
-	private:
-		CMemory() noexcept;
-
-		CMemory(const void* data, sl_size size, Referable* refer, sl_bool flagStatic) noexcept;
-
-		~CMemory() noexcept;
-
-	public:
-		CMemory(const CMemory& other) = delete;
-
-		CMemory(CMemory&& other) = delete;
-
-		CMemory& operator=(const CMemory& other) = delete;
-
-		CMemory& operator=(CMemory&& other) = delete;
-
-	public:
-		static CMemory* create(const void* data, sl_size size, Referable* refer, sl_bool flagStatic) noexcept;
-
-		static CMemory* create(sl_size size) noexcept;
-
-		static CMemory* create(const void* data, sl_size size) noexcept;
-
-		static CMemory* createResizable(sl_size size) noexcept;
-
-		static CMemory* createResizable(const void* data, sl_size size) noexcept;
-
-		static CMemory* createNoCopy(const void* data, sl_size size) noexcept;
-
-		static CMemory* createStatic(const void* data, sl_size size, Referable* refer = sl_null) noexcept;
-	
-	public:
-		void* getData() const noexcept;
-
-		sl_size getSize() const noexcept;
-
-		sl_bool setSize(sl_size size) noexcept;
-
-		sl_bool isStatic() const noexcept;
-
-		const Ref<Referable>& getRefer() const noexcept;
-
-	public:
-		CMemory* sub(sl_size offset, sl_size size = SLIB_SIZE_MAX) const noexcept;
-
-		sl_size read(sl_size offsetSource, sl_size size, void* dst) const noexcept;
-
-		sl_size write(sl_size offsetTarget, sl_size size, const void* src) const noexcept;
-
-		sl_size copy(sl_size offsetTarget, const CMemory* source, sl_size offsetSource = 0, sl_size size = SLIB_SIZE_MAX) const noexcept;
-
-		CMemory* duplicate() const noexcept;
-		
-	protected:
-		void* m_data;
-		sl_size m_size;
-		Ref<Referable> m_refer;
-		sl_bool m_flagStatic;
-=======
 	public:
 		void* data;
 		sl_size size;
@@ -182,7 +112,6 @@
 		sl_size copy(sl_size offsetTarget, const CMemory* source, sl_size offsetSource = 0, sl_size size = SLIB_SIZE_MAX) noexcept;
 
 		CMemory* duplicate() noexcept;
->>>>>>> 40947566
 
 	};
 
@@ -209,23 +138,13 @@
 		Memory duplicate() const noexcept;
 
 		sl_bool getData(MemoryData& data) const noexcept;
-<<<<<<< HEAD
 
 		sl_compare_result compare(const Memory& other) const noexcept;
-		
+
 		sl_bool equals(const Memory& other) const noexcept;
-		
+
 		sl_size getHashCode() const noexcept;
-		
-=======
-
-		sl_compare_result compare(const Memory& other) const noexcept;
-
-		sl_bool equals(const Memory& other) const noexcept;
-
-		sl_size getHashCode() const noexcept;
-
->>>>>>> 40947566
+
 	};
 	
 	class SLIB_EXPORT Memory
@@ -235,11 +154,6 @@
 		SLIB_REF_WRAPPER(Memory, CMemory)
 
 	public:
-<<<<<<< HEAD
-		static Memory create(const void* buf, sl_size size, Referable* refer, sl_bool flagStatic) noexcept;
-
-=======
->>>>>>> 40947566
 		static Memory create(sl_size count) noexcept;
 
 		static Memory create(const void* buf, sl_size size) noexcept;
@@ -250,41 +164,6 @@
 
 		static Memory createNoCopy(const void* buf, sl_size size) noexcept;
 
-<<<<<<< HEAD
-		static Memory createStatic(const void* buf, sl_size size, Referable* refer = sl_null) noexcept;
-
-	public:
-		void* getData() const noexcept;
-
-		sl_size getSize() const noexcept;
-
-		sl_bool setSize(sl_size size) noexcept;
-
-		sl_bool isStatic() const noexcept;
-
-		const Ref<Referable>& getRefer() const noexcept;
-
-	public:
-		Memory sub(sl_size offset, sl_size size = SLIB_SIZE_MAX) const noexcept;
-
-		sl_size read(sl_size offsetSource, sl_size size, void* bufDst) const noexcept;
-
-		sl_size write(sl_size offsetTarget, sl_size size, const void* bufSrc) const noexcept;
-
-		sl_size copy(sl_size offsetTarget, const Memory& source, sl_size offsetSource = 0, sl_size size = SLIB_SIZE_MAX) const noexcept;
-
-		sl_size copy(const Memory& source, sl_size offset = 0, sl_size size = SLIB_SIZE_MAX) const noexcept;
-
-		Memory duplicate() const noexcept;
-
-		sl_bool getData(MemoryData& data) const noexcept;
-		
-		sl_compare_result compare(const Memory& other) const noexcept;
-
-		sl_bool equals(const Memory& other) const noexcept;
-		
-		sl_size getHashCode() const noexcept;
-=======
 		static Memory createStatic(const void* buf, sl_size size) noexcept;
 
 		template <class T>
@@ -342,7 +221,6 @@
 		sl_compare_result compare(const Memory& other) const noexcept;
 
 		sl_bool equals(const Memory& other) const noexcept;
->>>>>>> 40947566
 		
 		sl_size getHashCode() const noexcept;
 
@@ -391,10 +269,6 @@
 		sl_size operator()(const Memory& a) const noexcept;
 	};
 	
-<<<<<<< HEAD
-	
-=======
->>>>>>> 40947566
 }
 
 #endif