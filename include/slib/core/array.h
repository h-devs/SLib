/*
 *   Copyright (c) 2008-2020 SLIBIO <https://github.com/SLIBIO>
 *
 *   Permission is hereby granted, free of charge, to any person obtaining a copy
 *   of this software and associated documentation files (the "Software"), to deal
 *   in the Software without restriction, including without limitation the rights
 *   to use, copy, modify, merge, publish, distribute, sublicense, and/or sell
 *   copies of the Software, and to permit persons to whom the Software is
 *   furnished to do so, subject to the following conditions:
 *
 *   The above copyright notice and this permission notice shall be included in
 *   all copies or substantial portions of the Software.
 *
 *   THE SOFTWARE IS PROVIDED "AS IS", WITHOUT WARRANTY OF ANY KIND, EXPRESS OR
 *   IMPLIED, INCLUDING BUT NOT LIMITED TO THE WARRANTIES OF MERCHANTABILITY,
 *   FITNESS FOR A PARTICULAR PURPOSE AND NONINFRINGEMENT. IN NO EVENT SHALL THE
 *   AUTHORS OR COPYRIGHT HOLDERS BE LIABLE FOR ANY CLAIM, DAMAGES OR OTHER
 *   LIABILITY, WHETHER IN AN ACTION OF CONTRACT, TORT OR OTHERWISE, ARISING FROM,
 *   OUT OF OR IN CONNECTION WITH THE SOFTWARE OR THE USE OR OTHER DEALINGS IN
 *   THE SOFTWARE.
 */

#ifndef CHECKHEADER_SLIB_CORE_ARRAY
#define CHECKHEADER_SLIB_CORE_ARRAY

#include "array_traits.h"
#include "ref.h"
#include "sort.h"
#include "collection.h"

#ifdef SLIB_SUPPORT_STD_TYPES
#include <initializer_list>
#endif

namespace slib
{
	
	template <class T>
	class SLIB_EXPORT ArrayData
	{
	public:
		T* data;
		sl_size count;
		Ref<Referable> ref;

	public:
		T& operator[](sl_reg index) const noexcept
		{
			return data[index];
		}

	};
	
	template <class T>
	class Array;
	
	template <class T>
	using AtomicArray = Atomic< Array<T> >;

	class SLIB_EXPORT CArrayBase : public Referable
	{
		SLIB_DECLARE_OBJECT

	public:
		CArrayBase();

		~CArrayBase();

	};
	
	template <class T>
	class SLIB_EXPORT CArray : public CArrayBase
	{
	public:
		typedef T ELEMENT_TYPE;
		
	protected:
		T* m_data;
		sl_size m_count;
<<<<<<< HEAD
		Ref<Referable> m_refer;
=======
		Ref<Referable> m_ref;
>>>>>>> 40947566
		sl_bool m_flagStatic;

	public:
		CArray() noexcept: m_data(sl_null), m_count(0), m_flagStatic(sl_true) {}

		CArray(sl_size count) noexcept
		{
			if (count) {
				T* data = (T*)(Base::createMemory(count * sizeof(T)));
				if (data) {
					ArrayTraits<T>::construct(data, count);
					m_flagStatic = sl_false;
					m_data = data;
					m_count = count;
					return;
				}
			}
			m_flagStatic = sl_true;
			m_data = sl_null;
			m_count = 0;
		}

		template <class VALUE>
		CArray(const VALUE* src, sl_size count) noexcept
		{
			if (count) {
				T* data = (T*)(Base::createMemory(count * sizeof(T)));
				if (data) {
					ArrayTraits<T>::copy_construct(data, src, count);
					m_flagStatic = sl_false;
					m_data = data;
					m_count = count;
					return;
				}
			}
			m_flagStatic = sl_true;
			m_data = sl_null;
			m_count = 0;
		}

<<<<<<< HEAD
		CArray(const T* data, sl_size count, Referable* refer) noexcept : m_refer(refer)
=======
		CArray(const T* data, sl_size count, Referable* ref) noexcept : m_ref(ref)
>>>>>>> 40947566
		{
			m_data = const_cast<T*>(data);
			m_count = count;
			m_flagStatic = sl_true;
		}

#ifdef SLIB_SUPPORT_STD_TYPES
		CArray(const std::initializer_list<T>& l) noexcept : CArray(l.begin(), l.size()) {}
#endif

		~CArray() noexcept
		{
			if (!m_flagStatic) {
				T* data = m_data;
				if (data) {
					ArrayTraits<T>::free(data, m_count);
					Base::freeMemory((void*)data);
				}
			}
		}
		
	public:
		CArray(const CArray& other) = delete;
		
<<<<<<< HEAD
		CArray(CArray&& other) noexcept: m_refer(Move(other.m_refer))
=======
		CArray(CArray&& other) noexcept: m_ref(Move(other.m_ref))
>>>>>>> 40947566
		{
			m_flagStatic = other.m_flagStatic;
			m_data = other.m_data;
			m_count = other.m_count;
			other.m_flagStatic = sl_true;
			other.m_data = sl_null;
			other.m_count = 0;
		}
		
		CArray& operator=(const CArray& other) = delete;
		
		CArray& operator=(CArray&& other) noexcept
		{
			if (!m_flagStatic) {
				T* data = m_data;
				if (data) {
					ArrayTraits<T>::free(data, m_count);
					Base::freeMemory((void*)data);
				}
			}
			m_flagStatic = other.m_flagStatic;
			m_data = other.m_data;
			m_count = other.m_count;
			other.m_flagStatic = sl_true;
			other.m_data = sl_null;
			other.m_count = 0;
<<<<<<< HEAD
			m_refer = Move(other.m_refer);
=======
			m_ref = Move(other.m_ref);
>>>>>>> 40947566
			return *this;
		}

	public:	
		static CArray<T>* create(sl_size count) noexcept
		{
			if (count) {
				CArray<T>* ret = new CArray<T>(count);
				if (ret) {
					if (ret->m_data) {
						return ret;
					}
					delete ret;
				}
			}
			return sl_null;
		}

		template <class VALUE>
		static CArray<T>* create(const VALUE* data, sl_size count) noexcept
		{
			if (count) {
				CArray<T>* ret = new CArray<T>(data, count);
				if (ret) {
					if (ret->m_data) {
						return ret;
					}
					delete ret;
				}
			}
			return sl_null;
		}

<<<<<<< HEAD
		static CArray<T>* createStatic(const T* data, sl_size count, Referable* refer = sl_null) noexcept
		{
			if (data && count) {
				return new CArray<T>(data, count, refer);
=======
		static CArray<T>* createStatic(const T* data, sl_size count, Referable* ref = sl_null) noexcept
		{
			if (data && count) {
				return new CArray<T>(data, count, ref);
>>>>>>> 40947566
			}
			return sl_null;
		}

#ifdef SLIB_SUPPORT_STD_TYPES
		static CArray<T>* create(const std::initializer_list<T>& l) noexcept
		{
			return create(l.begin(), l.size());
		}
#endif

	public:
		T* getData() const noexcept
		{
			return m_data;
		}

		sl_size getCount() const noexcept
		{
			return m_count;
		}

		sl_bool isStatic() const noexcept
		{
			return m_flagStatic;
		}

<<<<<<< HEAD
		const Ref<Referable>& getRefer() const noexcept
		{
			return m_refer;
=======
		const Ref<Referable>& getRef() const noexcept
		{
			return m_ref;
>>>>>>> 40947566
		}

	public:
		T* getPointerAt(sl_size index) const noexcept
		{
			if (index < m_count) {
				return m_data + index;
			}
			return sl_null;
		}

		sl_bool getAt(sl_size index, T* _out = sl_null) const noexcept
		{
			if (index < m_count) {
				*_out = m_data[index];
				return sl_true;
			}
			return sl_false;
		}

		T getValueAt(sl_size index) const noexcept
		{
			if (index < m_count) {
				return m_data[index];
			} else {
				return T();
			}
		}

		T getValueAt(sl_size index, const T& def) const noexcept
		{
			if (index < m_count) {
				return m_data[index];
			}
			return def;
		}

		sl_bool setAt(sl_size index, const T& value) const noexcept
		{
			if (index < m_count) {
				m_data[index] = value;
				return sl_true;
			}
			return sl_false;
		}

		T const& operator[](sl_size_t index) const noexcept
		{
			return m_data[index];
		}

		T& operator[](sl_size_t index) noexcept
		{
			return m_data[index];
		}

	public:
		CArray<T>* sub(sl_size start, sl_size count = SLIB_SIZE_MAX) const noexcept
		{
			sl_size countParent = m_count;
			if (start < countParent) {
				sl_size n = countParent - start;
				if (count > n) {
					count = n;
				}
				if (count) {
					if (countParent == count) {
						return (CArray<T>*)this;
					}
					if (m_flagStatic) {
<<<<<<< HEAD
						return createStatic(m_data + start, count, m_refer.ptr);
=======
						return createStatic(m_data + start, count, m_ref.ptr);
>>>>>>> 40947566
					} else {
						return createStatic(m_data + start, count, (Referable*)this);
					}
				}
			}
			return sl_null;
		}
		
		template < class VALUE, class ARG = Equals<T, VALUE> >
		sl_reg indexOf(const VALUE& value, const ARG& arg = ARG()) const noexcept
		{
			return ArrayTraits<T>::indexOf(m_data, m_count, value, arg);
		}

		template <class VALUE, class EQUALS>
		sl_reg indexOf(const VALUE& value, const EQUALS& equals, sl_reg startIndex) const noexcept
		{
			return ArrayTraits<T>::indexOf(m_data, m_count, value, equals, startIndex);
		}

		template < class VALUE, class ARG = Equals<T, VALUE> >
		sl_reg lastIndexOf(const VALUE& value, const ARG& arg = ARG()) const noexcept
		{
			return ArrayTraits<T>::lastIndexOf(m_data, m_count, value, arg);
		}

		template <class VALUE, class EQUALS>
		sl_reg lastIndexOf(const VALUE& value, const EQUALS& equals, sl_reg startIndex) const noexcept
		{
			return ArrayTraits<T>::lastIndexOf(m_data, m_count, value, equals, startIndex);
		}

		template < class VALUE, class EQUALS = Equals<T, VALUE> >
		sl_bool contains(const VALUE& value, const EQUALS& equals = EQUALS()) const noexcept
		{
			return ArrayTraits<T>::indexOf(m_data, m_count, value, equals) >= 0;
		}

		template <class VALUE>
		sl_size read(sl_size startSource, sl_size len, VALUE* pDst) const noexcept
		{
			T* pSrc = m_data;
			if (pDst && pSrc) {
				sl_size countSrc = m_count;
				if (startSource < countSrc) {
					sl_size lenSrc = countSrc - startSource;
					if (len > lenSrc) {
						len = lenSrc;
					}
					ArrayTraits<T>::copy(pDst, pSrc + startSource, len);
					return len;
				}
			}
			return 0;
		}

		template <class VALUE>
		sl_size write(sl_size startTarget, sl_size len, const VALUE* pSrc) const noexcept
		{
			T* pDst = m_data;
			if (pSrc && pDst) {
				sl_size countDst = m_count;
				if (startTarget < countDst) {
					sl_size lenDst = countDst - startTarget;
					if (len > lenDst) {
						len = lenDst;
					}
					ArrayTraits<T>::copy(pDst + startTarget, pSrc, len);
					return len;
				}
			}
			return 0;
		}

		template <class VALUE>
		sl_size copy(sl_size startTarget, const CArray<VALUE>* source, sl_size startSource = 0, sl_size len = SLIB_SIZE_MAX) const noexcept
		{
			if (source) {
				VALUE* pSrc = source->getData();
				if (pSrc) {
					sl_size countSrc = source->getCount();
					if (startSource < countSrc) {
						sl_size lenSrc = countSrc - startSource;
						if (len > lenSrc) {
							len = lenSrc;
						}
						return write<VALUE>(startTarget, len, pSrc + startSource);
					}
				}
			}
			return 0;
		}

		template <class VALUE>
		sl_size copy(const CArray<VALUE>* source, sl_size start = 0, sl_size len = SLIB_SIZE_MAX) const noexcept
		{
			return copy(0, source, start, len);
		}

		CArray<T>* duplicate() const noexcept
		{
			return create(m_data, m_count);
		}

		template < class COMPARE = Compare<T> >
		void sort(const COMPARE& compare = COMPARE()) const noexcept
		{
			QuickSort::sortAsc(m_data, m_count, compare);
		}

		template < class COMPARE = Compare<T> >
		void sortDesc(const COMPARE& compare = COMPARE()) const noexcept
		{
			QuickSort::sortDesc(m_data, m_count, compare);
		}
		
		void reverse() const noexcept
		{
			ArrayTraits<T>::reverse(m_data, m_count);
		}

		Ref<Collection> toCollection() noexcept;

		T* begin() noexcept
		{
			return m_data;
		}

		T const* begin() const noexcept
		{
			return m_data;
		}

		T* end() noexcept
		{
			return m_data + m_count;
		}

		T const* end() const noexcept
		{
			return m_data + m_count;
		}

	};
	
	template <class T>
	class SLIB_EXPORT ArrayPosition
	{
	public:
		ArrayPosition() noexcept
		{
			pos = sl_null;
		}

		ArrayPosition(T* _pos, sl_size _count, Referable* _ref) noexcept: ref(_ref)
		{
			count = _count;
			if (_count) {
				pos = _pos;
			} else {
				pos = sl_null;
			}
		}


		ArrayPosition(ArrayPosition&& other) noexcept = default;

	public:
		ArrayPosition& operator=(const ArrayPosition& other) noexcept = default;
		
		ArrayPosition& operator=(ArrayPosition&& other) noexcept = default;
		
		T& operator*() const noexcept
		{
			return *pos;
		}

		sl_bool operator==(const ArrayPosition& other) const noexcept
		{
			return pos == other.pos;
		}

		sl_bool operator!=(const ArrayPosition& other) const noexcept
		{
			return pos != other.pos;
		}

		explicit operator sl_bool() const noexcept
		{
			return count > 0;
		}

		ArrayPosition& operator++() noexcept
		{
			pos++;
			count--;
			if (count == 0) {
				pos = sl_null;
			}
			return *this;
		}

	private:
		T* pos;
		sl_size count;
		Ref<Referable> ref;

	};
	
	template <class T>
	class SLIB_EXPORT Array
	{
	public:
		typedef T ELEMENT_TYPE;
		
	public:
		Ref< CArray<T> > ref;
		SLIB_REF_WRAPPER(Array, CArray<T>)
	
	public:
		Array(sl_size count) noexcept: ref(CArray<T>::create(count)) {}
		
		template <class VALUE>
		Array(const VALUE* data, sl_size count) noexcept: ref(CArray<T>::create(data, count)) {}

<<<<<<< HEAD
		Array(const T* data, sl_size count, Referable* refer) noexcept: ref(CArray<T>::createStatic(data, count, refer)) {}
=======
		Array(const T* data, sl_size count, Referable* ref) noexcept: ref(CArray<T>::createStatic(data, count, ref)) {}
>>>>>>> 40947566

#ifdef SLIB_SUPPORT_STD_TYPES
		Array(const std::initializer_list<T>& l) noexcept: ref(CArray<T>::create(l.begin(), l.size())) {}
#endif
		
	public:
		static Array<T> create(sl_size count) noexcept
		{
			return CArray<T>::create(count);
		}

		template <class VALUE>
		static Array<T> create(const VALUE* data, sl_size count) noexcept
		{
			return CArray<T>::create(data, count);
		}

<<<<<<< HEAD
		static Array<T> createStatic(const T* data, sl_size count, Referable* refer = sl_null) noexcept
		{
			return CArray<T>::createStatic(data, count, refer);
=======
		static Array<T> createStatic(const T* data, sl_size count, Referable* ref = sl_null) noexcept
		{
			return CArray<T>::createStatic(data, count, ref);
>>>>>>> 40947566
		}

		static Array<T> create(Collection* collection);

#ifdef SLIB_SUPPORT_STD_TYPES
		static Array<T> create(const std::initializer_list<T>& l) noexcept
		{
			return create(l.begin(), l.size());
		}
#endif

		template <class VALUE>
		static Array<T>& from(const Array<VALUE>& other) noexcept
		{
			return *(const_cast<Array<T>*>(reinterpret_cast<Array<T> const*>(&other)));
		}

	public:
		T* getData() const noexcept
		{
			CArray<T>* obj = ref.ptr;
			if (obj) {
				return obj->getData();
			}
			return sl_null;
		}

		sl_size getCount() const noexcept
		{
			CArray<T>* obj = ref.ptr;
			if (obj) {
				return obj->getCount();
			}
			return 0;
		}

	public:
		T* getPointerAt(sl_size index) const noexcept
		{
			CArray<T>* obj = ref.ptr;
			if (obj) {
				return obj->getPointerAt(index);
			}
			return sl_null;
		}

		sl_bool getAt(sl_size index, T* _out = sl_null) const noexcept
		{
			CArray<T>* obj = ref.ptr;
			if (obj) {
				return obj->getAt(index, _out);
			}
			return sl_false;
		}

		T getValueAt(sl_size index) const noexcept
		{
			CArray<T>* obj = ref.ptr;
			if (obj) {
				return obj->getValueAt(index);
			} else {
				return T();
			}
		}

		T getValueAt(sl_size index, const T& def) const noexcept
		{
			CArray<T>* obj = ref.ptr;
			if (obj) {
				return obj->getValueAt(index, def);
			}
			return def;
		}

		sl_bool setAt(sl_size index, const T& value) const noexcept
		{
			CArray<T>* obj = ref.ptr;
			if (obj) {
				return obj->setAt(index, value);
			}
			return sl_false;
		}

		T& operator[](sl_size_t index) const noexcept
		{
			return (ref->getData())[index];
		}
		
#ifdef SLIB_SUPPORT_STD_TYPES
		Array<T>& operator=(const std::initializer_list<T>& l) noexcept
		{
			ref = CArray<T>::create(l.begin(), l.size());
			return *this;
		}
#endif

	public:
		Array<T> sub(sl_size start, sl_size count = SLIB_SIZE_MAX) const noexcept
		{
			CArray<T>* obj = ref.ptr;
			if (obj) {
				return obj->sub(start, count);
			}
			return sl_null;
		}
		
		template < class VALUE, class ARG = Equals<T, VALUE> >
		sl_reg indexOf(const VALUE& value, const ARG& arg = ARG()) const noexcept
		{
			CArray<T>* obj = ref.ptr;
			if (obj) {
				return obj->indexOf(value, arg);
			}
			return -1;
		}
		
		template <class VALUE, class EQUALS>
		sl_reg indexOf(const VALUE& value, const EQUALS& equals, sl_reg startIndex) const noexcept
		{
			CArray<T>* obj = ref.ptr;
			if (obj) {
				return obj->indexOf(value, equals, startIndex);
			}
			return -1;
		}
		
		template < class VALUE, class ARG = Equals<T, VALUE> >
		sl_reg lastIndexOf(const VALUE& value, const ARG& arg = ARG()) const noexcept
		{
			CArray<T>* obj = ref.ptr;
			if (obj) {
				return obj->lastIndexOf(value, arg);
			}
			return -1;
		}

		template <class VALUE, class EQUALS>
		sl_reg lastIndexOf(const VALUE& value, const EQUALS& equals, sl_reg startIndex) const noexcept
		{
			CArray<T>* obj = ref.ptr;
			if (obj) {
				return obj->lastIndexOf(value, equals, startIndex);
			}
			return -1;
		}

		template < class VALUE, class EQUALS = Equals<T, VALUE> >
		sl_bool contains(const VALUE& value, const EQUALS& equals = EQUALS()) const noexcept
		{
			return indexOf(value, equals) >= 0;
		}

		template <class VALUE>
		sl_size read(sl_size startSource, sl_size len, VALUE* dataDst) const noexcept
		{
			CArray<T>* obj = ref.ptr;
			if (obj) {
				return obj->read(startSource, len, dataDst);
			}
			return 0;
		}

		template <class VALUE>
		sl_size write(sl_size startTarget, sl_size len, const VALUE* dataSrc) const noexcept
		{
			CArray<T>* obj = ref.ptr;
			if (obj) {
				return obj->write(startTarget, len, dataSrc);
			}
			return 0;
		}

		template <class VALUE>
		sl_size copy(sl_size startTarget, const Array<VALUE>& source, sl_size startSource = 0, sl_size len = SLIB_SIZE_MAX) const noexcept
		{
			CArray<T>* obj = ref.ptr;
			if (obj) {
				return obj->copy(startTarget, source.ref.ptr, startSource, len);
			}
			return 0;
		}

		template <class VALUE>
		sl_size copy(sl_size startTarget, const AtomicArray<VALUE>& source, sl_size startSource = 0, sl_size len = SLIB_SIZE_MAX) const noexcept
		{
			return copy(startTarget, Array<VALUE>(source), startSource, len);
		}

		template <class VALUE>
		sl_size copy(const Array<VALUE>& source, sl_size start = 0, sl_size len = SLIB_SIZE_MAX) const noexcept
		{
			return copy(0, source, start, len);
		}

		template <class VALUE>
		sl_size copy(const AtomicArray<VALUE>& source, sl_size start = 0, sl_size len = SLIB_SIZE_MAX) const noexcept
		{
			return copy(0, Array<VALUE>(source), start, len);
		}

		Array<T> duplicate() const noexcept
		{
			CArray<T>* obj = ref.ptr;
			if (obj) {
				return obj->duplicate();
			}
			return sl_null;
		}

		sl_bool getData(ArrayData<T>& data) const noexcept
		{
			CArray<T>* obj = ref.ptr;
			if (obj) {
				data.data = obj->getData();
				data.count = obj->getCount();
				if (obj->isStatic()) {
<<<<<<< HEAD
					data.refer = obj->getRefer();
				} else {
					data.refer = obj;
=======
					data.ref = obj->getRef();
				} else {
					data.ref = obj;
>>>>>>> 40947566
				}
				return sl_true;
			} else {
				data.data = sl_null;
				data.count = 0;
<<<<<<< HEAD
				data.refer.setNull();
=======
				data.ref.setNull();
>>>>>>> 40947566
				return sl_false;
			}
		}

		template < class COMPARE = Compare<T> >
		void sort(const COMPARE& compare = COMPARE()) const noexcept
		{
			CArray<T>* obj = ref.ptr;
			if (obj) {
				obj->sort(compare);
			}
		}

		template < class COMPARE = Compare<T> >
		void sortDesc(const COMPARE& compare = COMPARE()) const noexcept
		{
			CArray<T>* obj = ref.ptr;
			if (obj) {
				obj->sortDesc(compare);
			}
		}

		void reverse() const noexcept
		{
			CArray<T>* obj = ref.ptr;
			if (obj) {
				obj->reverse();
			}
		}

		Ref<Collection> toCollection() const noexcept
		{
			CArray<T>* obj = ref.ptr;
			if (obj) {
				return obj->toCollection();
			}
			return sl_null;
		}

		// range-based for loop
		T* begin() const noexcept
		{
			CArray<T>* obj = ref.ptr;
			if (obj) {
				return obj->getData();
			}
			return sl_null;
		}

		T* end() const noexcept
		{
			CArray<T>* obj = ref.ptr;
			if (obj) {
				return obj->getData() + obj->getCount();
			}
			return sl_null;
		}

	};
	
	
	template <class T>
	class SLIB_EXPORT Atomic< Array<T> >
	{
	public:
		typedef T ELEMENT_TYPE;
		
	public:
		AtomicRef< CArray<T> > ref;
		SLIB_ATOMIC_REF_WRAPPER(CArray<T>)
		
	public:	
<<<<<<< HEAD
		Atomic(const T* data, sl_size count, Referable* refer, sl_bool flagStatic = sl_true) noexcept: ref(CArray<T>::create(data, count, refer, flagStatic)) {}
=======
		Atomic(const T* data, sl_size count, Referable* ref, sl_bool flagStatic = sl_true) noexcept: ref(CArray<T>::create(data, count, ref, flagStatic)) {}
>>>>>>> 40947566
		
		Atomic(sl_size count) noexcept: ref(CArray<T>::create(count)) {}
		
		template <class VALUE>
		Atomic(const VALUE* data, sl_size count) noexcept: ref(CArray<T>::create(data, count)) {}
		
#ifdef SLIB_SUPPORT_STD_TYPES
		Atomic(const std::initializer_list<T>& l) noexcept: ref(CArray<T>::create(l.begin(), l.size())) {}
#endif
		
	public:
		template <class VALUE>
		static Atomic< Array<T> >& from(const Atomic< Array<VALUE> >& other) noexcept
		{
			return *(const_cast<Atomic< Array<T> >*>(reinterpret_cast<Atomic< Array<T> > const*>(&other)));
		}

		sl_size getCount() const noexcept
		{
			Ref< CArray<T> > obj(ref);
			if (obj.isNotNull()) {
				return obj->getCount();
			}
			return 0;
		}

	public:
		sl_bool getAt(sl_size index, T* _out = sl_null) const noexcept
		{
			Ref< CArray<T> > obj(ref);
			if (obj.isNotNull()) {
				return obj->getAt(index, _out);
			}
			return sl_false;
		}

		T getValueAt(sl_size index) const noexcept
		{
			Ref< CArray<T> > obj(ref);
			if (obj.isNotNull()) {
				return obj->getValueAt(index);
			} else {
				return T();
			}
		}

		T getValueAt(sl_size index, const T& def) const noexcept
		{
			Ref< CArray<T> > obj(ref);
			if (obj.isNotNull()) {
				return obj->getValueAt(index, def);
			}
			return def;
		}

		sl_bool setAt(sl_size index, const T& value) const noexcept
		{
			Ref< CArray<T> > obj(ref);
			if (obj.isNotNull()) {
				return obj->setAt(index, value);
			}
			return sl_false;
		}

		T operator[](sl_size_t index) const noexcept
		{
			Ref< CArray<T> > obj(ref);
			if (obj.isNotNull()) {
				return obj->getValueAt(index);
			} else {
				return T();
			}
		}
		
#ifdef SLIB_SUPPORT_STD_TYPES
		Atomic& operator=(const std::initializer_list<T>& l) noexcept
		{
			ref = CArray<T>::create(l.begin(), l.size());
			return *this;
		}
#endif

	public:
		Array<T> sub(sl_size start, sl_size count = SLIB_SIZE_MAX) const noexcept
		{
			Ref< CArray<T> > obj(ref);
			if (obj.isNotNull()) {
				return obj->sub(start, count);
			}
			return sl_null;
		}
		
		template < class VALUE, class ARG = Equals<T, VALUE> >
		sl_reg indexOf(const VALUE& value, const ARG& arg = ARG()) const noexcept
		{
			Ref< CArray<T> > obj(ref);
			if (obj.isNotNull()) {
				return obj->indexOf(value, arg);
			}
			return -1;
		}
		
		template <class VALUE, class EQUALS>
		sl_reg indexOf(const VALUE& value, const EQUALS& equals, sl_reg startIndex) const noexcept
		{
			Ref< CArray<T> > obj(ref);
			if (obj.isNotNull()) {
				return obj->indexOf(value, equals, startIndex);
			}
			return -1;
		}

		template < class VALUE, class ARG = Equals<T, VALUE> >
		sl_reg lastIndexOf(const VALUE& value, const ARG& arg = ARG()) const noexcept
		{
			Ref< CArray<T> > obj(ref);
			if (obj.isNotNull()) {
				return obj->lastIndexOf(value, arg);
			}
			return -1;
		}

		template <class VALUE, class EQUALS>
		sl_reg lastIndexOf(const VALUE& value, const EQUALS& equals, sl_reg startIndex) const noexcept
		{
			Ref< CArray<T> > obj(ref);
			if (obj.isNotNull()) {
				return obj->lastIndexOf(value, equals, startIndex);
			}
			return -1;
		}

		template < class VALUE, class EQUALS = Equals<T, VALUE> >
		sl_bool contains(const VALUE& value, const EQUALS& equals = EQUALS()) const noexcept
		{
			return indexOf(value, equals) >= 0;
		}

		template <class VALUE>
		sl_size read(sl_size startSource, sl_size len, VALUE* dataDst) const noexcept
		{
			Ref< CArray<T> > obj(ref);
			if (obj.isNotNull()) {
				return obj->read(startSource, len, dataDst);
			}
			return 0;
		}

		template <class VALUE>
		sl_size write(sl_size startTarget, sl_size len, const VALUE* dataSrc) const noexcept
		{
			Ref< CArray<T> > obj(ref);
			if (obj.isNotNull()) {
				return obj->write(startTarget, len, dataSrc);
			}
			return 0;
		}

		template <class VALUE>
		sl_size copy(sl_size startTarget, const Array<VALUE>& source, sl_size startSource = 0, sl_size len = SLIB_SIZE_MAX) const noexcept
		{
			Ref< CArray<T> > obj(ref);
			if (obj.isNotNull()) {
				return obj->copy(startTarget, source.ref.ptr, startSource, len);
			}
			return 0;
		}

		template <class VALUE>
		sl_size copy(sl_size startTarget, const AtomicArray<VALUE>& source, sl_size startSource = 0, sl_size len = SLIB_SIZE_MAX) const noexcept
		{
			return copy(startTarget, Array<VALUE>(source), startSource, len);
		}

		template <class VALUE>
		sl_size copy(const Array<VALUE>& source, sl_size start = 0, sl_size len = SLIB_SIZE_MAX) const noexcept
		{
			return copy(0, source, start, len);
		}

		template <class VALUE>
		sl_size copy(const AtomicArray<VALUE>& source, sl_size start = 0, sl_size len = SLIB_SIZE_MAX) const noexcept
		{
			return copy(0, Array<VALUE>(source), start, len);
		}

		Array<T> duplicate() const noexcept
		{
			Ref< CArray<T> > obj(ref);
			if (obj.isNotNull()) {
				return obj->duplicate();
			}
			return sl_null;
		}

		sl_bool getData(ArrayData<T>& data) const noexcept
		{
			Array<T> obj(*this);
			return obj.getData(data);
		}
		
		template < class COMPARE = Compare<T> >
		void sort(const COMPARE& compare = COMPARE()) const noexcept
		{
			Ref< CArray<T> > obj(ref);
			if (obj.isNotNull()) {
				obj->sort(compare);
			}
		}
		
		template < class COMPARE = Compare<T> >
		void sortDesc(const COMPARE& compare = COMPARE()) const noexcept
		{
			Ref< CArray<T> > obj(ref);
			if (obj.isNotNull()) {
				obj->sortDesc(compare);
			}
		}
		
		void reverse() const noexcept
		{
			Ref< CArray<T> > obj(ref);
			if (obj.isNotNull()) {
				obj->reverse();
			}
		}

		Ref<Collection> toCollection() const noexcept
		{
			Ref< CArray<T> > obj(ref);
			if (obj.isNotNull()) {
				return obj->toCollection();
			}
			return sl_null;
		}

		// range-based for loop
		ArrayPosition<T> begin() const noexcept
		{
			Ref< CArray<T> > obj(ref);
			if (obj.isNotNull()) {
				return ArrayPosition<T>(obj->getData(), obj->getCount(), obj.get());
			}
			return ArrayPosition<T>();
		}

		ArrayPosition<T> end() const noexcept
		{
			return ArrayPosition<T>();
		}

	};
	
}

#endif<|MERGE_RESOLUTION|>--- conflicted
+++ resolved
@@ -77,11 +77,7 @@
 	protected:
 		T* m_data;
 		sl_size m_count;
-<<<<<<< HEAD
-		Ref<Referable> m_refer;
-=======
 		Ref<Referable> m_ref;
->>>>>>> 40947566
 		sl_bool m_flagStatic;
 
 	public:
@@ -122,11 +118,7 @@
 			m_count = 0;
 		}
 
-<<<<<<< HEAD
-		CArray(const T* data, sl_size count, Referable* refer) noexcept : m_refer(refer)
-=======
 		CArray(const T* data, sl_size count, Referable* ref) noexcept : m_ref(ref)
->>>>>>> 40947566
 		{
 			m_data = const_cast<T*>(data);
 			m_count = count;
@@ -151,11 +143,7 @@
 	public:
 		CArray(const CArray& other) = delete;
 		
-<<<<<<< HEAD
-		CArray(CArray&& other) noexcept: m_refer(Move(other.m_refer))
-=======
 		CArray(CArray&& other) noexcept: m_ref(Move(other.m_ref))
->>>>>>> 40947566
 		{
 			m_flagStatic = other.m_flagStatic;
 			m_data = other.m_data;
@@ -182,11 +170,7 @@
 			other.m_flagStatic = sl_true;
 			other.m_data = sl_null;
 			other.m_count = 0;
-<<<<<<< HEAD
-			m_refer = Move(other.m_refer);
-=======
 			m_ref = Move(other.m_ref);
->>>>>>> 40947566
 			return *this;
 		}
 
@@ -220,17 +204,10 @@
 			return sl_null;
 		}
 
-<<<<<<< HEAD
-		static CArray<T>* createStatic(const T* data, sl_size count, Referable* refer = sl_null) noexcept
-		{
-			if (data && count) {
-				return new CArray<T>(data, count, refer);
-=======
 		static CArray<T>* createStatic(const T* data, sl_size count, Referable* ref = sl_null) noexcept
 		{
 			if (data && count) {
 				return new CArray<T>(data, count, ref);
->>>>>>> 40947566
 			}
 			return sl_null;
 		}
@@ -258,15 +235,9 @@
 			return m_flagStatic;
 		}
 
-<<<<<<< HEAD
-		const Ref<Referable>& getRefer() const noexcept
-		{
-			return m_refer;
-=======
 		const Ref<Referable>& getRef() const noexcept
 		{
 			return m_ref;
->>>>>>> 40947566
 		}
 
 	public:
@@ -337,11 +308,7 @@
 						return (CArray<T>*)this;
 					}
 					if (m_flagStatic) {
-<<<<<<< HEAD
-						return createStatic(m_data + start, count, m_refer.ptr);
-=======
 						return createStatic(m_data + start, count, m_ref.ptr);
->>>>>>> 40947566
 					} else {
 						return createStatic(m_data + start, count, (Referable*)this);
 					}
@@ -567,11 +534,7 @@
 		template <class VALUE>
 		Array(const VALUE* data, sl_size count) noexcept: ref(CArray<T>::create(data, count)) {}
 
-<<<<<<< HEAD
-		Array(const T* data, sl_size count, Referable* refer) noexcept: ref(CArray<T>::createStatic(data, count, refer)) {}
-=======
 		Array(const T* data, sl_size count, Referable* ref) noexcept: ref(CArray<T>::createStatic(data, count, ref)) {}
->>>>>>> 40947566
 
 #ifdef SLIB_SUPPORT_STD_TYPES
 		Array(const std::initializer_list<T>& l) noexcept: ref(CArray<T>::create(l.begin(), l.size())) {}
@@ -589,15 +552,9 @@
 			return CArray<T>::create(data, count);
 		}
 
-<<<<<<< HEAD
-		static Array<T> createStatic(const T* data, sl_size count, Referable* refer = sl_null) noexcept
-		{
-			return CArray<T>::createStatic(data, count, refer);
-=======
 		static Array<T> createStatic(const T* data, sl_size count, Referable* ref = sl_null) noexcept
 		{
 			return CArray<T>::createStatic(data, count, ref);
->>>>>>> 40947566
 		}
 
 		static Array<T> create(Collection* collection);
@@ -814,25 +771,15 @@
 				data.data = obj->getData();
 				data.count = obj->getCount();
 				if (obj->isStatic()) {
-<<<<<<< HEAD
-					data.refer = obj->getRefer();
-				} else {
-					data.refer = obj;
-=======
 					data.ref = obj->getRef();
 				} else {
 					data.ref = obj;
->>>>>>> 40947566
 				}
 				return sl_true;
 			} else {
 				data.data = sl_null;
 				data.count = 0;
-<<<<<<< HEAD
-				data.refer.setNull();
-=======
 				data.ref.setNull();
->>>>>>> 40947566
 				return sl_false;
 			}
 		}
@@ -905,11 +852,7 @@
 		SLIB_ATOMIC_REF_WRAPPER(CArray<T>)
 		
 	public:	
-<<<<<<< HEAD
-		Atomic(const T* data, sl_size count, Referable* refer, sl_bool flagStatic = sl_true) noexcept: ref(CArray<T>::create(data, count, refer, flagStatic)) {}
-=======
 		Atomic(const T* data, sl_size count, Referable* ref, sl_bool flagStatic = sl_true) noexcept: ref(CArray<T>::create(data, count, ref, flagStatic)) {}
->>>>>>> 40947566
 		
 		Atomic(sl_size count) noexcept: ref(CArray<T>::create(count)) {}
 		
