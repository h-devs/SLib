--- conflicted
+++ resolved
@@ -25,23 +25,16 @@
 
 #include "string.h"
 #include "time.h"
-<<<<<<< HEAD
-=======
 #include "shared_ptr.h"
->>>>>>> 40947566
 #include "memory.h"
 #include "hash_map.h"
 #include "promise.h"
 #include "string_cast.h"
-<<<<<<< HEAD
-#include "variant_def.h"
-=======
 #include "object_id.h"
 #include "variant_def.h"
 #include "variant_type.h"
 
 #include "../math/decimal128.h"
->>>>>>> 40947566
 
 #ifdef SLIB_SUPPORT_STD_TYPES
 #include <string>
@@ -50,51 +43,16 @@
 namespace slib
 {
 
-<<<<<<< HEAD
-	enum class VariantType
-	{
-		Null = 0,
-		Int32 = 1,
-		Uint32 = 2,
-		Int64 = 3,
-		Uint64 = 4,
-		Float = 5,
-		Double = 6,
-		Boolean = 7,
-		String8 = 8,
-		String16 = 9,
-		Sz8 = 10,
-		Sz16 = 11,
-		Time = 12,
-		Pointer = 13,
-		Referable = 100,
-		Weak = 101,
-		Object = 110,
-		Collection = 111,
-		Map = 120,
-		List = 121,
-		Memory = 122,
-		Promise = 123
-	};
-	
 	namespace priv
 	{
-=======
-	namespace priv
-	{
->>>>>>> 40947566
 		namespace variant
 		{
 
 			struct ConstContainer
 			{
 				sl_uint64 value;
-<<<<<<< HEAD
-				VariantType type;
-=======
 				sl_uint8 value2[7];
 				sl_uint8 type;
->>>>>>> 40947566
 				sl_int32 lock;
 			};
 
@@ -144,10 +102,7 @@
 		}
 	}
 
-<<<<<<< HEAD
-=======
 	class ObjectStorage;
->>>>>>> 40947566
 
 	class SLIB_EXPORT Variant
 	{
@@ -173,14 +128,6 @@
 			CPromise<Variant>* _m_promise;
 			CMemory* _m_mem;
 		};
-<<<<<<< HEAD
-		VariantType _type;
-
-	public:
-		constexpr Variant() noexcept : _value(0), _type(VariantType::Null) {}
-
-		constexpr Variant(sl_null_t) noexcept : _value(1), _type(VariantType::Null) {}
-=======
 		sl_uint8 _value2[7];
 		sl_uint8 _type;
 
@@ -188,7 +135,6 @@
 		Variant() noexcept : _value(0), _type(VariantType::Null) {}
 
 		Variant(sl_null_t) noexcept : _value(1), _type(VariantType::Null) {}
->>>>>>> 40947566
 
 		Variant(const Variant& other) noexcept;
 
@@ -268,7 +214,85 @@
 				_value = 1;
 			}
 		}
-<<<<<<< HEAD
+
+		Variant(const ObjectId& _id) noexcept;
+
+		template <class T>
+		Variant(const SharedPtr<T>& ptr) noexcept
+		{
+			_constructorSharedPtr(&ptr, VariantType::SharedPtr);
+		}
+
+		template <class T>
+		Variant(SharedPtr<T>&& ptr) noexcept
+		{
+			_constructorMoveSharedPtr(&ptr, VariantType::SharedPtr);
+		}
+
+		Variant(const Decimal128& value) noexcept;
+
+		template <class T>
+		Variant(const Ref<T>& ref) noexcept
+		{
+			_constructorRef(&ref, VariantType::Referable);
+		}
+
+		template <class T>
+		Variant(Ref<T>&& ref) noexcept
+		{
+			_constructorMoveRef(&ref, VariantType::Referable);
+		}
+
+		template <class T>
+		Variant(const WeakRef<T>& weak) noexcept
+		{
+			_constructorRef(&weak, VariantType::Weak);
+		}
+
+		template <class T>
+		Variant(WeakRef<T>&& weak) noexcept
+		{
+			_constructorMoveRef(&weak, VariantType::Weak);
+		}
+
+		Variant(const VariantList& list) noexcept;
+
+		Variant(VariantList&& list) noexcept;
+
+		Variant(const VariantMap& map) noexcept;
+
+		Variant(VariantMap&& map) noexcept;
+
+		Variant(const JsonList& list) noexcept;
+
+		Variant(JsonList&& list) noexcept;
+
+		Variant(const JsonMap& map) noexcept;
+
+		Variant(JsonMap&& map) noexcept;
+
+		template <class T>
+		Variant(const Array<T>& arr);
+
+		template <class T>
+		Variant(const List<T>& list);
+
+		template <class KT, class VT, class KEY_COMPARE>
+		Variant(const Map<KT, VT, KEY_COMPARE>& map);
+
+		template <class KT, class VT, class HASH, class KEY_COMPARE>
+		Variant(const HashMap<KT, VT, HASH, KEY_COMPARE>& map);
+
+		Variant(const Memory& mem) noexcept;
+
+		Variant(Memory&& mem) noexcept;
+
+		Variant(const Promise<Variant>& promise) noexcept;
+
+		Variant(Promise<Variant>&& promise) noexcept;
+
+		template <class T>
+		Variant(const Promise<T>& promise) noexcept: Variant(Promise<Variant>::from(promise)) {}
 
 		template <class T>
 		Variant(const Nullable<T>& value) noexcept
@@ -282,162 +306,11 @@
 		}
 
 		template <class T>
-		Variant(const Ref<T>& ref) noexcept
-		{
-			_constructorRef(&ref, VariantType::Referable);
-		}
-
-		template <class T>
-		Variant(Ref<T>&& ref) noexcept
-		{
-			_constructorMoveRef(&ref, VariantType::Referable);
-		}
-
-		template <class T>
-=======
-
-		Variant(const ObjectId& _id) noexcept;
-
-		template <class T>
-		Variant(const SharedPtr<T>& ptr) noexcept
-		{
-			_constructorSharedPtr(&ptr, VariantType::SharedPtr);
-		}
-
-		template <class T>
-		Variant(SharedPtr<T>&& ptr) noexcept
-		{
-			_constructorMoveSharedPtr(&ptr, VariantType::SharedPtr);
-		}
-
-		Variant(const Decimal128& value) noexcept;
-
-		template <class T>
-		Variant(const Ref<T>& ref) noexcept
-		{
-			_constructorRef(&ref, VariantType::Referable);
-		}
-
-		template <class T>
-		Variant(Ref<T>&& ref) noexcept
-		{
-			_constructorMoveRef(&ref, VariantType::Referable);
-		}
-
-		template <class T>
->>>>>>> 40947566
-		Variant(const WeakRef<T>& weak) noexcept
-		{
-			_constructorRef(&weak, VariantType::Weak);
-		}
-
-		template <class T>
-		Variant(WeakRef<T>&& weak) noexcept
-		{
-			_constructorMoveRef(&weak, VariantType::Weak);
-		}
-<<<<<<< HEAD
-
-		Variant(const VariantList& list) noexcept;
-
-		Variant(VariantList&& list) noexcept;
-
-		Variant(const VariantMap& map) noexcept;
-
-		Variant(VariantMap&& map) noexcept;
-
-		Variant(const JsonList& list) noexcept;
-
-		Variant(JsonList&& list) noexcept;
-
-		Variant(const JsonMap& map) noexcept;
-
-		Variant(JsonMap&& map) noexcept;
-
-		template <class T>
-		Variant(const Array<T>& arr);
-
-		template <class T>
-		Variant(const List<T>& list);
-
-		template <class KT, class VT, class KEY_COMPARE>
-		Variant(const Map<KT, VT, KEY_COMPARE>& map);
-
-		template <class KT, class VT, class HASH, class KEY_COMPARE>
-		Variant(const HashMap<KT, VT, HASH, KEY_COMPARE>& map);
-
-		Variant(const Memory& mem) noexcept;
-
-		Variant(Memory&& mem) noexcept;
-
-		Variant(const Promise<Variant>& promise) noexcept;
-
-		Variant(Promise<Variant>&& promise) noexcept;
-
-		template <class T>
-		Variant(const Promise<T>& promise) noexcept: Variant(Promise<Variant>::from(promise)) {}
-=======
-
-		Variant(const VariantList& list) noexcept;
-
-		Variant(VariantList&& list) noexcept;
-
-		Variant(const VariantMap& map) noexcept;
-
-		Variant(VariantMap&& map) noexcept;
-
-		Variant(const JsonList& list) noexcept;
-
-		Variant(JsonList&& list) noexcept;
-
-		Variant(const JsonMap& map) noexcept;
-
-		Variant(JsonMap&& map) noexcept;
-
-		template <class T>
-		Variant(const Array<T>& arr);
-
-		template <class T>
-		Variant(const List<T>& list);
-
-		template <class KT, class VT, class KEY_COMPARE>
-		Variant(const Map<KT, VT, KEY_COMPARE>& map);
-
-		template <class KT, class VT, class HASH, class KEY_COMPARE>
-		Variant(const HashMap<KT, VT, HASH, KEY_COMPARE>& map);
-
-		Variant(const Memory& mem) noexcept;
-
-		Variant(Memory&& mem) noexcept;
-
-		Variant(const Promise<Variant>& promise) noexcept;
-
-		Variant(Promise<Variant>&& promise) noexcept;
-
-		template <class T>
-		Variant(const Promise<T>& promise) noexcept: Variant(Promise<Variant>::from(promise)) {}
-
-		template <class T>
-		Variant(const Nullable<T>& value) noexcept
-		{
-			if (value.isNotNull()) {
-				new (this) Variant(value.value);
-			} else {
-				_type = VariantType::Null;
-				_value = 0;
-			}
-		}
->>>>>>> 40947566
-
-		template <class T>
 		Variant(const Atomic<T>& t) noexcept: Variant(T(t)) {}
 
-<<<<<<< HEAD
-=======
 		Variant(const ObjectStorage& t) noexcept;
 		Variant(ObjectStorage&& t) noexcept;
 
->>>>>>> 40947566
 	public:
 		Variant& operator=(const Variant& other) noexcept;
 
@@ -474,11 +347,7 @@
 		}
 
 	public:
-<<<<<<< HEAD
-		VariantType getType() const noexcept
-=======
 		sl_uint8 getType() const noexcept
->>>>>>> 40947566
 		{
 			return _type;
 		}
@@ -487,11 +356,7 @@
 
 		sl_bool isUndefined() const noexcept
 		{
-<<<<<<< HEAD
-			return _type == VariantType::Null && _value == 0;
-=======
 			return _type == VariantType::Null && !_value;
->>>>>>> 40947566
 		}
 
 		sl_bool isNotUndefined() const noexcept
@@ -513,44 +378,32 @@
 
 		sl_bool isInt32() const noexcept;
 
-<<<<<<< HEAD
-=======
 		sl_bool getInt32(sl_int32* _out) const noexcept;
 
->>>>>>> 40947566
 		sl_int32 getInt32(sl_int32 def = 0) const noexcept;
 
 		void setInt32(sl_int32 value) noexcept;
 
 		sl_bool isUint32() const noexcept;
 
-<<<<<<< HEAD
-=======
 		sl_bool getUint32(sl_uint32* _out) const noexcept;
 
->>>>>>> 40947566
 		sl_uint32 getUint32(sl_uint32 def = 0) const noexcept;
 
 		void setUint32(sl_uint32 value) noexcept;
 
 		sl_bool isInt64() const noexcept;
 
-<<<<<<< HEAD
-=======
 		sl_bool getInt64(sl_int64* _out) const noexcept;
 
->>>>>>> 40947566
 		sl_int64 getInt64(sl_int64 def = 0) const noexcept;
 
 		void setInt64(sl_int64 value) noexcept;
 
 		sl_bool isUint64() const noexcept;
 
-<<<<<<< HEAD
-=======
 		sl_bool getUint64(sl_uint64* _out) const noexcept;
 
->>>>>>> 40947566
 		sl_uint64 getUint64(sl_uint64 def = 0) const noexcept;
 
 		void setUint64(sl_uint64 value) noexcept;
@@ -563,28 +416,20 @@
 
 		sl_bool isFloat() const noexcept;
 
-<<<<<<< HEAD
-=======
 		sl_bool getFloat(float* _out) const noexcept;
 
->>>>>>> 40947566
 		float getFloat(float def = 0) const noexcept;
 
 		void setFloat(float value) noexcept;
 
 		sl_bool isDouble() const noexcept;
 
-<<<<<<< HEAD
-=======
 		sl_bool getDouble(double* _out) const noexcept;
 
->>>>>>> 40947566
 		double getDouble(double def = 0) const noexcept;
 
 		void setDouble(double value) noexcept;
 
-<<<<<<< HEAD
-=======
 		sl_bool isNaN() const noexcept;
 
 		sl_bool isInfinite() const noexcept;
@@ -593,7 +438,6 @@
 
 		sl_bool isNegativeInfinite() const noexcept;
 
->>>>>>> 40947566
 		sl_bool isNumber() const noexcept;
 
 
@@ -685,41 +529,6 @@
 		void setPointer(const void* ptr) noexcept;
 
 
-<<<<<<< HEAD
-		sl_bool isRef() const noexcept;
-
-		Ref<Referable> getRef() const noexcept;
-
-		template <class T>
-		Ref<T> getRef(const Ref<T>& def) const noexcept
-		{
-			return CastRef<T>(getRef(), def);
-		}
-
-		template <class T>
-		void setRef(T&& t) noexcept
-		{
-			_setRef(Forward<T>(t), VariantType::Referable);
-		}
-
-		sl_object_type getObjectType() const noexcept;
-
-
-		sl_bool isWeak() const noexcept;
-
-		template <class T>
-		void setWeak(const WeakRef<T>& weak) noexcept
-		{
-			_assignRef(&weak, VariantType::Weak);
-		}
-
-		template <class T>
-		void setWeak(WeakRef<T>&& weak) noexcept
-		{
-			_assignMoveRef(&weak, VariantType::Weak);
-		}
-
-=======
 		sl_bool isObjectId() const noexcept;
 
 		ObjectId getObjectId() const noexcept;
@@ -779,14 +588,9 @@
 			ret._initRef(Forward<T>(t), VariantType::Referable);
 			return ret;
 		}
->>>>>>> 40947566
-
-		sl_bool isCollection() const noexcept;
-
-<<<<<<< HEAD
-		Ref<Collection> getCollection() const noexcept;
-
-=======
+
+		sl_object_type getObjectType() const noexcept;
+
 
 		sl_bool isWeak() const noexcept;
 
@@ -823,14 +627,11 @@
 
 		Ref<Collection> getCollection() const noexcept;
 
->>>>>>> 40947566
 		template <class T>
 		void setCollection(T&& t) noexcept
 		{
 			_setRef(Forward<T>(t), VariantType::Collection);
 		}
-<<<<<<< HEAD
-=======
 
 		template <class T>
 		static Variant fromCollection(T&& t) noexcept
@@ -839,12 +640,10 @@
 			ret._initRef(Forward<T>(t), VariantType::Collection);
 			return ret;
 		}
->>>>>>> 40947566
 
 		sl_bool isVariantList() const noexcept;
 
 		VariantList getVariantList() const noexcept;
-<<<<<<< HEAD
 
 		void setVariantList(const VariantList& list) noexcept;
 
@@ -864,14 +663,16 @@
 
 		Variant getElement(sl_uint64 index) const;
 
-		sl_bool setElement_NoLock(sl_uint64 index, const Variant& value);
-
-		sl_bool setElement(sl_uint64 index, const Variant& value);
-
+		sl_bool setElement_NoLock(sl_uint64 index, const Variant& value) const;
+
+		sl_bool setElement(sl_uint64 index, const Variant& value) const;
+
+		sl_bool addElement_NoLock(const Variant& value) const;
 		sl_bool addElement_NoLock(const Variant& value);
 
+		sl_bool addElement(const Variant& value) const;
 		sl_bool addElement(const Variant& value);
-	
+
 
 		sl_bool isObject() const noexcept;
 
@@ -883,6 +684,14 @@
 			_setRef(Forward<T>(t), VariantType::Object);
 		}
 
+		template <class T>
+		static Variant fromObject(T&& t) noexcept
+		{
+			Variant ret;
+			ret._initRef(Forward<T>(t), VariantType::Object);
+			return ret;
+		}
+
 		sl_bool isVariantMap() const noexcept;
 
 		VariantMap getVariantMap() const noexcept;
@@ -903,21 +712,17 @@
 
 		Variant getItem(const StringParam& key) const;
 
+		sl_bool putItem_NoLock(const StringParam& key, const Variant& value) const;
 		sl_bool putItem_NoLock(const StringParam& key, const Variant& value);
 
+		sl_bool putItem(const StringParam& key, const Variant& value) const;
 		sl_bool putItem(const StringParam& key, const Variant& value);
 
-		sl_bool removeItem_NoLock(const StringParam& key);
-
-		sl_bool removeItem(const StringParam& key);
-
-		sl_bool enumerateItems_NoLock(const Function<sl_bool(const StringParam& name, const Variant& value)>& callback);
-
-		sl_bool enumerateItems(const Function<sl_bool(const StringParam& name, const Variant& value)>& callback);
-
-		List<String> getItemKeys_NoLock() const;
-
-		List<String> getItemKeys() const;
+		sl_bool removeItem_NoLock(const StringParam& key) const;
+
+		sl_bool removeItem(const StringParam& key) const;
+
+		PropertyIterator getItemIterator() const;
 
 
 		sl_bool isMemory() const noexcept;
@@ -952,7 +757,21 @@
 		sl_bool toJsonString(StringBuffer& buf) const;
 	
 		String toJsonString() const;
-		
+
+		Memory serialize() const;
+
+		sl_bool serialize(MemoryBuffer* buf) const;
+
+		sl_size deserialize(const void* data, sl_size size);
+
+		sl_size deserialize(const MemoryData& data);
+
+		sl_size deserialize(MemoryData&& data);
+
+		sl_size deserialize(const Memory& mem);
+
+		sl_size deserialize(Memory&& mem);
+
 		
 		sl_compare_result compare(const Variant& other) const noexcept;
 		
@@ -1016,6 +835,59 @@
 		void get(Time& _out, const Time& def) const noexcept;
 
 		template <class T>
+		void get(SharedPtr<T>& _out) const noexcept
+		{
+			_out = SharedPtr<T>::from(getSharedPtr());
+		}
+
+		template <class T>
+		void get(Ref<T>& _out) const noexcept
+		{
+			_out = CastRef<T>(getRef());
+		}
+
+		template <class T>
+		void get(WeakRef<T>& _out) const noexcept
+		{
+			_out = CastRef<T>(getRef());
+		}
+
+		void get(VariantList& _out) const noexcept;
+		void get(VariantMap& _out) const noexcept;
+		void get(JsonList& _out) const noexcept;
+		void get(JsonMap& _out) const noexcept;
+
+		template <class T>
+		void get(Array<T>& _out) const noexcept
+		{
+			_out = priv::variant::CreateListFromVariant< Array<T> >(*this);
+		}
+
+		template <class T>
+		void get(List<T>& _out) const noexcept
+		{
+			_out = priv::variant::CreateListFromVariant< List<T> >(*this);
+		}
+
+		template <class KT, class VT, class KEY_COMPARE>
+		void get(const Map<KT, VT, KEY_COMPARE>& _out) const noexcept
+		{
+			_out.setNull();
+			priv::variant::BuildMapFromVariant(_out, *this);
+		}
+
+		template <class KT, class VT, class HASH, class KEY_COMPARE>
+		void get(const HashMap<KT, VT, HASH, KEY_COMPARE>& _out)
+		{
+			_out.setNull();
+			priv::variant::BuildMapFromVariant(_out, *this);
+		}
+
+		void get(Memory& _out) const noexcept;
+
+		void get(Promise<Variant>& _out) const noexcept;
+
+		template <class T>
 		void get(Nullable<T>& _out) const noexcept
 		{
 			if (isUndefined()) {
@@ -1027,53 +899,6 @@
 		}
 
 		template <class T>
-		void get(Ref<T>& _out) const noexcept
-		{
-			_out = CastRef<T>(getRef());
-		}
-
-		template <class T>
-		void get(WeakRef<T>& _out) const noexcept
-		{
-			_out = CastRef<T>(getRef());
-		}
-
-		void get(VariantList& _out) const noexcept;
-		void get(VariantMap& _out) const noexcept;
-		void get(JsonList& _out) const noexcept;
-		void get(JsonMap& _out) const noexcept;
-
-		template <class T>
-		void get(Array<T>& _out) const noexcept
-		{
-			_out = priv::variant::CreateListFromVariant< Array<T> >(*this);
-		}
-
-		template <class T>
-		void get(List<T>& _out) const noexcept
-		{
-			_out = priv::variant::CreateListFromVariant< List<T> >(*this);
-		}
-
-		template <class KT, class VT, class KEY_COMPARE>
-		void get(const Map<KT, VT, KEY_COMPARE>& _out) const noexcept
-		{
-			_out.setNull();
-			priv::variant::BuildMapFromVariant(_out, *this);
-		}
-
-		template <class KT, class VT, class HASH, class KEY_COMPARE>
-		void get(const HashMap<KT, VT, HASH, KEY_COMPARE>& _out)
-		{
-			_out.setNull();
-			priv::variant::BuildMapFromVariant(_out, *this);
-		}
-
-		void get(Memory& _out) const noexcept;
-
-		void get(Promise<Variant>& _out) const noexcept;
-
-		template <class T>
 		void get(Atomic<T>& _out) const noexcept
 		{
 			T t;
@@ -1086,35 +911,118 @@
 
 		void _assignMove(Variant& other) noexcept;
 
-		void _constructorRef(const void* ptr, VariantType type) noexcept;
-
-		void _constructorMoveRef(void* ptr, VariantType type) noexcept;
-
-		void _assignRef(const void* ptr, VariantType type) noexcept;
-
-		void _assignMoveRef(void* ptr, VariantType type) noexcept;
-
-		static void _free(VariantType type, sl_uint64 value) noexcept;
-
-		template <class T, class OTHER>
-		void _setRef(OTHER* ref, VariantType type) noexcept
-		{
-			SLIB_TRY_CONVERT_TYPE(OTHER*, T*)
+		void _constructorSharedPtr(const void* ptr, sl_uint8 type) noexcept;
+
+		void _constructorMoveSharedPtr(void* ptr, sl_uint8 type) noexcept;
+
+		void _assignSharedPtr(const void* ptr, sl_uint8 type) noexcept;
+
+		void _assignMoveSharedPtr(void* ptr, sl_uint8 type) noexcept;
+
+		void _constructorRef(const void* ptr, sl_uint8 type) noexcept;
+
+		void _constructorMoveRef(void* ptr, sl_uint8 type) noexcept;
+
+		void _assignRef(const void* ptr, sl_uint8 type) noexcept;
+
+		void _assignMoveRef(void* ptr, sl_uint8 type) noexcept;
+
+		static void _free(sl_uint8 type, sl_uint64 value) noexcept;
+
+		template <class T>
+		void _initSharedPtr(const SharedPtr<T>& ptr, sl_uint8 type) noexcept
+		{
+			_constructorSharedPtr(&ptr, type);
+		}
+
+		template <class T>
+		void _initSharedPtr(SharedPtr<T>&& ptr, sl_uint8 type) noexcept
+		{
+			_constructorMoveSharedPtr(&ptr, type);
+		}
+
+		template <class T>
+		void _setSharedPtr(const SharedPtr<T>& ptr, sl_uint8 type) noexcept
+		{
+			_assignSharedPtr(&ptr, type);
+		}
+
+		template <class T>
+		void _setSharedPtr(SharedPtr<T>&& ptr, sl_uint8 type) noexcept
+		{
+			_assignMoveSharedPtr(&ptr, type);
+		}
+
+		template <class T>
+		void _initRef(T* ref, sl_uint8 type) noexcept
+		{
+			_constructorRef(&ref, type);
+		}
+
+		template <class T>
+		void _initRef(const Ref<T>& ref, sl_uint8 type) noexcept
+		{
+			_constructorRef(&ref, type);
+		}
+
+		template <class T>
+		void _initRef(Ref<T>&& ref, sl_uint8 type) noexcept
+		{
+			_constructorMoveRef(&ref, type);
+		}
+
+		template <class T>
+		void _initRef(const AtomicRef<T>& ref, sl_uint8 type) noexcept
+		{
+			_initRef(Ref<T>(ref), type);
+		}
+
+		template <class T>
+		void _initRef(const WeakRef<T>& ref, sl_uint8 type) noexcept
+		{
+			_initRef(Ref<T>(ref), type);
+		}
+
+		template <class T>
+		void _initRef(const AtomicWeakRef<T>& ref, sl_uint8 type) noexcept
+		{
+			_initRef(Ref<T>(ref), type);
+		}
+
+		template <class T>
+		void _setRef(T* ref, sl_uint8 type) noexcept
+		{
 			_assignRef(&ref, type);
 		}
 
-		template <class T, class OTHER>
-		void _setRef(const Ref<OTHER>& ref, VariantType type) noexcept
-		{
-			SLIB_TRY_CONVERT_TYPE(OTHER*, T*)
+		template <class T>
+		void _setRef(const Ref<T>& ref, sl_uint8 type) noexcept
+		{
 			_assignRef(&ref, type);
 		}
 
-		template <class T, class OTHER>
-		void _setRef(Ref<OTHER>&& ref, VariantType type) noexcept
-		{
-			SLIB_TRY_CONVERT_TYPE(OTHER*, T*)
+		template <class T>
+		void _setRef(Ref<T>&& ref, sl_uint8 type) noexcept
+		{
 			_assignMoveRef(&ref, type);
+		}
+
+		template <class T>
+		void _setRef(const AtomicRef<T>& ref, sl_uint8 type) noexcept
+		{
+			_setRef(Ref<T>(ref), type);
+		}
+
+		template <class T>
+		void _setRef(const WeakRef<T>& ref, sl_uint8 type) noexcept
+		{
+			_setRef(Ref<T>(ref), type);
+		}
+
+		template <class T>
+		void _setRef(const AtomicWeakRef<T>& ref, sl_uint8 type) noexcept
+		{
+			_setRef(Ref<T>(ref), type);
 		}
 
 	};
@@ -1150,7 +1058,7 @@
 	class VariantEx : public Variant
 	{
 	public:
-		constexpr VariantEx() noexcept {}
+		VariantEx() noexcept {}
 
 		~VariantEx() noexcept {}
 
@@ -1215,406 +1123,16 @@
 		return argBy(params, sizeof...(args));
 	}
 
-=======
-
-		void setVariantList(const VariantList& list) noexcept;
-
-		void setVariantList(VariantList&& list) noexcept;
-
-		sl_bool isJsonList() const noexcept;
-
-		JsonList getJsonList() const noexcept;
-
-		void setJsonList(const JsonList& list) noexcept;
-
-		void setJsonList(JsonList&& list) noexcept;
-
-		sl_uint64 getElementsCount() const;
-
-		Variant getElement_NoLock(sl_uint64 index) const;
-
-		Variant getElement(sl_uint64 index) const;
-
-		sl_bool setElement_NoLock(sl_uint64 index, const Variant& value) const;
-
-		sl_bool setElement(sl_uint64 index, const Variant& value) const;
-
-		sl_bool addElement_NoLock(const Variant& value) const;
-		sl_bool addElement_NoLock(const Variant& value);
-
-		sl_bool addElement(const Variant& value) const;
-		sl_bool addElement(const Variant& value);
-
-
-		sl_bool isObject() const noexcept;
-
-		Ref<Object> getObject() const noexcept;
-
-		template <class T>
-		void setObject(T&& t) noexcept
-		{
-			_setRef(Forward<T>(t), VariantType::Object);
-		}
-
-		template <class T>
-		static Variant fromObject(T&& t) noexcept
-		{
-			Variant ret;
-			ret._initRef(Forward<T>(t), VariantType::Object);
-			return ret;
-		}
-
-		sl_bool isVariantMap() const noexcept;
-
-		VariantMap getVariantMap() const noexcept;
-
-		void setVariantMap(const VariantMap& map) noexcept;
-
-		void setVariantMap(VariantMap&& map) noexcept;
-
-		sl_bool isJsonMap() const noexcept;
-
-		JsonMap getJsonMap() const noexcept;
-
-		void setJsonMap(const JsonMap& map) noexcept;
-
-		void setJsonMap(JsonMap&& map) noexcept;
-
-		Variant getItem_NoLock(const StringParam& key) const;
-
-		Variant getItem(const StringParam& key) const;
-
-		sl_bool putItem_NoLock(const StringParam& key, const Variant& value) const;
-		sl_bool putItem_NoLock(const StringParam& key, const Variant& value);
-
-		sl_bool putItem(const StringParam& key, const Variant& value) const;
-		sl_bool putItem(const StringParam& key, const Variant& value);
-
-		sl_bool removeItem_NoLock(const StringParam& key) const;
-
-		sl_bool removeItem(const StringParam& key) const;
-
-		PropertyIterator getItemIterator() const;
-
-
-		sl_bool isMemory() const noexcept;
-
-		Memory getMemory() const noexcept;
-
-		void setMemory(const Memory& mem) noexcept;
-
-		void setMemory(Memory&& mem) noexcept;
-
-
-		sl_bool isVariantPromise() const noexcept;
-
-		Promise<Variant> getVariantPromise() const noexcept;
-
-		void setVariantPromise(const Promise<Variant>& promise) noexcept;
-
-		void setVariantPromise(Promise<Variant>&& promise) noexcept;
-
-		template <class T>
-		void setVariantPromise(const Promise<T>& promise) noexcept
-		{
-			setVariantPromise(Promise<Variant>::from(promise));
-		}
-
-
-		void merge(const Variant& other);
-
-
-		String toString() const;
-
-		sl_bool toJsonString(StringBuffer& buf) const;
-	
-		String toJsonString() const;
-
-		Memory serialize() const;
-
-		sl_bool serialize(MemoryBuffer* buf) const;
-
-		sl_size deserialize(const void* data, sl_size size);
-
-		sl_size deserialize(const MemoryData& data);
-
-		sl_size deserialize(MemoryData&& data);
-
-		sl_size deserialize(const Memory& mem);
-
-		sl_size deserialize(Memory&& mem);
-
-		
-		sl_compare_result compare(const Variant& other) const noexcept;
-		
-		sl_bool equals(const Variant& other) const noexcept;
-		
-		sl_size getHashCode() const noexcept;
->>>>>>> 40947566
 
 	template <class T>
 	class Cast<T, Variant>
 	{
 	public:
-<<<<<<< HEAD
 		Variant operator()(const T& v) const noexcept
 		{
 			return v;
 		}
 	};
-=======
-		template <class T>
-		void set(T&& t)
-		{
-			_free(_type, _value);
-			new (this) Variant(Forward<T>(t));
-		}
-
-		void get(Variant& _out) const noexcept;
-		void get(Atomic<Variant>& _out) const noexcept;
-		void get(Json& _out) const noexcept;
-
-		void get(signed char& _out) const noexcept;
-		void get(signed char& _out, signed char def) const noexcept;
-		void get(unsigned char& _out) const noexcept;
-		void get(unsigned char& _out, unsigned char def) const noexcept;
-		void get(short& _out) const noexcept;
-		void get(short& _out, short def) const noexcept;
-		void get(unsigned short& _out) const noexcept;
-		void get(unsigned short& _out, unsigned short def) const noexcept;
-		void get(int& _out) const noexcept;
-		void get(int& _out, int def) const noexcept;
-		void get(unsigned int& _out) const noexcept;
-		void get(unsigned int& _out, unsigned int def) const noexcept;
-		void get(long& _out) const noexcept;
-		void get(long& _out, long def) const noexcept;
-		void get(unsigned long& _out) const noexcept;
-		void get(unsigned long& _out, unsigned long def) const noexcept;
-		void get(sl_int64& _out) const noexcept;
-		void get(sl_int64& _out, sl_int64 def) const noexcept;
-		void get(sl_uint64& _out) const noexcept;
-		void get(sl_uint64& _out, sl_uint64 def) const noexcept;
-		void get(float& _out) const noexcept;
-		void get(float& _out, float def) const noexcept;
-		void get(double& _out) const noexcept;
-		void get(double& _out, double def) const noexcept;
-		void get(bool& _out) const noexcept;
-		void get(bool& _out, bool def) const noexcept;
-
-		void get(String& _out) const noexcept;
-		void get(String& _out, const String& def) const noexcept;
-		void get(AtomicString& _out) const noexcept;
-		void get(AtomicString& _out, const String& def) const noexcept;
-		void get(String16& _out) const noexcept;
-		void get(String16& _out, const String16& def) const noexcept;
-		void get(AtomicString16& _out) const noexcept;
-		void get(AtomicString16& _out, const String16& def) const noexcept;
-#ifdef SLIB_SUPPORT_STD_TYPES
-		void get(std::string& _out) const noexcept;
-		void get(std::u16string& _out) const noexcept;
-#endif
-
-		void get(Time& _out) const noexcept;
-		void get(Time& _out, const Time& def) const noexcept;
-
-		template <class T>
-		void get(SharedPtr<T>& _out) const noexcept
-		{
-			_out = SharedPtr<T>::from(getSharedPtr());
-		}
-
-		template <class T>
-		void get(Ref<T>& _out) const noexcept
-		{
-			_out = CastRef<T>(getRef());
-		}
-
-		template <class T>
-		void get(WeakRef<T>& _out) const noexcept
-		{
-			_out = CastRef<T>(getRef());
-		}
-
-		void get(VariantList& _out) const noexcept;
-		void get(VariantMap& _out) const noexcept;
-		void get(JsonList& _out) const noexcept;
-		void get(JsonMap& _out) const noexcept;
-
-		template <class T>
-		void get(Array<T>& _out) const noexcept
-		{
-			_out = priv::variant::CreateListFromVariant< Array<T> >(*this);
-		}
-
-		template <class T>
-		void get(List<T>& _out) const noexcept
-		{
-			_out = priv::variant::CreateListFromVariant< List<T> >(*this);
-		}
-
-		template <class KT, class VT, class KEY_COMPARE>
-		void get(const Map<KT, VT, KEY_COMPARE>& _out) const noexcept
-		{
-			_out.setNull();
-			priv::variant::BuildMapFromVariant(_out, *this);
-		}
-
-		template <class KT, class VT, class HASH, class KEY_COMPARE>
-		void get(const HashMap<KT, VT, HASH, KEY_COMPARE>& _out)
-		{
-			_out.setNull();
-			priv::variant::BuildMapFromVariant(_out, *this);
-		}
-
-		void get(Memory& _out) const noexcept;
-
-		void get(Promise<Variant>& _out) const noexcept;
-
-		template <class T>
-		void get(Nullable<T>& _out) const noexcept
-		{
-			if (isUndefined()) {
-				_out->setNull();
-			} else {
-				_out.flagNull = sl_false;
-				get(_out.value);
-			}
-		}
-
-		template <class T>
-		void get(Atomic<T>& _out) const noexcept
-		{
-			T t;
-			get(t);
-			_out = Move(t);
-		}
-
-	protected:
-		void _assign(const Variant& other) noexcept;
-
-		void _assignMove(Variant& other) noexcept;
-
-		void _constructorSharedPtr(const void* ptr, sl_uint8 type) noexcept;
-
-		void _constructorMoveSharedPtr(void* ptr, sl_uint8 type) noexcept;
-
-		void _assignSharedPtr(const void* ptr, sl_uint8 type) noexcept;
-
-		void _assignMoveSharedPtr(void* ptr, sl_uint8 type) noexcept;
-
-		void _constructorRef(const void* ptr, sl_uint8 type) noexcept;
-
-		void _constructorMoveRef(void* ptr, sl_uint8 type) noexcept;
-
-		void _assignRef(const void* ptr, sl_uint8 type) noexcept;
-
-		void _assignMoveRef(void* ptr, sl_uint8 type) noexcept;
-
-		static void _free(sl_uint8 type, sl_uint64 value) noexcept;
-
-		template <class T>
-		void _initSharedPtr(const SharedPtr<T>& ptr, sl_uint8 type) noexcept
-		{
-			_constructorSharedPtr(&ptr, type);
-		}
-
-		template <class T>
-		void _initSharedPtr(SharedPtr<T>&& ptr, sl_uint8 type) noexcept
-		{
-			_constructorMoveSharedPtr(&ptr, type);
-		}
-
-		template <class T>
-		void _setSharedPtr(const SharedPtr<T>& ptr, sl_uint8 type) noexcept
-		{
-			_assignSharedPtr(&ptr, type);
-		}
-
-		template <class T>
-		void _setSharedPtr(SharedPtr<T>&& ptr, sl_uint8 type) noexcept
-		{
-			_assignMoveSharedPtr(&ptr, type);
-		}
-
-		template <class T>
-		void _initRef(T* ref, sl_uint8 type) noexcept
-		{
-			_constructorRef(&ref, type);
-		}
-
-		template <class T>
-		void _initRef(const Ref<T>& ref, sl_uint8 type) noexcept
-		{
-			_constructorRef(&ref, type);
-		}
-
-		template <class T>
-		void _initRef(Ref<T>&& ref, sl_uint8 type) noexcept
-		{
-			_constructorMoveRef(&ref, type);
-		}
-
-		template <class T>
-		void _initRef(const AtomicRef<T>& ref, sl_uint8 type) noexcept
-		{
-			_initRef(Ref<T>(ref), type);
-		}
-
-		template <class T>
-		void _initRef(const WeakRef<T>& ref, sl_uint8 type) noexcept
-		{
-			_initRef(Ref<T>(ref), type);
-		}
-
-		template <class T>
-		void _initRef(const AtomicWeakRef<T>& ref, sl_uint8 type) noexcept
-		{
-			_initRef(Ref<T>(ref), type);
-		}
-
-		template <class T>
-		void _setRef(T* ref, sl_uint8 type) noexcept
-		{
-			_assignRef(&ref, type);
-		}
-
-		template <class T>
-		void _setRef(const Ref<T>& ref, sl_uint8 type) noexcept
-		{
-			_assignRef(&ref, type);
-		}
-
-		template <class T>
-		void _setRef(Ref<T>&& ref, sl_uint8 type) noexcept
-		{
-			_assignMoveRef(&ref, type);
-		}
-
-		template <class T>
-		void _setRef(const AtomicRef<T>& ref, sl_uint8 type) noexcept
-		{
-			_setRef(Ref<T>(ref), type);
-		}
-
-		template <class T>
-		void _setRef(const WeakRef<T>& ref, sl_uint8 type) noexcept
-		{
-			_setRef(Ref<T>(ref), type);
-		}
-
-		template <class T>
-		void _setRef(const AtomicWeakRef<T>& ref, sl_uint8 type) noexcept
-		{
-			_setRef(Ref<T>(ref), type);
-		}
-
-	};
-
-
-	sl_bool operator==(const Variant& v1, const Variant& v2) noexcept;
-	
-	sl_bool operator!=(const Variant& v1, const Variant& v2) noexcept;
->>>>>>> 40947566
 
 	template <>
 	class Cast<Variant, Variant>
@@ -1637,7 +1155,6 @@
 		String16 operator()(const Variant& var) const noexcept;
 	};
 
-<<<<<<< HEAD
 	namespace priv
 	{
 		namespace variant
@@ -1693,12 +1210,12 @@
 			void BuildMapFromObject(MAP& map, Object* object)
 			{
 				if (object) {
-					object->enumerateProperties([&map](const StringParam& name, const Variant& value) {
+					PropertyIterator iterator = object->getPropertyIterator();
+					while (iterator.moveNext()) {
 						typename MAP::VALUE_TYPE v;
-						value.get(v);
-						map.add_NoLock(Cast<StringParam, typename MAP::KEY_TYPE>()(name), Move(v));
-						return sl_true;
-					});
+						iterator.getValue().get(v);
+						map.add_NoLock(Cast<String, typename MAP::KEY_TYPE>()(iterator.getKey()), Move(v));
+					}
 				}
 			}
 
@@ -1728,203 +1245,7 @@
 
 		}
 	}
-=======
-	
-	class VariantEx : public Variant
-	{
-	public:
-		VariantEx() noexcept {}
->>>>>>> 40947566
-
-		~VariantEx() noexcept {}
-
-		template <class T>
-		VariantEx(T&& t): Variant(priv::variant::VariantExHelper<T>::forward(t)) {}
-
-	};
-
-	template <class... ARGS>
-	String String::format(const StringParam& strFormat, ARGS&&... args) noexcept
-	{
-		VariantEx params[] = {Forward<ARGS>(args)...};
-		return formatBy(strFormat, params, sizeof...(args));
-	}
-
-<<<<<<< HEAD
-=======
-	template <class... ARGS>
-	String16 String16::format(const StringParam& strFormat, ARGS&&... args) noexcept
-	{
-		VariantEx params[] = {Forward<ARGS>(args)...};
-		return formatBy(strFormat, params, sizeof...(args));
-	}
-
-	template <class... ARGS>
-	String String::format(const Locale& locale, const StringParam& strFormat, ARGS&&... args) noexcept
-	{
-		VariantEx params[] = {Forward<ARGS>(args)...};
-		return formatBy(locale, strFormat, params, sizeof...(args));
-	}
-
-	template <class... ARGS>
-	String16 String16::format(const Locale& locale, const StringParam& strFormat, ARGS&&... args) noexcept
-	{
-		VariantEx params[] = {Forward<ARGS>(args)...};
-		return formatBy(locale, strFormat, params, sizeof...(args));
-	}
-
-	template <class... ARGS>
-	String String::arg(ARGS&&... args) const noexcept
-	{
-		VariantEx params[] = {Forward<ARGS>(args)...};
-		return argBy(params, sizeof...(args));
-	}
-	
-	template <class... ARGS>
-	String16 String16::arg(ARGS&&... args) const noexcept
-	{
-		VariantEx params[] = {Forward<ARGS>(args)...};
-		return argBy(params, sizeof...(args));
-	}
-	
-	template <class... ARGS>
-	String Atomic<String>::arg(ARGS&&... args) const noexcept
-	{
-		VariantEx params[] = {Forward<ARGS>(args)...};
-		return argBy(params, sizeof...(args));
-	}
-	
-	template <class... ARGS>
-	String16 Atomic<String16>::arg(ARGS&&... args) const noexcept
-	{
-		VariantEx params[] = {Forward<ARGS>(args)...};
-		return argBy(params, sizeof...(args));
-	}
-
-
-	template <class T>
-	class Cast<T, Variant>
-	{
-	public:
-		Variant operator()(const T& v) const noexcept
-		{
-			return v;
-		}
-	};
-
-	template <>
-	class Cast<Variant, Variant>
-	{
-	public:
-		const Variant& operator()(const Variant& v) const noexcept;
-	};
-
-	template <>
-	class Cast<Variant, String>
-	{
-	public:
-		String operator()(const Variant& var) const noexcept;
-	};
-
-	template <>
-	class Cast<Variant, String16>
-	{
-	public:
-		String16 operator()(const Variant& var) const noexcept;
-	};
-
-	namespace priv
-	{
-		namespace variant
-		{
-
-			template <class LIST>
-			LIST CreateListFromCollection(Collection* collection)
-			{
-				if (collection) {
-					sl_size n = (sl_size)(collection->getElementsCount());
-					if (n) {
-						LIST ret = LIST::create(n);
-						if (ret.isNotNull()) {
-							auto data = ret.getData();
-							for (sl_size i = 0; i < n; i++) {
-								collection->getElement(i).get(data[i]);
-							}
-							return ret;
-						}
-					}
-				}
-				return sl_null;
-			}
-
-			template <class LIST>
-			LIST CreateListFromVariant(const Variant& var)
-			{
-				if (var.getType() == VariantType::List) {
-					VariantList list = var.getVariantList();
-					if (list.isNotNull()) {
-						ListLocker<Variant> src(list);
-						if (src.count) {
-							LIST ret = LIST::create(src.count);
-							if (ret.isNotNull()) {
-								auto dst = ret.getData();
-								for (sl_size i = 0; i < src.count; i++) {
-									src[i].get(dst[i]);
-								}
-								return ret;
-							}
-						}
-					}
-				} else {
-					Ref<Collection> src = var.getCollection();
-					if (src.isNotNull()) {
-						return CreateListFromCollection<LIST>(src.get());
-					}
-				}
-				return sl_null;
-			}
-
-			template <class MAP>
-			void BuildMapFromObject(MAP& map, Object* object)
-			{
-				if (object) {
-					PropertyIterator iterator = object->getPropertyIterator();
-					while (iterator.moveNext()) {
-						typename MAP::VALUE_TYPE v;
-						iterator.getValue().get(v);
-						map.add_NoLock(Cast<String, typename MAP::KEY_TYPE>()(iterator.getKey()), Move(v));
-					}
-				}
-			}
-
-			template <class MAP>
-			void BuildMapFromVariant(MAP& _out, const Variant& var)
-			{
-				if (var.getType() == VariantType::Map) {
-					VariantMap src = var.getVariantMap();
-					if (src.isNotNull()) {
-						MutexLocker lock(src.getLocker());
-						auto node = src.getFirstNode();
-						while (node) {
-							typename MAP::VALUE_TYPE v;
-							node->value.get(v);
-							_out.add_NoLock(Cast<String, typename MAP::KEY_TYPE>()(node->key), Move(v));
-							node = node->getNext();
-						}
-					}
-				} else {
-					Ref<Object> src = var.getObject();
-					if (src.isNotNull()) {
-						BuildMapFromObject(_out, src.get());
-						return;
-					}
-				}
-			}
-
-		}
-	}
 
 }
 
->>>>>>> 40947566
 #endif