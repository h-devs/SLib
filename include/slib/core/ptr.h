--- conflicted
+++ resolved
@@ -29,18 +29,11 @@
 
 namespace slib
 {
-<<<<<<< HEAD
-=======
-	
->>>>>>> 40947566
+	
 	namespace priv
 	{
 		namespace ptr
 		{
-<<<<<<< HEAD
-			struct ConstStruct;
-			extern const ConstStruct g_null;
-=======
 
 			struct ConstStruct;
 			extern const ConstStruct g_null;
@@ -127,7 +120,6 @@
 				
 			};
 			
->>>>>>> 40947566
 		}
 	}
 
@@ -145,126 +137,29 @@
 		Ref<Referable> ref;
 	
 	public:
-<<<<<<< HEAD
-		Ptr() noexcept : ptr(sl_null)
-	 	{}
-
-		Ptr(Ptr<T>&& other) noexcept
+		Ptr() noexcept: ptr(sl_null) {}
+
+		Ptr(Ptr&& other) noexcept
 		{
 			ptr = other.ptr;
 			_move_init(&other);
 		}
 	
-		Ptr(const Ptr<T>& other) noexcept : ptr(other.ptr), ref(other.ref)
-		{}
+		Ptr(const Ptr& other) noexcept: ptr(other.ptr), ref(other.ref) {}
 
 		template <class O>
 		Ptr(Ptr<O>&& other) noexcept
 		{
 			SLIB_TRY_CONVERT_TYPE(O*, T*)
-=======
-		Ptr() noexcept: ptr(sl_null) {}
-
-		Ptr(Ptr&& other) noexcept
-		{
->>>>>>> 40947566
 			ptr = other.ptr;
 			_move_init(&other);
 		}
 	
-<<<<<<< HEAD
-=======
-		Ptr(const Ptr& other) noexcept: ptr(other.ptr), ref(other.ref) {}
-
-		template <class O>
-		Ptr(Ptr<O>&& other) noexcept
-		{
-			SLIB_TRY_CONVERT_TYPE(O*, T*)
-			ptr = other.ptr;
-			_move_init(&other);
-		}
-	
->>>>>>> 40947566
 		template <class O>
 		Ptr(const Ptr<O>& other) noexcept : ptr(other.ptr), ref(other.ref)
 		{
 			SLIB_TRY_CONVERT_TYPE(O*, T*)
 		}
-<<<<<<< HEAD
-
-		template <class O>
-		Ptr(const AtomicPtr<O>& other) noexcept
-		{
-			SLIB_TRY_CONVERT_TYPE(O*, T*)
-			ptr = other._retain(ref);
-		}
-
-		Ptr(sl_null_t) noexcept	: ptr(sl_null)
-		{}
-
-		Ptr(T* pointer) noexcept : ptr(pointer)
-		{}
-
-		template <class O>
-		Ptr(const Ref<O>& reference) noexcept
-		: ptr(reference.ptr), ref(reference)
-		{
-			SLIB_TRY_CONVERT_TYPE(O*, T*)
-		}
-
-		template <class O>
-		Ptr(const AtomicRef<O>& reference) noexcept
-		: ref(reference)
-		{
-			SLIB_TRY_CONVERT_TYPE(O*, T*)
-			ptr = ref.ptr;
-		}
-
-		template <class O>
-		Ptr(const WeakRef<O>& weak) noexcept
-		{
-			SLIB_TRY_CONVERT_TYPE(O*, T*)
-			Ref<O> o(weak);
-			if (o.isNotNull()) {
-				ptr = o.ptr;
-				ref = weak._weak;
-			} else {
-				ptr = sl_null;
-			}
-		}
-
-		template <class O>
-		Ptr(const AtomicWeakRef<O>& _weak) noexcept
-		{
-			SLIB_TRY_CONVERT_TYPE(O*, T*)
-			WeakRef<O> weak(_weak);
-			Ref<O> o(weak);
-			if (o.isNotNull()) {
-				ptr = o.ptr;
-				ref = weak._weak;
-			} else {
-				ptr = sl_null;
-			}
-		}
-
-		template <class T1, class T2, class... TYPES>
-		Ptr(const Ptr<T1, T2, TYPES...>& other) noexcept;
-
-		template <class T1, class T2, class... TYPES>
-		Ptr(Ptr<T1, T2, TYPES...>&& other) noexcept;
-
-		template <class T1, class T2, class... TYPES>
-		Ptr(const Ref<T1, T2, TYPES...>& other) noexcept;
-
-		template <class... TYPES>
-		Ptr(const Pointer<TYPES...>& other) noexcept;
-
-		template <class REF>
-		Ptr(T* pointer, REF&& r) noexcept: ptr(pointer), ref(_getRef(Forward<REF>(r)))
-		{
-		}
-
-=======
 
 		template <class O>
 		Ptr(const AtomicPtr<O>& other) noexcept
@@ -338,18 +233,12 @@
 		template <class REF>
 		Ptr(T* pointer, REF&& r) noexcept: ptr(pointer), ref(priv::ptr::GetRef(Forward<REF>(r))) {}
 
->>>>>>> 40947566
 		~Ptr()
 		{
 			ptr = sl_null;
 		}
 
 	public:
-<<<<<<< HEAD
-		static const Ptr<T>& null() noexcept
-		{
-			return *(reinterpret_cast<Ptr<T> const*>(&(priv::ptr::g_null)));
-=======
 		static Ptr createManaged(const T* ptr)
 		{
 			if (ptr) {
@@ -387,16 +276,11 @@
 		static const Ptr& null() noexcept
 		{
 			return *(reinterpret_cast<Ptr const*>(&(priv::ptr::g_null)));
->>>>>>> 40947566
 		}
 	
 		sl_bool isNull() const noexcept
 		{
-<<<<<<< HEAD
-			return ptr == sl_null;
-=======
 			return !ptr;
->>>>>>> 40947566
 		}
 
 		sl_bool isNotNull() const noexcept
@@ -411,23 +295,6 @@
 		}
 
 		template <class... TYPES>
-<<<<<<< HEAD
-		static const Ptr<T>& from(const Ptr<TYPES...>& other) noexcept
-		{
-			return *(reinterpret_cast<Ptr<T> const*>(&other));
-		}
-
-		template <class... TYPES>
-		static Ptr<T>& from(Ptr<TYPES...>& other) noexcept
-		{
-			return *(reinterpret_cast<Ptr<T>*>(&other));
-		}
-
-		template <class... TYPES>
-		static Ptr<T>&& from(Ptr<TYPES...>&& other) noexcept
-		{
-			return static_cast<Ptr<T>&&>(*(reinterpret_cast<Ptr<T>*>(&other)));
-=======
 		static const Ptr& from(const Ptr<TYPES...>& other) noexcept
 		{
 			return *(reinterpret_cast<Ptr const*>(&other));
@@ -443,7 +310,6 @@
 		static Ptr&& from(Ptr<TYPES...>&& other) noexcept
 		{
 			return static_cast<Ptr&&>(*(reinterpret_cast<Ptr*>(&other)));
->>>>>>> 40947566
 		}
 	
 		sl_bool isWeak() const noexcept
@@ -471,30 +337,6 @@
 			}
 			return sl_true;
 		}
-<<<<<<< HEAD
-		
-		Ptr<T> lock() const noexcept
-		{
-			Referable* obj = ref.ptr;
-			if (obj && obj->_isWeakRef()) {
-				CWeakRef* weak = static_cast<CWeakRef*>(obj);
-				Ref<Referable> r(weak->lock());
-				if (r.isNotNull()) {
-					return Ptr<T>(ptr, r);
-				} else {
-					return sl_null;
-				}
-			} else {
-				return *this;
-			}
-		}
-		
-		Ptr<T> toWeak() const noexcept
-		{
-			Referable* obj = ref.ptr;
-			if (obj && !(obj->_isWeakRef())) {
-				return Ptr<T>(ptr, WeakRef<Referable>(obj));
-=======
 		
 		Ptr lock() const noexcept
 		{
@@ -517,7 +359,6 @@
 			Referable* obj = ref.ptr;
 			if (obj && !(obj->_isWeakRef())) {
 				return Ptr(ptr, WeakRef<Referable>(obj));
->>>>>>> 40947566
 			} else {
 				return *this;
 			}
@@ -602,11 +443,7 @@
 			Ref<O> o(weak);
 			if (o.isNotNull()) {
 				ptr = o.ptr;
-<<<<<<< HEAD
-				ref = weak._weak;
-=======
 				ref = Move(weak._weak);
->>>>>>> 40947566
 			} else {
 				ptr = sl_null;
 				ref.setNull();
@@ -628,11 +465,7 @@
 		template <class REF>
 		void set(T* pointer, REF&& r) noexcept
 		{
-<<<<<<< HEAD
-			ref = _getRef(Forward<REF>(r));
-=======
 			ref = priv::ptr::GetRef(Forward<REF>(r));
->>>>>>> 40947566
 			if (ref.isNotNull()) {
 				ptr = pointer;
 			} else {
@@ -641,22 +474,14 @@
 		}
 
 	public:
-<<<<<<< HEAD
-		Ptr<T>& operator=(Ptr<T>&& other) noexcept
-=======
 		Ptr& operator=(Ptr&& other) noexcept
->>>>>>> 40947566
 		{
 			ptr = other.ptr;
 			_move_assign(&other);
 			return *this;
 		}
 
-<<<<<<< HEAD
-		Ptr<T>& operator=(const Ptr<T>& other) noexcept
-=======
 		Ptr& operator=(const Ptr& other) noexcept
->>>>>>> 40947566
 		{
 			ptr = other.ptr;
 			ref = other.ref;
@@ -664,11 +489,7 @@
 		}
 
 		template <class OTHER>
-<<<<<<< HEAD
-		Ptr<T>& operator=(OTHER&& other) noexcept
-=======
 		Ptr& operator=(OTHER&& other) noexcept
->>>>>>> 40947566
 		{
 			set(Forward<OTHER>(other));
 			return *this;
@@ -696,100 +517,6 @@
 		{
 			return ptr == other._ptr;
 		}
-<<<<<<< HEAD
-
-		sl_bool operator!=(sl_null_t) const noexcept
-		{
-			return ptr != sl_null;
-		}
-	
-		sl_bool operator!=(T* other) const noexcept
-		{
-			return ptr != other;
-		}
-
-		template <class O>
-		sl_bool operator!=(const Ptr<O>& other) const noexcept
-		{
-			return ptr != other.ptr;
-		}
-
-		template <class O>
-		sl_bool operator!=(const AtomicPtr<O>& other) const noexcept
-		{
-			return ptr != other._ptr;
-		}
-
-		T& operator*() const noexcept
-		{
-			return *ptr;
-		}
-
-		T* operator->() const noexcept
-		{
-			return ptr;
-		}
-
-		operator T*() const noexcept
-		{
-			return ptr;
-		}
-
-		explicit operator sl_bool() const noexcept
-		{
-			return ptr != sl_null;
-		}
-
-	public:
-		void _move_init(void* _other) noexcept
-		{
-			Ptr<T>& other = *(reinterpret_cast<Ptr<T>*>(_other));
-			ref._move_init(&(other.ref));
-		}
-
-		void _move_assign(void* _other) noexcept
-		{
-			if ((void*)this != _other) {
-				Ptr<T>& other = *(reinterpret_cast<Ptr<T>*>(_other));
-				ref._move_assign(&(other.ref));
-			}
-		}
-
-		template <class... TYPES>
-		static const Ref<Referable>& _getRef(const Ref<TYPES...>& ref) noexcept
-		{
-			return Ref<Referable>::from(ref);
-		}
-
-		template <class... TYPES>
-		static Ref<Referable>&& _getRef(Ref<TYPES...>&& ref) noexcept
-		{
-			return Move(Ref<Referable>::from(ref));
-		}
-
-		template <class O>
-		static const AtomicRef<Referable>& _getRef(const AtomicRef<O>& ref) noexcept
-		{
-			return AtomicRef<Referable>::from(ref);
-		}
-
-		template <class O>
-		static const Ref<Referable>& _getRef(const WeakRef<O>& weak) noexcept
-		{
-			return Ref<Referable>::from(weak._weak);
-		}
-
-		template <class O>
-		static Ref<Referable>&& _getRef(WeakRef<O>&& weak) noexcept
-		{
-			return Move(Ref<Referable>::from(weak._weak));
-		}
-
-		template <class O>
-		static const AtomicRef<Referable>& _getRef(const AtomicWeakRef<O>& weak) noexcept
-		{
-			return AtomicRef<Referable>::from(weak._weak);
-=======
 
 		sl_bool operator!=(sl_null_t) const noexcept
 		{
@@ -847,7 +574,6 @@
 				Ptr& other = *(reinterpret_cast<Ptr*>(_other));
 				ref._move_assign(&(other.ref));
 			}
->>>>>>> 40947566
 		}
 
 	};
@@ -861,17 +587,9 @@
 		Ref<Referable> _ref;
 	
 	public:
-<<<<<<< HEAD
-		Atomic() noexcept
-		: _ptr(sl_null)
-		{}
-
-		Atomic(const AtomicPtr<T>& other) noexcept
-=======
 		Atomic() noexcept: _ptr(sl_null) {}
 
 		Atomic(const Atomic& other) noexcept
->>>>>>> 40947566
 		{
 			_ptr = other._retain(_ref);
 		}
@@ -892,76 +610,6 @@
 		}
 	
 		template <class O>
-<<<<<<< HEAD
-		Atomic(const Ptr<O>& other) noexcept
-		: _ptr(other.ptr), _ref(other.ref)
-		{
-			SLIB_TRY_CONVERT_TYPE(O*, T*)
-		}
-
-		Atomic(sl_null_t) noexcept	: _ptr(sl_null)
-		{}
-
-		Atomic(T* pointer) noexcept	: _ptr(pointer)
-		{}
-
-		template <class O>
-		Atomic(const Ref<O>& reference) noexcept : _ptr(reference.ptr), _ref(reference)
-		{
-			SLIB_TRY_CONVERT_TYPE(O*, T*)
-		}
-
-		template <class O>
-		Atomic(const AtomicRef<O>& reference) noexcept : _ref(reference)
-		{
-			SLIB_TRY_CONVERT_TYPE(O*, T*)
-			_ptr = _ref.ptr;
-		}
-
-		template <class O>
-		Atomic(const WeakRef<O>& weak) noexcept
-		{
-			SLIB_TRY_CONVERT_TYPE(O*, T*)
-			Ref<O> o(weak);
-			if (o.isNotNull()) {
-				_ptr = o.ptr;
-				_ref = weak._weak;
-			} else {
-				_ptr = sl_null;
-			}
-		}
-
-		template <class O>
-		Atomic(const AtomicWeakRef<O>& _weak) noexcept
-		{
-			SLIB_TRY_CONVERT_TYPE(O*, T*)
-			WeakRef<O> weak(_weak);
-			Ref<O> o(weak);
-			if (o.isNotNull()) {
-				_ptr = o.ptr;
-				_ref = weak._weak;
-			} else {
-				_ptr = sl_null;
-			}
-		}
-
-		template <class T1, class T2, class... TYPES>
-		Atomic(const Ptr<T1, T2, TYPES...>& other) noexcept;
-
-		template <class T1, class T2, class... TYPES>
-		Atomic(Ptr<T1, T2, TYPES...>&& other) noexcept;
-
-		template <class T1, class T2, class... TYPES>
-		Atomic(const Ref<T1, T2, TYPES...>& other) noexcept;
-
-		template <class... TYPES>
-		Atomic(const Pointer<TYPES...>& other) noexcept;
-
-		template <class REF>
-		Atomic(T* pointer, REF&& r) noexcept
-		{
-		}
-=======
 		Atomic(const Ptr<O>& other) noexcept: _ptr(other.ptr), _ref(other.ref)
 		{
 			SLIB_TRY_CONVERT_TYPE(O*, T*)
@@ -1025,7 +673,6 @@
 
 		template <class REF>
 		Atomic(T* pointer, REF&& r) noexcept: _ptr(pointer), _ref(priv::ptr::GetRef(Forward<REF>(r))) {}
->>>>>>> 40947566
 
 		~Atomic()
 		{
@@ -1033,14 +680,6 @@
 		}
 
 	public:
-<<<<<<< HEAD
-		static const AtomicPtr<T>& null() noexcept
-		{
-			return *(reinterpret_cast<AtomicPtr<T> const*>(&(priv::ptr::g_null)));
-		}
-
-=======
->>>>>>> 40947566
 		sl_bool isNull() const noexcept
 		{
 			return _ptr == sl_null;
@@ -1057,17 +696,6 @@
 		}
 
 		template <class OTHER>
-<<<<<<< HEAD
-		static const AtomicPtr<T>& from(const AtomicPtr<OTHER>& other) noexcept
-		{
-			return *(reinterpret_cast<AtomicPtr<OTHER> const*>(&other));
-		}
-
-		template <class OTHER>
-		static AtomicPtr<T>& from(AtomicPtr<OTHER>& other) noexcept
-		{
-			return *(reinterpret_cast<AtomicPtr<OTHER>*>(&other));
-=======
 		static const Atomic& from(const AtomicPtr<OTHER>& other) noexcept
 		{
 			return *(reinterpret_cast<Atomic const*>(&other));
@@ -1077,7 +705,6 @@
 		static Atomic& from(AtomicPtr<OTHER>& other) noexcept
 		{
 			return *(reinterpret_cast<Atomic*>(&other));
->>>>>>> 40947566
 		}
 
 		Ptr<T> lock() const noexcept
@@ -1103,11 +730,7 @@
 			SLIB_TRY_CONVERT_TYPE(O*, T*)
 			Ref<Referable> reference;
 			T* pointer = other._retain(reference);
-<<<<<<< HEAD
-			_replace(pointer, reference);
-=======
 			_replace(pointer, Move(reference));
->>>>>>> 40947566
 		}
 
 		template <class O>
@@ -1159,11 +782,7 @@
 			WeakRef<O> weak(_weak);
 			Ref<O> o(weak);
 			if (o.isNotNull()) {
-<<<<<<< HEAD
-				_replace(o.ptr, Ref<Referable>::from(weak._weak));
-=======
 				_replace(o.ptr, Ref<Referable>::from(Move(weak._weak)));
->>>>>>> 40947566
 			} else {
 				_replace(sl_null, Ref<Referable>::null());
 			}
@@ -1184,17 +803,6 @@
 		template <class REF>
 		void set(T* pointer, REF&& r) noexcept
 		{
-<<<<<<< HEAD
-			_replace(pointer, Ptr<T>::_getRef(Forward<REF>(r)));
-		}
-
-	public:
-		AtomicPtr<T>& operator=(const AtomicPtr<T>& other) noexcept
-		{
-			Ref<Referable> reference;
-			T* pointer = other._retain(reference);
-			_replace(pointer, reference);
-=======
 			_replace(pointer, priv::ptr::GetRef(Forward<REF>(r)));
 		}
 
@@ -1204,16 +812,11 @@
 			Ref<Referable> reference;
 			T* pointer = other._retain(reference);
 			_replace(pointer, Move(reference));
->>>>>>> 40947566
 			return *this;
 		}
 
 		template <class REF>
-<<<<<<< HEAD
-		AtomicPtr<T>& operator=(REF&& other) noexcept
-=======
 		Atomic& operator=(REF&& other) noexcept
->>>>>>> 40947566
 		{
 			set(Forward<REF>(other));
 			return *this;
@@ -1290,12 +893,6 @@
 			}
 		}
 
-<<<<<<< HEAD
-		void _move_init(void* _other) noexcept
-		{
-			AtomicPtr<T>& other = *(reinterpret_cast<AtomicPtr<T>*>(_other));
-			_ref._move_init(&(other._ref));
-=======
 		void _replace(T* pointer, Ref<Referable>&& reference) noexcept
 		{
 			m_lock.lock();
@@ -1313,24 +910,16 @@
 			Ptr<T>& other = *(reinterpret_cast<Ptr<T>*>(_other));
 			_ref.ptr = other.ref.ptr;
 			other.ref.ptr = sl_null;
->>>>>>> 40947566
 		}
 
 		void _move_assign(void* _other) noexcept
 		{
 			if ((void*)this != _other) {
-<<<<<<< HEAD
-				AtomicPtr<T>& other = *(reinterpret_cast<AtomicPtr<T>*>(_other));
-				m_lock.lock();
-				Referable* refOld = _ref.ptr;
-				_ref._move_init(&(other._ref));
-=======
 				Ptr<T>& other = *(reinterpret_cast<Ptr<T>*>(_other));
 				m_lock.lock();
 				Referable* refOld = _ref.ptr;
 				_ref.ptr = other.ref.ptr;
 				other.ref.ptr = sl_null;
->>>>>>> 40947566
 				m_lock.unlock();
 				if (refOld) {
 					refOld->decreaseReference();
@@ -1439,7 +1028,6 @@
 		{
 			return m_ptr.ptr;
 		}
-<<<<<<< HEAD
 
 		operator T*() const noexcept
 		{
@@ -1453,113 +1041,6 @@
 
 	};
 	
-	namespace priv
-	{
-		namespace ptr
-		{
-
-			template <class T>
-			class SharedPtrContainer : public Referable
-			{
-			public:
-				T* ptr;
-				
-			public:
-				SharedPtrContainer(T* _ptr) : ptr(_ptr)
-				{
-				}
-				
-				~SharedPtrContainer()
-				{
-					delete ptr;
-				}
-			};
-
-			template <class T, class DELETER>
-			class SharedPtrContainerWithDeleter : public Referable
-			{
-			public:
-				T* ptr;
-				DELETER deleter;
-				
-			public:
-				SharedPtrContainerWithDeleter(T* _ptr, const DELETER& _deleter): ptr(_ptr), deleter(_deleter)
-				{
-				}
-
-				~SharedPtrContainerWithDeleter()
-				{
-					deleter(ptr);
-				}
-				
-			};
-			
-			template <class T>
-			class SharedPtrObjectContainer : public Referable
-			{
-			public:
-				T object;
-				
-			public:
-				template <class... ARGS>
-				SharedPtrObjectContainer(ARGS&&... args): object(Forward<ARGS>(args)...)
-				{
-				}
-				
-			};
-			
-		}
-	}
-
-	template <class T>
-	Ptr<T> SharedPtr(T* _ptr)
-	{
-		if (_ptr) {
-			Ref<Referable> ref = new priv::ptr::SharedPtrContainer<T>(_ptr);
-			if (ref.isNotNull()) {
-				return Ptr<T>(_ptr, ref);
-			}
-		}
-		return sl_null;
-	}
-	
-	template <class T, class Deleter>
-	Ptr<T> SharedPtr(T* _ptr, const Deleter& deleter)
-	{
-		if (_ptr) {
-			Ref<Referable> ref = new priv::ptr::SharedPtrContainerWithDeleter<T, Deleter>(_ptr, deleter);
-			if (ref.isNotNull()) {
-				return Ptr<T>(_ptr, ref);
-			}
-		}
-		return sl_null;
-	}
-
-	template <class T, class... Args>
-	Ptr<T> MakeShared(Args&&... args)
-	{
-		Ref< priv::ptr::SharedPtrObjectContainer<T> > ptr = new priv::ptr::SharedPtrObjectContainer<T>(Forward<Args>(args)...);
-		if (ptr.isNotNull()) {
-			return Ptr<T>(&(ptr->object), ptr);
-		} else {
-			return sl_null;
-		}
-	}
-=======
-
-		operator T*() const noexcept
-		{
-			return m_ptr.ptr;
-		}
-
-		explicit operator sl_bool() const noexcept
-		{
-			return m_ptr.ptr;
-		}
->>>>>>> 40947566
-
-	};
-	
 }
 
 #endif