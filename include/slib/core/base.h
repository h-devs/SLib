/*
 *   Copyright (c) 2008-2018 SLIBIO <https://github.com/SLIBIO>
 *
 *   Permission is hereby granted, free of charge, to any person obtaining a copy
 *   of this software and associated documentation files (the "Software"), to deal
 *   in the Software without restriction, including without limitation the rights
 *   to use, copy, modify, merge, publish, distribute, sublicense, and/or sell
 *   copies of the Software, and to permit persons to whom the Software is
 *   furnished to do so, subject to the following conditions:
 *
 *   The above copyright notice and this permission notice shall be included in
 *   all copies or substantial portions of the Software.
 *
 *   THE SOFTWARE IS PROVIDED "AS IS", WITHOUT WARRANTY OF ANY KIND, EXPRESS OR
 *   IMPLIED, INCLUDING BUT NOT LIMITED TO THE WARRANTIES OF MERCHANTABILITY,
 *   FITNESS FOR A PARTICULAR PURPOSE AND NONINFRINGEMENT. IN NO EVENT SHALL THE
 *   AUTHORS OR COPYRIGHT HOLDERS BE LIABLE FOR ANY CLAIM, DAMAGES OR OTHER
 *   LIABILITY, WHETHER IN AN ACTION OF CONTRACT, TORT OR OTHERWISE, ARISING FROM,
 *   OUT OF OR IN CONNECTION WITH THE SOFTWARE OR THE USE OR OTHER DEALINGS IN
 *   THE SOFTWARE.
 */

#ifndef CHECKHEADER_SLIB_CORE_BASE
#define CHECKHEADER_SLIB_CORE_BASE

#include "compare.h"

namespace slib
{

	class SLIB_EXPORT Base
	{
	public:
		// Memory Allocation Functions
		static void* createMemory(sl_size size) noexcept;

		static void* reallocMemory(void* ptr, sl_size sizeNew) noexcept;

		static void freeMemory(void* ptr) noexcept;

		static void* createZeroMemory(sl_size size) noexcept;

		// Memory Utilities
		static void copyMemory(void* dst, const void* src, sl_size size) noexcept;
<<<<<<< HEAD

		static void moveMemory(void* dst, const void* src, sl_size size) noexcept;

=======

		static void moveMemory(void* dst, const void* src, sl_size size) noexcept;

>>>>>>> 40947566
		static void zeroMemory(void* dst, sl_size size) noexcept;

		static void resetMemory(void* dst, sl_size size, sl_uint8 value) noexcept;
		static void resetMemory2(void* dst, sl_size count, sl_uint16 value) noexcept;
		static void resetMemory4(void* dst, sl_size count, sl_uint32 value) noexcept;
		static void resetMemory8(void* dst, sl_size count, sl_uint64 value) noexcept;

		static sl_bool equalsMemory(const void* m1, const void* m2, sl_size size) noexcept;

		static sl_compare_result compareMemory(const void* m1, const void* m2, sl_size size) noexcept;
		static sl_compare_result compareMemory2(const void* m1, const void* m2, sl_size count) noexcept;
		static sl_compare_result compareMemory4(const void* m1, const void* m2, sl_size count) noexcept;
		static sl_compare_result compareMemory8(const void* m1, const void* m2, sl_size count) noexcept;

		static sl_compare_result compareMemorySigned(const void* m1, const void* m2, sl_size size) noexcept;
		static sl_compare_result compareMemorySigned2(const void* m1, const void* m2, sl_size count) noexcept;
		static sl_compare_result compareMemorySigned4(const void* m1, const void* m2, sl_size count) noexcept;
		static sl_compare_result compareMemorySigned8(const void* m1, const void* m2, sl_size count) noexcept;

		static sl_bool equalsMemoryZero(const void* m, sl_size size) noexcept;

		static sl_compare_result compareMemoryZero(const void* m, sl_size count) noexcept;

		static sl_compare_result compareMemoryZeroSigned(const void* m, sl_size count) noexcept;
		static sl_compare_result compareMemoryZeroSigned2(const void* m, sl_size count) noexcept;
		static sl_compare_result compareMemoryZeroSigned4(const void* m, sl_size count) noexcept;
		static sl_compare_result compareMemoryZeroSigned8(const void* m, sl_size count) noexcept;

		static sl_uint8* findMemory(const void* m, sl_size size, sl_uint8 pattern) noexcept;
		static sl_uint16* findMemory2(const void* m, sl_size count, sl_uint16 pattern) noexcept;
		static sl_uint32* findMemory4(const void* m, sl_size count, sl_uint32 pattern) noexcept;
		static sl_uint64* findMemory8(const void* m, sl_size count, sl_uint64 pattern) noexcept;

		static sl_uint8* findMemory(const void* m, sl_size size, const void* pattern, sl_size nPattern) noexcept;
		static sl_uint16* findMemory2(const void* m, sl_size count, const void* pattern, sl_size nPattern) noexcept;
		static sl_uint32* findMemory4(const void* m, sl_size count, const void* pattern, sl_size nPattern) noexcept;
		static sl_uint64* findMemory8(const void* m, sl_size count, const void* pattern, sl_size nPattern) noexcept;

		static sl_uint8* findMemoryBackward(const void* m, sl_size size, sl_uint8 pattern) noexcept;
		static sl_uint16* findMemoryBackward2(const void* m, sl_size count, sl_uint16 pattern) noexcept;
		static sl_uint32* findMemoryBackward4(const void* m, sl_size count, sl_uint32 pattern) noexcept;
		static sl_uint64* findMemoryBackward8(const void* m, sl_size count, sl_uint64 pattern) noexcept;

		static sl_uint8* findMemoryBackward(const void* m, sl_size size, const void* pattern, sl_size nPattern) noexcept;
		static sl_uint16* findMemoryBackward2(const void* m, sl_size count, const void* pattern, sl_size nPattern) noexcept;
		static sl_uint32* findMemoryBackward4(const void* m, sl_size count, const void* pattern, sl_size nPattern) noexcept;
		static sl_uint64* findMemoryBackward8(const void* m, sl_size count, const void* pattern, sl_size nPattern) noexcept;

<<<<<<< HEAD
		static sl_size copyString(sl_char8* dst, const sl_char8* src, sl_reg count = -1) noexcept;
		static sl_size copyString2(sl_char16* dst, const sl_char16* src, sl_reg count = -1) noexcept;
		static sl_size copyString4(sl_char32* dst, const sl_char32* src, sl_reg count = -1) noexcept;

		static sl_size getStringLength(const sl_char8* src, sl_reg count = -1) noexcept;
		static sl_size getStringLength2(const sl_char16* src, sl_reg count = -1) noexcept;
		static sl_size getStringLength4(const sl_char32* src, sl_reg count = -1) noexcept;

		static sl_bool equalsString(const sl_char8* s1, const sl_char8* s2, sl_reg count = -1) noexcept;
		static sl_bool equalsString2(const sl_char16* s1, const sl_char16* s2, sl_reg count = -1) noexcept;
		static sl_bool equalsString4(const sl_char32* s1, const sl_char32* s2, sl_reg count = -1) noexcept;

		static sl_bool equalsStringIgnoreCase(const sl_char8* s1, const sl_char8* s2, sl_reg count = -1) noexcept;
		static sl_bool equalsStringIgnoreCase2(const sl_char16* s1, const sl_char16* s2, sl_reg count = -1) noexcept;
		static sl_bool equalsStringIgnoreCase4(const sl_char32* s1, const sl_char32* s2, sl_reg count = -1) noexcept;

		static sl_compare_result compareString(const sl_char8* s1, const sl_char8* s2, sl_reg count = -1) noexcept;
		static sl_compare_result compareString2(const sl_char16* s1, const sl_char16* s2, sl_reg count = -1) noexcept;
		static sl_compare_result compareString4(const sl_char32* s1, const sl_char32* s2, sl_reg count = -1) noexcept;

		static sl_compare_result compareStringIgnoreCase(const sl_char8* s1, const sl_char8* s2, sl_reg count = -1) noexcept;
		static sl_compare_result compareStringIgnoreCase2(const sl_char16* s1, const sl_char16* s2, sl_reg count = -1) noexcept;
		static sl_compare_result compareStringIgnoreCase4(const sl_char32* s1, const sl_char32* s2, sl_reg count = -1) noexcept;
		
=======
		static sl_size copyString(sl_char8* dst, const sl_char8* src) noexcept;
		static sl_size copyString(sl_char8* dst, const sl_char8* src, sl_size count) noexcept;
		static sl_size copyString2(sl_char16* dst, const sl_char16* src) noexcept;
		static sl_size copyString2(sl_char16* dst, const sl_char16* src, sl_size count) noexcept;
		static sl_size copyString4(sl_char32* dst, const sl_char32* src) noexcept;
		static sl_size copyString4(sl_char32* dst, const sl_char32* src, sl_size count) noexcept;

		static sl_size getStringLength(const sl_char8* src) noexcept;
		static sl_size getStringLength(const sl_char8* src, sl_size count) noexcept;
		static sl_size getStringLength2(const sl_char16* src) noexcept;
		static sl_size getStringLength2(const sl_char16* src, sl_size count) noexcept;
		static sl_size getStringLength4(const sl_char32* src) noexcept;
		static sl_size getStringLength4(const sl_char32* src, sl_size count) noexcept;

		static sl_bool equalsString(const sl_char8* s1, const sl_char8* s2) noexcept;
		static sl_bool equalsString(const sl_char8* s1, const sl_char8* s2, sl_size count) noexcept;
		static sl_bool equalsString2(const sl_char16* s1, const sl_char16* s2) noexcept;
		static sl_bool equalsString2(const sl_char16* s1, const sl_char16* s2, sl_size count) noexcept;
		static sl_bool equalsString4(const sl_char32* s1, const sl_char32* s2) noexcept;
		static sl_bool equalsString4(const sl_char32* s1, const sl_char32* s2, sl_size count) noexcept;

		static sl_bool equalsStringIgnoreCase(const sl_char8* s1, const sl_char8* s2) noexcept;
		static sl_bool equalsStringIgnoreCase(const sl_char8* s1, const sl_char8* s2, sl_size count) noexcept;
		static sl_bool equalsStringIgnoreCase2(const sl_char16* s1, const sl_char16* s2) noexcept;
		static sl_bool equalsStringIgnoreCase2(const sl_char16* s1, const sl_char16* s2, sl_size count) noexcept;
		static sl_bool equalsStringIgnoreCase4(const sl_char32* s1, const sl_char32* s2) noexcept;
		static sl_bool equalsStringIgnoreCase4(const sl_char32* s1, const sl_char32* s2, sl_size count) noexcept;

		static sl_compare_result compareString(const sl_char8* s1, const sl_char8* s2) noexcept;
		static sl_compare_result compareString(const sl_char8* s1, const sl_char8* s2, sl_size count) noexcept;
		static sl_compare_result compareString2(const sl_char16* s1, const sl_char16* s2) noexcept;
		static sl_compare_result compareString2(const sl_char16* s1, const sl_char16* s2, sl_size count) noexcept;
		static sl_compare_result compareString4(const sl_char32* s1, const sl_char32* s2) noexcept;
		static sl_compare_result compareString4(const sl_char32* s1, const sl_char32* s2, sl_size count) noexcept;

		static sl_compare_result compareStringIgnoreCase(const sl_char8* s1, const sl_char8* s2) noexcept;
		static sl_compare_result compareStringIgnoreCase(const sl_char8* s1, const sl_char8* s2, sl_size count) noexcept;
		static sl_compare_result compareStringIgnoreCase2(const sl_char16* s1, const sl_char16* s2) noexcept;
		static sl_compare_result compareStringIgnoreCase2(const sl_char16* s1, const sl_char16* s2, sl_size count) noexcept;
		static sl_compare_result compareStringIgnoreCase4(const sl_char32* s1, const sl_char32* s2) noexcept;
		static sl_compare_result compareStringIgnoreCase4(const sl_char32* s1, const sl_char32* s2, sl_size count) noexcept;

>>>>>>> 40947566
		// Interlocked Functions (Synchronization of Atom Operations)
		static sl_int32 interlockedIncrement32(sl_int32* pValue) noexcept;
		static sl_int32 interlockedDecrement32(sl_int32* pValue) noexcept;
		static sl_int32 interlockedAdd32(sl_int32* pDst, sl_int32 value) noexcept;
		static sl_bool interlockedCompareExchange32(sl_int32* pDst, sl_int32 value, sl_int32 comparand) noexcept;
		static sl_int64 interlockedIncrement64(sl_int64* pValue) noexcept;
		static sl_int64 interlockedDecrement64(sl_int64* pValue) noexcept;
		static sl_int64 interlockedAdd64(sl_int64* pDst, sl_int64 value) noexcept;
		static sl_bool interlockedCompareExchange64(sl_int64* pDst, sl_int64 value, sl_int64 comparand) noexcept;

		static sl_reg interlockedIncrement(sl_reg* pValue) noexcept;
		static sl_reg interlockedDecrement(sl_reg* pValue) noexcept;
		static sl_reg interlockedAdd(sl_reg* pDst, sl_reg value) noexcept;
		static sl_bool interlockedCompareExchange(sl_reg* pDst, sl_reg value, sl_reg comparand) noexcept;
		static void* interlockedAddPtr(void** pDst, sl_reg value) noexcept;
		static sl_bool interlockedCompareExchangePtr(void** pDst, const void* value, const void* comparand) noexcept;

	};

}

#endif
<|MERGE_RESOLUTION|>--- conflicted
+++ resolved
@@ -42,15 +42,9 @@
 
 		// Memory Utilities
 		static void copyMemory(void* dst, const void* src, sl_size size) noexcept;
-<<<<<<< HEAD
 
 		static void moveMemory(void* dst, const void* src, sl_size size) noexcept;
 
-=======
-
-		static void moveMemory(void* dst, const void* src, sl_size size) noexcept;
-
->>>>>>> 40947566
 		static void zeroMemory(void* dst, sl_size size) noexcept;
 
 		static void resetMemory(void* dst, sl_size size, sl_uint8 value) noexcept;
@@ -99,32 +93,6 @@
 		static sl_uint32* findMemoryBackward4(const void* m, sl_size count, const void* pattern, sl_size nPattern) noexcept;
 		static sl_uint64* findMemoryBackward8(const void* m, sl_size count, const void* pattern, sl_size nPattern) noexcept;
 
-<<<<<<< HEAD
-		static sl_size copyString(sl_char8* dst, const sl_char8* src, sl_reg count = -1) noexcept;
-		static sl_size copyString2(sl_char16* dst, const sl_char16* src, sl_reg count = -1) noexcept;
-		static sl_size copyString4(sl_char32* dst, const sl_char32* src, sl_reg count = -1) noexcept;
-
-		static sl_size getStringLength(const sl_char8* src, sl_reg count = -1) noexcept;
-		static sl_size getStringLength2(const sl_char16* src, sl_reg count = -1) noexcept;
-		static sl_size getStringLength4(const sl_char32* src, sl_reg count = -1) noexcept;
-
-		static sl_bool equalsString(const sl_char8* s1, const sl_char8* s2, sl_reg count = -1) noexcept;
-		static sl_bool equalsString2(const sl_char16* s1, const sl_char16* s2, sl_reg count = -1) noexcept;
-		static sl_bool equalsString4(const sl_char32* s1, const sl_char32* s2, sl_reg count = -1) noexcept;
-
-		static sl_bool equalsStringIgnoreCase(const sl_char8* s1, const sl_char8* s2, sl_reg count = -1) noexcept;
-		static sl_bool equalsStringIgnoreCase2(const sl_char16* s1, const sl_char16* s2, sl_reg count = -1) noexcept;
-		static sl_bool equalsStringIgnoreCase4(const sl_char32* s1, const sl_char32* s2, sl_reg count = -1) noexcept;
-
-		static sl_compare_result compareString(const sl_char8* s1, const sl_char8* s2, sl_reg count = -1) noexcept;
-		static sl_compare_result compareString2(const sl_char16* s1, const sl_char16* s2, sl_reg count = -1) noexcept;
-		static sl_compare_result compareString4(const sl_char32* s1, const sl_char32* s2, sl_reg count = -1) noexcept;
-
-		static sl_compare_result compareStringIgnoreCase(const sl_char8* s1, const sl_char8* s2, sl_reg count = -1) noexcept;
-		static sl_compare_result compareStringIgnoreCase2(const sl_char16* s1, const sl_char16* s2, sl_reg count = -1) noexcept;
-		static sl_compare_result compareStringIgnoreCase4(const sl_char32* s1, const sl_char32* s2, sl_reg count = -1) noexcept;
-		
-=======
 		static sl_size copyString(sl_char8* dst, const sl_char8* src) noexcept;
 		static sl_size copyString(sl_char8* dst, const sl_char8* src, sl_size count) noexcept;
 		static sl_size copyString2(sl_char16* dst, const sl_char16* src) noexcept;
@@ -167,7 +135,6 @@
 		static sl_compare_result compareStringIgnoreCase4(const sl_char32* s1, const sl_char32* s2) noexcept;
 		static sl_compare_result compareStringIgnoreCase4(const sl_char32* s1, const sl_char32* s2, sl_size count) noexcept;
 
->>>>>>> 40947566
 		// Interlocked Functions (Synchronization of Atom Operations)
 		static sl_int32 interlockedIncrement32(sl_int32* pValue) noexcept;
 		static sl_int32 interlockedDecrement32(sl_int32* pValue) noexcept;
