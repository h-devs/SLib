/*
 *   Copyright (c) 2008-2018 SLIBIO <https://github.com/SLIBIO>
 *
 *   Permission is hereby granted, free of charge, to any person obtaining a copy
 *   of this software and associated documentation files (the "Software"), to deal
 *   in the Software without restriction, including without limitation the rights
 *   to use, copy, modify, merge, publish, distribute, sublicense, and/or sell
 *   copies of the Software, and to permit persons to whom the Software is
 *   furnished to do so, subject to the following conditions:
 *
 *   The above copyright notice and this permission notice shall be included in
 *   all copies or substantial portions of the Software.
 *
 *   THE SOFTWARE IS PROVIDED "AS IS", WITHOUT WARRANTY OF ANY KIND, EXPRESS OR
 *   IMPLIED, INCLUDING BUT NOT LIMITED TO THE WARRANTIES OF MERCHANTABILITY,
 *   FITNESS FOR A PARTICULAR PURPOSE AND NONINFRINGEMENT. IN NO EVENT SHALL THE
 *   AUTHORS OR COPYRIGHT HOLDERS BE LIABLE FOR ANY CLAIM, DAMAGES OR OTHER
 *   LIABILITY, WHETHER IN AN ACTION OF CONTRACT, TORT OR OTHERWISE, ARISING FROM,
 *   OUT OF OR IN CONNECTION WITH THE SOFTWARE OR THE USE OR OTHER DEALINGS IN
 *   THE SOFTWARE.
 */

#ifndef CHECKHEADER_SLIB_CORE_STRING
#define CHECKHEADER_SLIB_CORE_STRING

#include "charset.h"
#include "ref.h"
#include "default_members.h"

#ifdef SLIB_SUPPORT_STD_TYPES
#include <string>
#endif

#define SLIB_CHAR_IS_ALPHA(c) (((c) >= 'A' && (c) <= 'Z') || ((c) >= 'a' && (c) <= 'z'))
#define SLIB_CHAR_IS_ALPHA_UPPER(c) ((c) >= 'A' && (c) <= 'Z')
#define SLIB_CHAR_IS_ALPHA_LOWER(c) ((c) >= 'a' && (c) <= 'z')
#define SLIB_CHAR_IS_DIGIT(c) ((c) >= '0' && (c) <= '9')
#define SLIB_CHAR_IS_ALNUM(c) (((c) >= '0' && (c) <= '9') || ((c) >= 'A' && (c) <= 'Z') || ((c) >= 'a' && (c) <= 'z'))
#define SLIB_CHAR_IS_HEX(c) (((c) >= '0' && (c) <= '9') || ((c) >= 'A' && (c) <= 'F') || ((c) >= 'a' && (c) <= 'f'))
#define SLIB_CHAR_IS_WHITE_SPACE(c) (c == ' ' || c == '\t' || c == '\r' || c == '\n')
#define SLIB_CHAR_IS_SPACE_TAB(c) (c == ' ' || c == '\t')
#define SLIB_CHAR_IS_C_NAME(c) (((c) >= '0' && (c) <= '9') || ((c) >= 'A' && (c) <= 'Z') || ((c) >= 'a' && (c) <= 'z') || c == '_')

#define SLIB_CHAR_DIGIT_TO_INT(c) (((c) >= '0' && (c) <= '9') ? ((c) - '0') : 10)
#define SLIB_CHAR_HEX_TO_INT(c) (((c) >= '0' && (c) <= '9') ? ((c) - '0') : (((c) >= 'A' && (c) <= 'F') ? ((c) -  55) : ((c) >= 'a' && (c) <= 'f') ? ((c) -  87) : 16))
#define SLIB_CHAR_UPPER_TO_LOWER(c) (((c) >= 'A' && (c) <= 'Z')?((c) + ('a' - 'A')):(c))
#define SLIB_CHAR_LOWER_TO_UPPER(c) (((c) >= 'a' && (c) <= 'z')?((c) - ('a' - 'A')):(c))

namespace slib
{

	class Memory;
	class MemoryData;
	class Locale;
	class Variant;
	class Json;
	class Time;
	class Referable;

	template <class T> class List;
	template <class T> class ListParam;

	class String;
	class String16;
	class StringContainer;
	class StringContainer16;
	class StringView;
	class StringView16;
	class StringParam;
	class StringStorage;
	
	typedef Atomic<String> AtomicString;
	typedef Atomic<String16> AtomicString16;

<<<<<<< HEAD
=======

>>>>>>> 40947566
	template <class CharType>
	struct StringTypeFromCharType;
	
	template <>
<<<<<<< HEAD
	struct StringTypeFromCharType<sl_char16> { typedef String16 Type; };
	
	template <>
	struct StringTypeFromCharType<sl_char8> { typedef String Type; };
=======
	struct StringTypeFromCharType<sl_char8> { typedef String Type; };
	
	template <>
	struct StringTypeFromCharType<sl_char16> { typedef String16 Type; };
	
	
	template <class CharType>
	struct StringViewTypeFromCharType;
	
	template <>
	struct StringViewTypeFromCharType<sl_char8> { typedef StringView Type; };
	
	template <>
	struct StringViewTypeFromCharType<sl_char16> { typedef StringView16 Type; };
>>>>>>> 40947566
	
	
	template <class StringType>
	struct CharTypeFromStringType;

	template <>
	struct CharTypeFromStringType<String> { typedef sl_char8 Type; };

	template <>
	struct CharTypeFromStringType< Atomic<String> > { typedef sl_char8 Type; };

	template <>
	struct CharTypeFromStringType<String16> { typedef sl_char16 Type; };
	
	template <>
	struct CharTypeFromStringType< Atomic<String16> > { typedef sl_char16 Type; };
	
<<<<<<< HEAD
=======
	template <>
	struct CharTypeFromStringType<StringView> { typedef sl_char8 Type; };

	template <>
	struct CharTypeFromStringType<StringView16> { typedef sl_char16 Type; };


>>>>>>> 40947566
	namespace priv
	{
		namespace string
		{
<<<<<<< HEAD
			struct ConstContainer
			{
				StringContainer* container;
				sl_int32 lock;
			};

			extern const ConstContainer g_null;
			extern const ConstContainer g_empty;
			
			struct ConstContainer16
			{
				StringContainer16* container;
				sl_int32 lock;
			};

			extern const ConstContainer16 g_null16;
			extern const ConstContainer16 g_empty16;
=======

			extern StringContainer* const g_null;
			extern StringContainer* const g_empty;
			
			extern StringContainer16* const g_null16;
			extern StringContainer16* const g_empty16;
>>>>>>> 40947566

			extern const char* g_conv_radixPatternUpper;
			extern const char* g_conv_radixPatternLower;
			extern const sl_uint8* g_conv_radixInversePatternBig;
			extern const sl_uint8* g_conv_radixInversePatternSmall;

		}
	}

}

#define PRIV_SLIB_DECLARE_STRING_CLASS_OP_TEMPLATE(RET, FUNC) \
	template <class CHAR, sl_size N> RET FUNC(CHAR (&other)[N]) const noexcept; \
	template <class ARG> RET FUNC(const ARG& other) const noexcept;

#define PRIV_SLIB_DECLARE_STRING_CLASS_OP(STRING, RET, FUNC) \
	RET FUNC(const STRING& other) const noexcept; \
	RET FUNC(const Atomic<STRING>& other) const noexcept; \
	PRIV_SLIB_DECLARE_STRING_CLASS_OP_TEMPLATE(RET, FUNC)

#include "string8.h"
#include "string16.h"
#include "string_view.h"
#include "string_param.h"
#include "string_op.h"

namespace slib
{

	class SLIB_EXPORT StringStorage
	{
	public:
		union {
			const sl_char8* data8;
			const sl_char16* data16;
			const sl_char32* data32;
		};
		sl_size length;
<<<<<<< HEAD
		Ref<Referable> refer;
=======
		Ref<Referable> ref;
>>>>>>> 40947566
		String string8;
		String16 string16;

	public:
		StringStorage() noexcept;

		SLIB_DECLARE_CLASS_DEFAULT_MEMBERS(StringStorage)

	};

}

#endif<|MERGE_RESOLUTION|>--- conflicted
+++ resolved
@@ -72,20 +72,11 @@
 	typedef Atomic<String> AtomicString;
 	typedef Atomic<String16> AtomicString16;
 
-<<<<<<< HEAD
-=======
 
->>>>>>> 40947566
 	template <class CharType>
 	struct StringTypeFromCharType;
 	
 	template <>
-<<<<<<< HEAD
-	struct StringTypeFromCharType<sl_char16> { typedef String16 Type; };
-	
-	template <>
-	struct StringTypeFromCharType<sl_char8> { typedef String Type; };
-=======
 	struct StringTypeFromCharType<sl_char8> { typedef String Type; };
 	
 	template <>
@@ -100,7 +91,6 @@
 	
 	template <>
 	struct StringViewTypeFromCharType<sl_char16> { typedef StringView16 Type; };
->>>>>>> 40947566
 	
 	
 	template <class StringType>
@@ -118,8 +108,6 @@
 	template <>
 	struct CharTypeFromStringType< Atomic<String16> > { typedef sl_char16 Type; };
 	
-<<<<<<< HEAD
-=======
 	template <>
 	struct CharTypeFromStringType<StringView> { typedef sl_char8 Type; };
 
@@ -127,37 +115,16 @@
 	struct CharTypeFromStringType<StringView16> { typedef sl_char16 Type; };
 
 
->>>>>>> 40947566
 	namespace priv
 	{
 		namespace string
 		{
-<<<<<<< HEAD
-			struct ConstContainer
-			{
-				StringContainer* container;
-				sl_int32 lock;
-			};
-
-			extern const ConstContainer g_null;
-			extern const ConstContainer g_empty;
-			
-			struct ConstContainer16
-			{
-				StringContainer16* container;
-				sl_int32 lock;
-			};
-
-			extern const ConstContainer16 g_null16;
-			extern const ConstContainer16 g_empty16;
-=======
 
 			extern StringContainer* const g_null;
 			extern StringContainer* const g_empty;
 			
 			extern StringContainer16* const g_null16;
 			extern StringContainer16* const g_empty16;
->>>>>>> 40947566
 
 			extern const char* g_conv_radixPatternUpper;
 			extern const char* g_conv_radixPatternLower;
@@ -196,11 +163,7 @@
 			const sl_char32* data32;
 		};
 		sl_size length;
-<<<<<<< HEAD
-		Ref<Referable> refer;
-=======
 		Ref<Referable> ref;
->>>>>>> 40947566
 		String string8;
 		String16 string16;
 
