--- conflicted
+++ resolved
@@ -38,21 +38,13 @@
 		static Json getValue(const StringParam& key);
 
 		template <class T>
-<<<<<<< HEAD
-		static void getValue(const String& key, T& _out)
-=======
 		static void getValue(const StringParam& key, T& _out)
->>>>>>> 40947566
 		{
 			getValue(key).get(_out);
 		}
 		
 		template <class T>
-<<<<<<< HEAD
-		static void getValue(const String& key, T& _out, const T& _def)
-=======
 		static void getValue(const StringParam& key, T& _out, const T& _def)
->>>>>>> 40947566
 		{
 			getValue(key).get(_out, _def);
 		}
