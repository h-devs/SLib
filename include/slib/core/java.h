/*
 *   Copyright (c) 2008-2018 SLIBIO <https://github.com/SLIBIO>
 *
 *   Permission is hereby granted, free of charge, to any person obtaining a copy
 *   of this software and associated documentation files (the "Software"), to deal
 *   in the Software without restriction, including without limitation the rights
 *   to use, copy, modify, merge, publish, distribute, sublicense, and/or sell
 *   copies of the Software, and to permit persons to whom the Software is
 *   furnished to do so, subject to the following conditions:
 *
 *   The above copyright notice and this permission notice shall be included in
 *   all copies or substantial portions of the Software.
 *
 *   THE SOFTWARE IS PROVIDED "AS IS", WITHOUT WARRANTY OF ANY KIND, EXPRESS OR
 *   IMPLIED, INCLUDING BUT NOT LIMITED TO THE WARRANTIES OF MERCHANTABILITY,
 *   FITNESS FOR A PARTICULAR PURPOSE AND NONINFRINGEMENT. IN NO EVENT SHALL THE
 *   AUTHORS OR COPYRIGHT HOLDERS BE LIABLE FOR ANY CLAIM, DAMAGES OR OTHER
 *   LIABILITY, WHETHER IN AN ACTION OF CONTRACT, TORT OR OTHERWISE, ARISING FROM,
 *   OUT OF OR IN CONNECTION WITH THE SOFTWARE OR THE USE OR OTHER DEALINGS IN
 *   THE SOFTWARE.
 */

#ifndef CHECKHEADER_SLIB_CORE_JAVA
#define CHECKHEADER_SLIB_CORE_JAVA

/**********************************************************

 This JNI library is implemented for shared JVM (one JVM)

**********************************************************/

#include "definition.h"

#if defined(SLIB_PLATFORM_USE_JNI)

#include "object.h"
#include "string.h"

#include <jni.h>

namespace slib
{

	class JniClass;

	class SLIB_EXPORT Jni
	{
	public:
		static void initialize(JavaVM* jvm);

		static void setSharedJVM(JavaVM* jvm);
		static JavaVM* getSharedJVM();

		// thread-storage
		static JNIEnv* getCurrent();
		static void setCurrent(JNIEnv* jni);

		// attach and set current
		static JNIEnv* attachThread(JavaVM* jvm = sl_null);
		static void detachThread(JavaVM* jvm = sl_null);

		// class
		static JniClass getClass(const String& className);
		static void registerClass(const String& className, jclass cls);
		static void unregisterClass(const String& className);
<<<<<<< HEAD
		static JniClass findClass(const char* className);

		// object
		static sl_bool isSameObject(jobject ref1, jobject ref2);

		static jobjectRefType getRefType(jobject obj);
		static sl_bool isInvalidRef(jobject obj);

		static sl_bool isLocalRef(jobject obj);
		static jobject newLocalRef(jobject obj);
		static void deleteLocalRef(jobject obj);

		static sl_bool isGlobalRef(jobject obj);
		static jobject newGlobalRef(jobject obj);
		static void deleteGlobalRef(jobject obj);

		static sl_bool isWeakRef(jobject obj);
		static jobject newWeakRef(jobject obj);
		static void deleteWeakRef(jobject obj);

		// string
		static jstring getJniString(const StringParam& str);
		static jstring getJniString(const sl_char16* str, const sl_size length);
		static String getString(jstring str);

		/*
		 * Array release<TYPE>ArrayElements Mode
		 * 0 - commit and free
		 * JNI_COMMIT - commit only
		 * JNI_ABORT - free only
		 */
		static sl_uint32 getArrayLength(jarray array);
		static jobjectArray newObjectArray(jclass clsElement, sl_uint32 length);
		static jobject getObjectArrayElement(jobjectArray array, sl_uint32 index);
		static void setObjectArrayElement(jobjectArray array, sl_uint32 index, jobject value);
		static jobjectArray newStringArray(sl_uint32 length);
		static String getStringArrayElement(jobjectArray array, sl_uint32 index);
		static void setStringArrayElement(jobjectArray array, sl_uint32 index, const StringParam& value);
		static jbooleanArray newBooleanArray(sl_uint32 length);
		static jboolean* getBooleanArrayElements(jbooleanArray array, jboolean* isCopy = sl_null);
		static void releaseBooleanArrayElements(jbooleanArray array, jboolean* buf, jint mode = 0);
		static void getBooleanArrayRegion(jbooleanArray array, sl_uint32 index, sl_uint32 len, jboolean* buf);
		static void setBooleanArrayRegion(jbooleanArray array, sl_uint32 index, sl_uint32 len, jboolean* buf);
		static jbyteArray newByteArray(sl_uint32 length);
		static jbyte* getByteArrayElements(jbyteArray array, jboolean* isCopy);
		static void releaseByteArrayElements(jbyteArray array, jbyte* buf, jint mode = 0);
		static void getByteArrayRegion(jbyteArray array, sl_uint32 index, sl_uint32 len, jbyte* buf);
		static void setByteArrayRegion(jbyteArray array, sl_uint32 index, sl_uint32 len, jbyte* buf);
		static jcharArray newCharArray(sl_uint32 length);
		static jchar* getCharArrayElements(jcharArray array, jboolean* isCopy = sl_null);
		static void releaseCharArrayElements(jcharArray array, jchar* buf, jint mode = 0);
		static void getCharArrayRegion(jcharArray array, sl_uint32 index, sl_uint32 len, jchar* buf);
		static void setCharArrayRegion(jcharArray array, sl_uint32 index, sl_uint32 len, jchar* buf);
		static jshortArray newShortArray(sl_uint32 length);
		static jshort* getShortArrayElements(jshortArray array, jboolean* isCopy = sl_null);
		static void releaseShortArrayElements(jshortArray array, jshort* buf, jint mode = 0);
		static void getShortArrayRegion(jshortArray array, sl_uint32 index, sl_uint32 len, jshort* buf);
		static void setShortArrayRegion(jshortArray array, sl_uint32 index, sl_uint32 len, jshort* buf);
		static jintArray newIntArray(sl_uint32 length);
		static jint* getIntArrayElements(jintArray array, jboolean* isCopy = sl_null);
		static void releaseIntArrayElements(jintArray array, jint* buf, jint mode = 0);
		static void getIntArrayRegion(jintArray array, sl_uint32 index, sl_uint32 len, jint* buf);
		static void setIntArrayRegion(jintArray array, sl_uint32 index, sl_uint32 len, jint* buf);
		static jlongArray newLongArray(sl_uint32 length);
		static jlong* getLongArrayElements(jlongArray array, jboolean* isCopy = sl_null);
		static void releaseLongArrayElements(jlongArray array, jlong* buf, jint mode = 0);
		static void getLongArrayRegion(jlongArray array, sl_uint32 index, sl_uint32 len, jlong* buf);
		static void setLongArrayRegion(jlongArray array, sl_uint32 index, sl_uint32 len, jlong* buf);
		static jfloatArray newFloatArray(sl_uint32 length);
		static jfloat* getFloatArrayElements(jfloatArray array, jboolean* isCopy = sl_null);
		static void releaseFloatArrayElements(jfloatArray array, jfloat* buf, jint mode = 0);
		static void getFloatArrayRegion(jfloatArray array, sl_uint32 index, sl_uint32 len, jfloat* buf);
		static void setFloatArrayRegion(jfloatArray array, sl_uint32 index, sl_uint32 len, jfloat* buf);
		static jdoubleArray newDoubleArray(sl_uint32 length);
		static jdouble* getDoubleArrayElements(jdoubleArray array, jboolean* isCopy = sl_null);
		static void releaseDoubleArrayElements(jdoubleArray array, jdouble* buf, jint mode = 0);
		static void getDoubleArrayRegion(jdoubleArray array, sl_uint32 index, sl_uint32 len, jdouble* buf);
		static void setDoubleArrayRegion(jdoubleArray array, sl_uint32 index, sl_uint32 len, jdouble* buf);

		// direct buffer
		static jobject newDirectByteBuffer(void* address, sl_size capacity);
		static void* getDirectBufferAddress(jobject buf);
		static sl_size getDirectBufferCapacity(jobject buf);

		// exception
		static sl_bool checkException();
		static void clearException();
		static void printException();

		// input stream
		static sl_int32 readFromInputStream(jobject stream, jbyteArray array);
		static void closeInputStream(jobject stream);
	
	};


	template <class T>
	class SLIB_EXPORT JniLocal
	{
	public:
		T value;

	public:
		JniLocal() : value(sl_null)
		{
		}

		JniLocal(T _value) : value(_value)
		{
		}

		~JniLocal()
		{
			free();
		}

=======
		static JniClass findClass(const StringParam& className);

		// object
		static sl_bool isSameObject(jobject ref1, jobject ref2);

		static jobjectRefType getRefType(jobject obj);
		static sl_bool isInvalidRef(jobject obj);

		static sl_bool isLocalRef(jobject obj);
		static jobject newLocalRef(jobject obj);
		static void deleteLocalRef(jobject obj);

		static sl_bool isGlobalRef(jobject obj);
		static jobject newGlobalRef(jobject obj);
		static void deleteGlobalRef(jobject obj);

		static sl_bool isWeakRef(jobject obj);
		static jobject newWeakRef(jobject obj);
		static void deleteWeakRef(jobject obj);

		// string
		static jstring getJniString(const StringParam& str);
		static jstring getJniString(const sl_char16* str, const sl_size length);
		static String getString(jstring str);

		/*
		 * Array release<TYPE>ArrayElements Mode
		 * 0 - commit and free
		 * JNI_COMMIT - commit only
		 * JNI_ABORT - free only
		 */
		static sl_uint32 getArrayLength(jarray array);
		static jobjectArray newObjectArray(jclass clsElement, sl_uint32 length);
		static jobject getObjectArrayElement(jobjectArray array, sl_uint32 index);
		static void setObjectArrayElement(jobjectArray array, sl_uint32 index, jobject value);
		static jobjectArray newStringArray(sl_uint32 length);
		static String getStringArrayElement(jobjectArray array, sl_uint32 index);
		static void setStringArrayElement(jobjectArray array, sl_uint32 index, const StringParam& value);
		static jbooleanArray newBooleanArray(sl_uint32 length);
		static jboolean* getBooleanArrayElements(jbooleanArray array, jboolean* isCopy = sl_null);
		static void releaseBooleanArrayElements(jbooleanArray array, jboolean* buf, jint mode = 0);
		static void getBooleanArrayRegion(jbooleanArray array, sl_uint32 index, sl_uint32 len, jboolean* buf);
		static void setBooleanArrayRegion(jbooleanArray array, sl_uint32 index, sl_uint32 len, jboolean* buf);
		static jbyteArray newByteArray(sl_uint32 length);
		static jbyte* getByteArrayElements(jbyteArray array, jboolean* isCopy);
		static void releaseByteArrayElements(jbyteArray array, jbyte* buf, jint mode = 0);
		static void getByteArrayRegion(jbyteArray array, sl_uint32 index, sl_uint32 len, jbyte* buf);
		static void setByteArrayRegion(jbyteArray array, sl_uint32 index, sl_uint32 len, jbyte* buf);
		static jcharArray newCharArray(sl_uint32 length);
		static jchar* getCharArrayElements(jcharArray array, jboolean* isCopy = sl_null);
		static void releaseCharArrayElements(jcharArray array, jchar* buf, jint mode = 0);
		static void getCharArrayRegion(jcharArray array, sl_uint32 index, sl_uint32 len, jchar* buf);
		static void setCharArrayRegion(jcharArray array, sl_uint32 index, sl_uint32 len, jchar* buf);
		static jshortArray newShortArray(sl_uint32 length);
		static jshort* getShortArrayElements(jshortArray array, jboolean* isCopy = sl_null);
		static void releaseShortArrayElements(jshortArray array, jshort* buf, jint mode = 0);
		static void getShortArrayRegion(jshortArray array, sl_uint32 index, sl_uint32 len, jshort* buf);
		static void setShortArrayRegion(jshortArray array, sl_uint32 index, sl_uint32 len, jshort* buf);
		static jintArray newIntArray(sl_uint32 length);
		static jint* getIntArrayElements(jintArray array, jboolean* isCopy = sl_null);
		static void releaseIntArrayElements(jintArray array, jint* buf, jint mode = 0);
		static void getIntArrayRegion(jintArray array, sl_uint32 index, sl_uint32 len, jint* buf);
		static void setIntArrayRegion(jintArray array, sl_uint32 index, sl_uint32 len, jint* buf);
		static jlongArray newLongArray(sl_uint32 length);
		static jlong* getLongArrayElements(jlongArray array, jboolean* isCopy = sl_null);
		static void releaseLongArrayElements(jlongArray array, jlong* buf, jint mode = 0);
		static void getLongArrayRegion(jlongArray array, sl_uint32 index, sl_uint32 len, jlong* buf);
		static void setLongArrayRegion(jlongArray array, sl_uint32 index, sl_uint32 len, jlong* buf);
		static jfloatArray newFloatArray(sl_uint32 length);
		static jfloat* getFloatArrayElements(jfloatArray array, jboolean* isCopy = sl_null);
		static void releaseFloatArrayElements(jfloatArray array, jfloat* buf, jint mode = 0);
		static void getFloatArrayRegion(jfloatArray array, sl_uint32 index, sl_uint32 len, jfloat* buf);
		static void setFloatArrayRegion(jfloatArray array, sl_uint32 index, sl_uint32 len, jfloat* buf);
		static jdoubleArray newDoubleArray(sl_uint32 length);
		static jdouble* getDoubleArrayElements(jdoubleArray array, jboolean* isCopy = sl_null);
		static void releaseDoubleArrayElements(jdoubleArray array, jdouble* buf, jint mode = 0);
		static void getDoubleArrayRegion(jdoubleArray array, sl_uint32 index, sl_uint32 len, jdouble* buf);
		static void setDoubleArrayRegion(jdoubleArray array, sl_uint32 index, sl_uint32 len, jdouble* buf);

		// direct buffer
		static jobject newDirectByteBuffer(void* address, sl_size capacity);
		static void* getDirectBufferAddress(jobject buf);
		static sl_size getDirectBufferCapacity(jobject buf);

		// exception
		static sl_bool checkException();
		static void clearException();
		static void printException();

		// input stream
		static sl_int32 readFromInputStream(jobject stream, jbyteArray array);
		static void closeInputStream(jobject stream);
	
	};


	template <class T>
	class SLIB_EXPORT JniLocal
	{
	public:
		T value;

	public:
		JniLocal() : value(sl_null)
		{
		}

		JniLocal(T _value) : value(_value)
		{
		}

		~JniLocal()
		{
			free();
		}

>>>>>>> 40947566
	public:
		operator T&()
		{
			return value;
		}

		operator T() const
		{
			return value;
		}

		T operator=(T value)
		{
			this->value = value;
			return value;
		}

		T get() const
		{
			return value;
		}

		sl_bool isNotNull() const
		{
			return value != sl_null;
		}

		sl_bool isNull() const
		{
			return value == sl_null;
		}

		void setNull()
		{
			this->value = sl_null;
		}

		void free()
		{
			if (value) {
				Jni::deleteLocalRef(value);
				value = sl_null;
			}
		}

	};

	class SLIB_EXPORT CJniGlobalBase : public Referable
	{
		SLIB_DECLARE_OBJECT
	};

	template <class T>
	class SLIB_EXPORT CJniGlobal : public CJniGlobalBase
	{
	protected:
		CJniGlobal() = default;

		~CJniGlobal()
		{
			Jni::deleteGlobalRef(object);
		}

	public:
		static Ref< CJniGlobal<T> > from(T obj)
		{
			Ref< CJniGlobal<T> > ret;
			if (obj) {
				jobject jglobal = Jni::newGlobalRef(obj);
				if (jglobal) {
					ret = new CJniGlobal<T>();
					if (ret.isNotNull()) {
						ret->object = (T)jglobal;
						return ret;
					}
					Jni::deleteGlobalRef(jglobal);
				}
			}
			return sl_null;
		}


	public:
		T object;

	};

	template <class T>
	class SLIB_EXPORT JniGlobal
	{
	public:
		Ref< CJniGlobal<T> > ref;
		SLIB_REF_WRAPPER(JniGlobal, CJniGlobal<T>)

	public:
		JniGlobal(T obj) : ref(CJniGlobal<T>::from(obj))
		{
		}

		JniGlobal(const JniLocal<T>& obj) : ref(CJniGlobal<T>::from(obj.value))
		{
		}

	public:
		static JniGlobal<T> from(T obj)
		{
			return JniGlobal<T>(obj);
		}

	public:
		JniGlobal<T>& operator=(T obj)
		{
			ref = CJniGlobal<T>::from(obj);
			return *this;
		}

		JniGlobal<T>& operator=(const JniLocal<T>& obj)
		{
			ref = CJniGlobal<T>::from(obj.value);
			return *this;
		}


	public:
		T get() const
		{
			CJniGlobal<T>* o = ref.get();
			if (o) {
				return o->object;
			} else {
				return 0;
			}
		}

		operator T() const
		{
			CJniGlobal<T>* o = ref.get();
			if (o) {
				return o->object;
			} else {
				return 0;
			}
		}

	};


	template <class T>
	class SLIB_EXPORT Atomic< JniGlobal<T> >
	{
	public:
		AtomicRef< CJniGlobal<T> > ref;
		SLIB_ATOMIC_REF_WRAPPER(CJniGlobal<T>)

	public:
		Atomic(T obj) : ref(CJniGlobal<T>::from(obj))
		{
		}

		Atomic(JniLocal<T>& obj) : ref(CJniGlobal<T>::from(obj.value))
		{
		}

	public:
		Atomic& operator=(T obj)
		{
			ref = CJniGlobal<T>::from(obj);
			return *this;
		}

		Atomic& operator=(JniLocal<T>& obj)
		{
			ref = CJniGlobal<T>::from(obj.value);
			return *this;
		}

	public:
		T get() const
		{
			Ref< CJniGlobal<T> > o(ref);
			if (o.isNotNull()) {
				return o->object;
			} else {
				return 0;
			}
		}

	};

	template <class T>
	using AtomicJniGlobal = Atomic< JniGlobal<T> >;


	template <>
	class SLIB_EXPORT Atomic<JniClass>
	{
	public:
		AtomicRef< CJniGlobal<jclass> > ref;
		SLIB_ATOMIC_REF_WRAPPER(CJniGlobal<jclass>)

	public:
		Atomic(jclass cls);
	
	public:
		Atomic& operator=(jclass cls);
	
	};
	
	typedef Atomic<JniClass> AtomicJniClass;
	
	class SLIB_EXPORT JniClass
	{
	public:
		Ref< CJniGlobal<jclass> > ref;
		SLIB_REF_WRAPPER(JniClass, CJniGlobal<jclass>)
		
	public:
		JniClass(jclass cls);

	public:
		JniClass& operator=(jclass cls);

	public:
		static JniClass from(jclass cls);

		static JniClass getClassOfObject(jobject object);

	public:
		jclass get() const;

		operator jclass() const;

	public:
		sl_bool isInstanceOf(jobject obj) const;

		/*
		 * Signature
		 * Z - boolean
		 * B - byte
		 * C - char
		 * S - short
		 * I - int
		 * J - long long
		 * F - float
		 * D - double
		 * V - void
		 * L<class-name>; - object
		 * [<type> - type[]
		 * (arg-types)ret-type : method type
		 */
		jmethodID getMethodID(const char* name, const char* sig) const;
		jmethodID getStaticMethodID(const char* name, const char* sig) const;
		jfieldID getFieldID(const char* name, const char* sig) const;
		jfieldID getStaticFieldID(const char* name, const char* sig) const;

		jobject newObject(jmethodID method, ...) const;
		jobject newObject(const char* sigConstructor, ...) const;
		jobject newObject() const;

		jobject callObjectMethod(jmethodID method, jobject _this, ...) const;
		jobject callObjectMethod(const char* name, const char* sig, jobject _this, ...) const;
		jobject callStaticObjectMethod(jmethodID method, ...) const;
		jobject callStaticObjectMethod(const char* name, const char* sig, ...) const;
		jboolean callBooleanMethod(jmethodID method, jobject _this, ...) const;
		jboolean callBooleanMethod(const char* name, const char* sig, jobject _this, ...) const;
		jboolean callStaticBooleanMethod(jmethodID method, ...) const;
		jboolean callStaticBooleanMethod(const char* name, const char* sig, ...) const;
		jbyte callByteMethod(jmethodID method, jobject _this, ...) const;
		jbyte callByteMethod(const char* name, const char* sig, jobject _this, ...) const;
		jbyte callStaticByteMethod(jmethodID method, ...) const;
		jbyte callStaticByteMethod(const char* name, const char* sig, ...) const;
		jchar callCharMethod(jmethodID method, jobject _this, ...) const;
		jchar callCharMethod(const char* name, const char* sig, jobject _this, ...) const;
		jchar callStaticCharMethod(jmethodID method, ...) const;
		jchar callStaticCharMethod(const char* name, const char* sig, ...) const;
		jshort callShortMethod(jmethodID method, jobject _this, ...) const;
		jshort callShortMethod(const char* name, const char* sig, jobject _this, ...) const;
		jshort callStaticShortMethod(jmethodID method, ...) const;
		jshort callStaticShortMethod(const char* name, const char* sig, ...) const;
		jint callIntMethod(jmethodID method, jobject _this, ...) const;
		jint callIntMethod(const char* name, const char* sig, jobject _this, ...) const;
		jint callStaticIntMethod(jmethodID method, ...) const;
		jint callStaticIntMethod(const char* name, const char* sig, ...) const;
		jlong callLongMethod(jmethodID method, jobject _this, ...) const;
		jlong callLongMethod(const char* name, const char* sig, jobject _this, ...) const;
		jlong callStaticLongMethod(jmethodID method, ...) const;
		jlong callStaticLongMethod(const char* name, const char* sig, ...) const;
		jfloat callFloatMethod(jmethodID method, jobject _this, ...) const;
		jfloat callFloatMethod(const char* name, const char* sig, jobject _this, ...) const;
		jfloat callStaticFloatMethod(jmethodID method, ...) const;
		jfloat callStaticFloatMethod(const char* name, const char* sig, ...) const;
		jdouble callDoubleMethod(jmethodID method, jobject _this, ...) const;
		jdouble callDoubleMethod(const char* name, const char* sig, jobject _this, ...) const;
		jdouble callStaticDoubleMethod(jmethodID method, ...) const;
		jdouble callStaticDoubleMethod(const char* name, const char* sig, ...) const;
		void callVoidMethod(jmethodID method, jobject _this, ...) const;
		void callVoidMethod(const char* name, const char* sig, jobject _this, ...) const;
		void callStaticVoidMethod(jmethodID method, ...) const;
		void callStaticVoidMethod(const char* name, const char* sig, ...) const;
		String callStringMethod(jmethodID method, jobject _this, ...) const;
		String callStringMethod(const char* name, const char* sig, jobject _this, ...) const;
		String callStaticStringMethod(jmethodID method, ...) const;
		String callStaticStringMethod(const char* name, const char* sig, ...) const;

		jobject getObjectField(jfieldID field, jobject _this) const;
		jobject getObjectField(const char* name, const char* sig, jobject _this) const;
		void setObjectField(jfieldID field, jobject _this, jobject value) const;
		void setObjectField(const char* name, const char* sig, jobject _this, jobject value) const;
		jobject getStaticObjectField(jfieldID field) const;
		jobject getStaticObjectField(const char* name, const char* sig) const;
		void setStaticObjectField(jfieldID field, jobject value) const;
		void setStaticObjectField(const char* name, const char* sig, jobject value) const;
		jboolean getBooleanField(jfieldID field, jobject _this) const;
		jboolean getBooleanField(const char* name, const char* sig, jobject _this) const;
		void setBooleanField(jfieldID field, jobject _this, jboolean value) const;
		void setBooleanField(const char* name, const char* sig, jobject _this, jboolean value) const;
		jboolean getStaticBooleanField(jfieldID field) const;
		jboolean getStaticBooleanField(const char* name, const char* sig) const;
		void setStaticBooleanField(jfieldID field, jboolean value) const;
		void setStaticBooleanField(const char* name, const char* sig, jboolean value) const;
		jbyte getByteField(jfieldID field, jobject _this) const;
		jbyte getByteField(const char* name, const char* sig, jobject _this) const;
		void setByteField(jfieldID field, jobject _this, jbyte value) const;
		void setByteField(const char* name, const char* sig, jobject _this, jbyte value) const;
		jbyte getStaticByteField(jfieldID field) const;
		jbyte getStaticByteField(const char* name, const char* sig) const;
		void setStaticByteField(jfieldID field, jbyte value) const;
		void setStaticByteField(const char* name, const char* sig, jbyte value) const;
		jchar getCharField(jfieldID field, jobject _this) const;
		jchar getCharField(const char* name, const char* sig, jobject _this) const;
		void setCharField(jfieldID field, jobject _this, jchar value) const;
		void setCharField(const char* name, const char* sig, jobject _this, jchar value) const;
		jchar getStaticCharField(jfieldID field) const;
		jchar getStaticCharField(const char* name, const char* sig) const;
		void setStaticCharField(jfieldID field, jchar value) const;
		void setStaticCharField(const char* name, const char* sig, jchar value) const;
		jshort getShortField(jfieldID field, jobject _this) const;
		jshort getShortField(const char* name, const char* sig, jobject _this) const;
		void setShortField(jfieldID field, jobject _this, jshort value) const;
		void setShortField(const char* name, const char* sig, jobject _this, jshort value) const;
		jshort getStaticShortField(jfieldID field) const;
		jshort getStaticShortField(const char* name, const char* sig) const;
		void setStaticShortField(jfieldID field, jshort value) const;
		void setStaticShortField(const char* name, const char* sig, jshort value) const;
		jint getIntField(jfieldID field, jobject _this) const;
		jint getIntField(const char* name, const char* sig, jobject _this) const;
		void setIntField(jfieldID field, jobject _this, jint value) const;
		void setIntField(const char* name, const char* sig, jobject _this, jint value) const;
		jint getStaticIntField(jfieldID field) const;
		jint getStaticIntField(const char* name, const char* sig) const;
		void setStaticIntField(jfieldID field, jint value) const;
		void setStaticIntField(const char* name, const char* sig, jint value) const;
		jlong getLongField(jfieldID field, jobject _this) const;
		jlong getLongField(const char* name, const char* sig, jobject _this) const;
		void setLongField(jfieldID field, jobject _this, jlong value) const;
		void setLongField(const char* name, const char* sig, jobject _this, jlong value) const;
		jlong getStaticLongField(jfieldID field) const;
		jlong getStaticLongField(const char* name, const char* sig) const;
		void setStaticLongField(jfieldID field, jlong value) const;
		void setStaticLongField(const char* name, const char* sig, jlong value) const;
		jfloat getFloatField(jfieldID field, jobject _this) const;
		jfloat getFloatField(const char* name, const char* sig, jobject _this) const;
		void setFloatField(jfieldID field, jobject _this, jfloat value) const;
		void setFloatField(const char* name, const char* sig, jobject _this, jfloat value) const;
		jfloat getStaticFloatField(jfieldID field) const;
		jfloat getStaticFloatField(const char* name, const char* sig) const;
		void setStaticFloatField(jfieldID field, jfloat value) const;
		void setStaticFloatField(const char* name, const char* sig, jfloat value) const;
		jdouble getDoubleField(jfieldID field, jobject _this) const;
		jdouble getDoubleField(const char* name, const char* sig, jobject _this) const;
		void setDoubleField(jfieldID field, jobject _this, jdouble value) const;
		void setDoubleField(const char* name, const char* sig, jobject _this, jdouble value) const;
		jdouble getStaticDoubleField(jfieldID field) const;
		jdouble getStaticDoubleField(const char* name, const char* sig) const;
		void setStaticDoubleField(jfieldID field, jdouble value) const;
		void setStaticDoubleField(const char* name, const char* sig, jdouble value) const;

		String getStringField(jfieldID field, jobject _this) const;
		String getStringField(const char* name, const char* sig, jobject _this) const;
		String getStaticStringField(jfieldID field) const;
		String getStaticStringField(const char* name, const char* sig) const;

		void setStringField(jfieldID field, jobject _this, const StringParam& value) const;
		void setStringField(const char* name, const char* sig, jobject _this, const StringParam& value) const;
		void setStaticStringField(jfieldID field, const StringParam& value) const;
		void setStaticStringField(const char* name, const char* sig, const StringParam& value) const;

		sl_bool registerNative(const char* name, const char* sig, const void* fn) const;

	};


	namespace priv
	{
		namespace java
		{

			class SLIB_EXPORT JClass
			{
			public:
				JClass(const char* name);

			public:
				const char* name;
				JniClass cls;
			};

			class SLIB_EXPORT JNativeMethod
			{
			public:
				JNativeMethod(priv::java::JClass* gcls, const char* name, const char* sig, const void* fn);

			public:
				priv::java::JClass*gcls;
				const char* name;
				const char* sig;
				const void* fn;
			};

			class SLIB_EXPORT JMethod
			{
			public:
				JMethod(JClass* gcls, const char* name, const char* sig);

			public:
				jobject callObject(jobject _this, ...);
				jboolean callBoolean(jobject _this, ...);
				jbyte callByte(jobject _this, ...);
				jchar callChar(jobject _this, ...);
				jshort callShort(jobject _this, ...);
				jint callInt(jobject _this, ...);
				jlong callLong(jobject _this, ...);
				jfloat callFloat(jobject _this, ...);
				jdouble callDouble(jobject _this, ...);
				void call(jobject _this, ...);
				String callString(jobject _this, ...);
				jobject newObject(jobject _null, ...);

			public:
				JClass * gcls;
				const char* name;
				const char* sig;
				jclass cls;
				jmethodID id;
			};

			class SLIB_EXPORT JStaticMethod
			{
			public:
				JStaticMethod(JClass* gcls, const char* name, const char* sig);

			public:
				jobject callObject(jobject _null, ...);
				jboolean callBoolean(jobject _null, ...);
				jbyte callByte(jobject _null, ...);
				jchar callChar(jobject _null, ...);
				jshort callShort(jobject _null, ...);
				jint callInt(jobject _null, ...);
				jlong callLong(jobject _null, ...);
				jfloat callFloat(jobject _null, ...);
				jdouble callDouble(jobject _null, ...);
				void call(jobject _null, ...);
				String callString(jobject _null, ...);

			public:
				JClass * gcls;
				const char* name;
				const char* sig;
				jclass cls;
				jmethodID id;
			};

			class SLIB_EXPORT JField
			{
			public:
				JField(JClass* gcls, const char* name, const char* sig);

			public:
				jobject getObject(jobject _this);
				void setObject(jobject _this, jobject value);
				jboolean getBoolean(jobject _this);
				void setBoolean(jobject _this, jboolean value);
				jbyte getByte(jobject _this);
				void setByte(jobject _this, jbyte value);
				jchar getChar(jobject _this);
				void setChar(jobject _this, jchar value);
				jshort getShort(jobject _this);
				void setShort(jobject _this, jshort value);
				jint getInt(jobject _this);
				void setInt(jobject _this, jint value);
				jlong getLong(jobject _this);
				void setLong(jobject _this, jlong value);
				jfloat getFloat(jobject _this);
				void setFloat(jobject _this, jfloat value);
				jdouble getDouble(jobject _this);
				void setDouble(jobject _this, jdouble value);
				String getString(jobject _this);
				void setString(jobject _this, const StringParam& value);

			public:
				JClass * gcls;
				const char* name;
				const char* sig;
				jclass cls;
				jfieldID id;
			};


			class SLIB_EXPORT JObjectField : protected JField
			{
			public:
				JObjectField(JClass* gcls, const char* name, const char* sig);
			public:
				jobject get(jobject _this);
				void set(jobject _this, jobject value);
			};

			class SLIB_EXPORT JStaticField
			{
			public:
				JStaticField(JClass* gcls, const char* name, const char* sig);

			public:
				jobject getObject(jobject _null);
				void setObject(jobject _null, jobject value);
				jboolean getBoolean(jobject _null);
				void setBoolean(jobject _null, jboolean value);
				jbyte getByte(jobject _null);
				void setByte(jobject _null, jbyte value);
				jchar getChar(jobject _null);
				void setChar(jobject _null, jchar value);
				jshort getShort(jobject _null);
				void setShort(jobject _null, jshort value);
				jint getInt(jobject _null);
				void setInt(jobject _null, jint value);
				jlong getLong(jobject _null);
				void setLong(jobject _null, jlong value);
				jfloat getFloat(jobject _null);
				void setFloat(jobject _null, jfloat value);
				jdouble getDouble(jobject _null);
				void setDouble(jobject _null, jdouble value);
				String getString(jobject _null);
				void setString(jobject _null, const StringParam& value);

			public:
				JClass * gcls;
				const char* name;
				const char* sig;
				jclass cls;
				jfieldID id;
			};

			class SLIB_EXPORT JStaticObjectField : protected JStaticField
			{
			public:
				JStaticObjectField(JClass* gcls, const char* name, const char* sig);
			public:
				jobject get();
				void set(jobject value);
			};

		}
	}

	#define SLIB_JNI_BEGIN_CLASS(CLASS, NAME) \
	namespace CLASS \
	{ \
		static slib::priv::java::JClass _gcls(NAME); \
		SLIB_INLINE slib::JniClass get() { \
			return _gcls.cls; \
		}

	#define SLIB_JNI_END_CLASS \
	}

	#define SLIB_JNI_BEGIN_CLASS_SECTION(CLASS) \
	namespace CLASS \
	{ \

	#define SLIB_JNI_END_CLASS_SECTION \
	}

	#define SLIB_JNI_NEW(VAR, SIG) static slib::priv::java::JMethod VAR(&_gcls, "<init>", SIG);

	#define SLIB_JNI_METHOD(VAR, NAME, SIG) static slib::priv::java::JMethod VAR(&_gcls, NAME, SIG);
	#define SLIB_JNI_STATIC_METHOD(VAR, NAME, SIG) static slib::priv::java::JStaticMethod VAR(&_gcls, NAME, SIG);

	#define SLIB_JNI_FIELD(VAR, NAME, SIG) static slib::priv::java::JField VAR(&_gcls, NAME, SIG);
	#define SLIB_JNI_OBJECT_FIELD(VAR, SIG) static slib::priv::java::JObjectField VAR(&_gcls, (#VAR), SIG);
	#define SLIB_JNI_BOOLEAN_FIELD(VAR) static slib::priv::java::JBooleanField VAR(&_gcls, (#VAR));
	#define SLIB_JNI_BYTE_FIELD(VAR) static slib::priv::java::JByteField VAR(&_gcls, (#VAR));
	#define SLIB_JNI_CHAR_FIELD(VAR) static slib::priv::java::JCharField VAR(&_gcls, (#VAR));
	#define SLIB_JNI_SHORT_FIELD(VAR) static slib::priv::java::JShortField VAR(&_gcls, (#VAR));
	#define SLIB_JNI_INT_FIELD(VAR) static slib::priv::java::JIntField VAR(&_gcls, (#VAR));;
	#define SLIB_JNI_LONG_FIELD(VAR) static slib::priv::java::JLongField VAR(&_gcls, (#VAR));
	#define SLIB_JNI_FLOAT_FIELD(VAR) static slib::priv::java::JFloatField VAR(&_gcls, (#VAR));
	#define SLIB_JNI_DOUBLE_FIELD(VAR) static slib::priv::java::JDoubleField VAR(&_gcls, (#VAR));
	#define SLIB_JNI_STRING_FIELD(VAR) static slib::priv::java::JStringField VAR(&_gcls, (#VAR));

	#define SLIB_JNI_STATIC_FIELD(VAR, NAME, SIG) static slib::priv::java::JStaticField VAR(&_gcls, NAME, SIG);
	#define SLIB_JNI_STATIC_OBJECT_FIELD(VAR, SIG) static slib::priv::java::JStaticObjectField VAR(&_gcls, (#VAR), SIG);
	#define SLIB_JNI_STATIC_BOOLEAN_FIELD(VAR) static slib::priv::java::JStaticBooleanField VAR(&_gcls, (#VAR));
	#define SLIB_JNI_STATIC_BYTE_FIELD(VAR) static slib::priv::java::JStaticByteField VAR(&_gcls, (#VAR));
	#define SLIB_JNI_STATIC_CHAR_FIELD(VAR) static slib::priv::java::JStaticCharField VAR(&_gcls, (#VAR));
	#define SLIB_JNI_STATIC_SHORT_FIELD(VAR) static slib::priv::java::JStaticShortField VAR(&_gcls, (#VAR));
	#define SLIB_JNI_STATIC_INT_FIELD(VAR) static slib::priv::java::JStaticIntField VAR(&_gcls, (#VAR));
	#define SLIB_JNI_STATIC_LONG_FIELD(VAR) static slib::priv::java::JStaticLongField VAR(&_gcls, (#VAR));
	#define SLIB_JNI_STATIC_FLOAT_FIELD(VAR) static slib::priv::java::JStaticFloatField VAR(&_gcls, (#VAR));
	#define SLIB_JNI_STATIC_DOUBLE_FIELD(VAR) static slib::priv::java::JStaticDoubleField VAR(&_gcls, (#VAR));
	#define SLIB_JNI_STATIC_STRING_FIELD(VAR) static slib::priv::java::JStaticStringField VAR(&_gcls, (#VAR));

	#define SLIB_JNI_NATIVE(VAR, NAME, SIG, fn) static slib::priv::java::JNativeMethod native_##VAR(&_gcls, NAME, SIG, (const void*)(fn));
	#define SLIB_JNI_NATIVE_IMPL(VAR, NAME, SIG, RET, ...) \
		static RET JNICALL JNativeMethodImpl_##VAR(JNIEnv* env, jobject _this, ##__VA_ARGS__); \
		static slib::priv::java::JNativeMethod native_##VAR(&_gcls, NAME, SIG, (const void*)(JNativeMethodImpl_##VAR)); \
		RET JNICALL JNativeMethodImpl_##VAR(JNIEnv* env, jobject _this, ##__VA_ARGS__)


	#define PRIV_SLIB_JNI_DECLARE_FIELD_TYPE(TYPE, NAME) \
		namespace priv { \
			namespace java { \
				class J##NAME##Field : protected JField \
				{ \
				public: \
					J##NAME##Field(JClass* gcls, const char* name); \
					TYPE get(jobject _this); \
					void set(jobject _this, TYPE value); \
				}; \
			} \
		}

	PRIV_SLIB_JNI_DECLARE_FIELD_TYPE(jboolean, Boolean)
	PRIV_SLIB_JNI_DECLARE_FIELD_TYPE(sl_int8, Byte)
	PRIV_SLIB_JNI_DECLARE_FIELD_TYPE(sl_uint16, Char)
	PRIV_SLIB_JNI_DECLARE_FIELD_TYPE(sl_int16, Short)
	PRIV_SLIB_JNI_DECLARE_FIELD_TYPE(sl_int32, Int)
	PRIV_SLIB_JNI_DECLARE_FIELD_TYPE(sl_int64, Long)
	PRIV_SLIB_JNI_DECLARE_FIELD_TYPE(float, Float)
	PRIV_SLIB_JNI_DECLARE_FIELD_TYPE(double, Double)
	PRIV_SLIB_JNI_DECLARE_FIELD_TYPE(String, String)

	#define PRIV_SLIB_JNI_DECLARE_STATIC_FIELD_TYPE(TYPE, NAME) \
		namespace priv { \
			namespace java { \
				class JStatic##NAME##Field : protected JStaticField \
				{ \
				public: \
					JStatic##NAME##Field(JClass* gcls, const char* name); \
					TYPE get(); \
					void set(TYPE value); \
				}; \
			} \
		}

	PRIV_SLIB_JNI_DECLARE_STATIC_FIELD_TYPE(jboolean, Boolean)
	PRIV_SLIB_JNI_DECLARE_STATIC_FIELD_TYPE(sl_int8, Byte)
	PRIV_SLIB_JNI_DECLARE_STATIC_FIELD_TYPE(sl_uint16, Char)
	PRIV_SLIB_JNI_DECLARE_STATIC_FIELD_TYPE(sl_int16, Short)
	PRIV_SLIB_JNI_DECLARE_STATIC_FIELD_TYPE(sl_int32, Int)
	PRIV_SLIB_JNI_DECLARE_STATIC_FIELD_TYPE(sl_int64, Long)
	PRIV_SLIB_JNI_DECLARE_STATIC_FIELD_TYPE(float, Float)
	PRIV_SLIB_JNI_DECLARE_STATIC_FIELD_TYPE(double, Double)
	PRIV_SLIB_JNI_DECLARE_STATIC_FIELD_TYPE(String, String)

}

#endif

#endif<|MERGE_RESOLUTION|>--- conflicted
+++ resolved
@@ -63,8 +63,7 @@
 		static JniClass getClass(const String& className);
 		static void registerClass(const String& className, jclass cls);
 		static void unregisterClass(const String& className);
-<<<<<<< HEAD
-		static JniClass findClass(const char* className);
+		static JniClass findClass(const StringParam& className);
 
 		// object
 		static sl_bool isSameObject(jobject ref1, jobject ref2);
@@ -180,124 +179,6 @@
 			free();
 		}
 
-=======
-		static JniClass findClass(const StringParam& className);
-
-		// object
-		static sl_bool isSameObject(jobject ref1, jobject ref2);
-
-		static jobjectRefType getRefType(jobject obj);
-		static sl_bool isInvalidRef(jobject obj);
-
-		static sl_bool isLocalRef(jobject obj);
-		static jobject newLocalRef(jobject obj);
-		static void deleteLocalRef(jobject obj);
-
-		static sl_bool isGlobalRef(jobject obj);
-		static jobject newGlobalRef(jobject obj);
-		static void deleteGlobalRef(jobject obj);
-
-		static sl_bool isWeakRef(jobject obj);
-		static jobject newWeakRef(jobject obj);
-		static void deleteWeakRef(jobject obj);
-
-		// string
-		static jstring getJniString(const StringParam& str);
-		static jstring getJniString(const sl_char16* str, const sl_size length);
-		static String getString(jstring str);
-
-		/*
-		 * Array release<TYPE>ArrayElements Mode
-		 * 0 - commit and free
-		 * JNI_COMMIT - commit only
-		 * JNI_ABORT - free only
-		 */
-		static sl_uint32 getArrayLength(jarray array);
-		static jobjectArray newObjectArray(jclass clsElement, sl_uint32 length);
-		static jobject getObjectArrayElement(jobjectArray array, sl_uint32 index);
-		static void setObjectArrayElement(jobjectArray array, sl_uint32 index, jobject value);
-		static jobjectArray newStringArray(sl_uint32 length);
-		static String getStringArrayElement(jobjectArray array, sl_uint32 index);
-		static void setStringArrayElement(jobjectArray array, sl_uint32 index, const StringParam& value);
-		static jbooleanArray newBooleanArray(sl_uint32 length);
-		static jboolean* getBooleanArrayElements(jbooleanArray array, jboolean* isCopy = sl_null);
-		static void releaseBooleanArrayElements(jbooleanArray array, jboolean* buf, jint mode = 0);
-		static void getBooleanArrayRegion(jbooleanArray array, sl_uint32 index, sl_uint32 len, jboolean* buf);
-		static void setBooleanArrayRegion(jbooleanArray array, sl_uint32 index, sl_uint32 len, jboolean* buf);
-		static jbyteArray newByteArray(sl_uint32 length);
-		static jbyte* getByteArrayElements(jbyteArray array, jboolean* isCopy);
-		static void releaseByteArrayElements(jbyteArray array, jbyte* buf, jint mode = 0);
-		static void getByteArrayRegion(jbyteArray array, sl_uint32 index, sl_uint32 len, jbyte* buf);
-		static void setByteArrayRegion(jbyteArray array, sl_uint32 index, sl_uint32 len, jbyte* buf);
-		static jcharArray newCharArray(sl_uint32 length);
-		static jchar* getCharArrayElements(jcharArray array, jboolean* isCopy = sl_null);
-		static void releaseCharArrayElements(jcharArray array, jchar* buf, jint mode = 0);
-		static void getCharArrayRegion(jcharArray array, sl_uint32 index, sl_uint32 len, jchar* buf);
-		static void setCharArrayRegion(jcharArray array, sl_uint32 index, sl_uint32 len, jchar* buf);
-		static jshortArray newShortArray(sl_uint32 length);
-		static jshort* getShortArrayElements(jshortArray array, jboolean* isCopy = sl_null);
-		static void releaseShortArrayElements(jshortArray array, jshort* buf, jint mode = 0);
-		static void getShortArrayRegion(jshortArray array, sl_uint32 index, sl_uint32 len, jshort* buf);
-		static void setShortArrayRegion(jshortArray array, sl_uint32 index, sl_uint32 len, jshort* buf);
-		static jintArray newIntArray(sl_uint32 length);
-		static jint* getIntArrayElements(jintArray array, jboolean* isCopy = sl_null);
-		static void releaseIntArrayElements(jintArray array, jint* buf, jint mode = 0);
-		static void getIntArrayRegion(jintArray array, sl_uint32 index, sl_uint32 len, jint* buf);
-		static void setIntArrayRegion(jintArray array, sl_uint32 index, sl_uint32 len, jint* buf);
-		static jlongArray newLongArray(sl_uint32 length);
-		static jlong* getLongArrayElements(jlongArray array, jboolean* isCopy = sl_null);
-		static void releaseLongArrayElements(jlongArray array, jlong* buf, jint mode = 0);
-		static void getLongArrayRegion(jlongArray array, sl_uint32 index, sl_uint32 len, jlong* buf);
-		static void setLongArrayRegion(jlongArray array, sl_uint32 index, sl_uint32 len, jlong* buf);
-		static jfloatArray newFloatArray(sl_uint32 length);
-		static jfloat* getFloatArrayElements(jfloatArray array, jboolean* isCopy = sl_null);
-		static void releaseFloatArrayElements(jfloatArray array, jfloat* buf, jint mode = 0);
-		static void getFloatArrayRegion(jfloatArray array, sl_uint32 index, sl_uint32 len, jfloat* buf);
-		static void setFloatArrayRegion(jfloatArray array, sl_uint32 index, sl_uint32 len, jfloat* buf);
-		static jdoubleArray newDoubleArray(sl_uint32 length);
-		static jdouble* getDoubleArrayElements(jdoubleArray array, jboolean* isCopy = sl_null);
-		static void releaseDoubleArrayElements(jdoubleArray array, jdouble* buf, jint mode = 0);
-		static void getDoubleArrayRegion(jdoubleArray array, sl_uint32 index, sl_uint32 len, jdouble* buf);
-		static void setDoubleArrayRegion(jdoubleArray array, sl_uint32 index, sl_uint32 len, jdouble* buf);
-
-		// direct buffer
-		static jobject newDirectByteBuffer(void* address, sl_size capacity);
-		static void* getDirectBufferAddress(jobject buf);
-		static sl_size getDirectBufferCapacity(jobject buf);
-
-		// exception
-		static sl_bool checkException();
-		static void clearException();
-		static void printException();
-
-		// input stream
-		static sl_int32 readFromInputStream(jobject stream, jbyteArray array);
-		static void closeInputStream(jobject stream);
-	
-	};
-
-
-	template <class T>
-	class SLIB_EXPORT JniLocal
-	{
-	public:
-		T value;
-
-	public:
-		JniLocal() : value(sl_null)
-		{
-		}
-
-		JniLocal(T _value) : value(_value)
-		{
-		}
-
-		~JniLocal()
-		{
-			free();
-		}
-
->>>>>>> 40947566
 	public:
 		operator T&()
 		{
