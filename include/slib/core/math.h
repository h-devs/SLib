--- conflicted
+++ resolved
@@ -123,8 +123,6 @@
 
 		static double pow(double x, double y) noexcept;
 
-<<<<<<< HEAD
-=======
 		static sl_uint64 pow10i(sl_uint32 exponent) noexcept;
 
 		template <class T>
@@ -149,7 +147,6 @@
 			} while (exponent);
 		}
 
->>>>>>> 40947566
 		constexpr static float square(float x) noexcept
 		{
 			return x * x;
@@ -265,8 +262,6 @@
 		// check "Infinite"  such as (1.0 / 0.0)
 		static sl_bool isInfinite(double f) noexcept;
 
-<<<<<<< HEAD
-=======
 		static sl_bool isPositiveInfinite(float f) noexcept;
 
 		static sl_bool isPositiveInfinite(double f) noexcept;
@@ -288,7 +283,6 @@
 		static void getNegativeInfinite(double& f) noexcept;
 
 
->>>>>>> 40947566
 		constexpr static float saturate(float f) noexcept
 		{
 			return (f<0.0f) ? 0.0f : ((f>1.0f) ? 1.0f : f);
@@ -532,13 +526,10 @@
 
 		static void mul64(sl_uint64 a, sl_uint64 b, sl_uint64& o_high, sl_uint64& o_low) noexcept;
 		
-<<<<<<< HEAD
-=======
 		static sl_bool div128_64(sl_uint64& high, sl_uint64& low, sl_uint64 divisor, sl_uint64& remainder) noexcept;
 
 		static sl_bool div128_32(sl_uint64& high, sl_uint64& low, sl_uint32 divisor, sl_uint32& remainder) noexcept;
 
->>>>>>> 40947566
 	};
 
 }
