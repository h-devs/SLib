/*
 *   Copyright (c) 2008-2018 SLIBIO <https://github.com/SLIBIO>
 *
 *   Permission is hereby granted, free of charge, to any person obtaining a copy
 *   of this software and associated documentation files (the "Software"), to deal
 *   in the Software without restriction, including without limitation the rights
 *   to use, copy, modify, merge, publish, distribute, sublicense, and/or sell
 *   copies of the Software, and to permit persons to whom the Software is
 *   furnished to do so, subject to the following conditions:
 *
 *   The above copyright notice and this permission notice shall be included in
 *   all copies or substantial portions of the Software.
 *
 *   THE SOFTWARE IS PROVIDED "AS IS", WITHOUT WARRANTY OF ANY KIND, EXPRESS OR
 *   IMPLIED, INCLUDING BUT NOT LIMITED TO THE WARRANTIES OF MERCHANTABILITY,
 *   FITNESS FOR A PARTICULAR PURPOSE AND NONINFRINGEMENT. IN NO EVENT SHALL THE
 *   AUTHORS OR COPYRIGHT HOLDERS BE LIABLE FOR ANY CLAIM, DAMAGES OR OTHER
 *   LIABILITY, WHETHER IN AN ACTION OF CONTRACT, TORT OR OTHERWISE, ARISING FROM,
 *   OUT OF OR IN CONNECTION WITH THE SOFTWARE OR THE USE OR OTHER DEALINGS IN
 *   THE SOFTWARE.
 */

#ifndef CHECKHEADER_SLIB_CORE_FILE
#define CHECKHEADER_SLIB_CORE_FILE

#include "io.h"
#include "flags.h"

typedef sl_reg sl_file;
#define SLIB_FILE_INVALID_HANDLE ((sl_file)(-1))

namespace slib
{

	template <class T> class List;
	template <class KT, class VT, class HASH, class KEY_COMPARE> class HashMap;
	
	SLIB_DEFINE_FLAGS(FileMode, {

		Read = 1,
		Write = 2,
		Sync = 4,
		Directory = 8,

		ReadData = 0x10,
		WriteData = 0x20,
		ReadAttrs = 0x40,
		WriteAttrs = 0x80,

		NotCreate = 0x100,
		NotTruncate = 0x200,
		SeekToEnd = 0x1000,
		HintRandomAccess = 0x2000,

		ReadWrite = Read | Write,
		Append = Write | NotTruncate | SeekToEnd,
		RandomAccess = Read | Write | NotTruncate | HintRandomAccess,
		RandomRead = Read | HintRandomAccess,

		ShareRead = 0x10000,
		ShareWrite = 0x20000,
		ShareReadWrite = ShareRead | ShareWrite,
		ShareDelete = 0x40000,
		ShareAll = ShareRead | ShareWrite | ShareDelete

	})

	// Equals to WinNT File Attributes
	SLIB_DEFINE_FLAGS(FileAttributes, {
	
		Default = 0,
		ReadOnly = 0x1,
		Hidden = 0x2,
		System = 0x4,
		Directory = 0x10,
		Archive = 0x20,
		Device = 0x40,
		Normal = 0x80,
		Temporary = 0x100,
		SparseFile = 0x200,
		ReparsePoint = 0x400,
		Compressed = 0x800,
		Offline = 0x1000,
		NotContentIndexed = 0x2000,
		Encrypted = 0x4000,
		Virtual = 0x10000,

		ReadByOthers = 0x00100000,
		WriteByOthers = 0x00200000,
		ExecuteByOthers = 0x00400000,
		ReadByGroup = 0x00800000,
		WriteByGroup = 0x01000000,
		ExecuteByGroup = 0x02000000,
		ReadByUser = 0x04000000,
		WriteByUser = 0x08000000,
		ExecuteByUser = 0x10000000,
		ReadByAnyone = ReadByUser | ReadByGroup | ReadByOthers,
		WriteByAnyone = WriteByUser | WriteByGroup | WriteByOthers,
		ExecuteByAnyone = ExecuteByUser | ExecuteByGroup | ExecuteByOthers,
		AllAccess = ReadByAnyone | WriteByAnyone | ExecuteByAnyone,
		NoAccess = 0x20000000,

		NotExist = 0x80000000
		
	})
<<<<<<< HEAD
=======

	SLIB_DEFINE_FLAGS(FileOperationFlags, {
		Default = 0,

		Recursive = 0x1,
		NotReplace = 0x2,

		ErrorOnExisting = 0x10000,
		ErrorOnNotExisting = 0x20000,
		AbortOnError = 0x40000
	})
>>>>>>> 40947566

	class SLIB_EXPORT FileInfo
	{
	public:
		FileAttributes attributes;
		sl_uint64 size;
		sl_uint64 allocSize;
		Time createdAt;
		Time modifiedAt;
		Time accessedAt;

	public:
		FileInfo();

		SLIB_DECLARE_CLASS_DEFAULT_MEMBERS(FileInfo)

	};

	class SLIB_EXPORT FileOpenParam
	{
	public:
		FileMode mode;
		FileAttributes attributes;

	public:
		FileOpenParam();

		SLIB_DECLARE_CLASS_DEFAULT_MEMBERS(FileOpenParam)

	};
	
	class SLIB_EXPORT File : public IO
	{
		SLIB_DECLARE_OBJECT
	
	private:
		sl_file m_file;

	public:
		File(sl_file file);
	
		~File();
	
	public:
		static Ref<File> open(const StringParam& filePath, const FileOpenParam& param);

		static Ref<File> open(const StringParam& filePath, const FileMode& mode, const FileAttributes& attrs);

		static Ref<File> open(const StringParam& filePath, const FileMode& mode);
	
		static Ref<File> openForRead(const StringParam& filePath);

		static Ref<File> openForWrite(const StringParam& filePath);

		static Ref<File> openForReadWrite(const StringParam& filePath);

		static Ref<File> openForAppend(const StringParam& filePath);

		static Ref<File> openForRandomAccess(const StringParam& filePath);
	
		static Ref<File> openForRandomRead(const StringParam& filePath);

		/*
			Physical Disks and Volumes
		 
				"\\\\.\\PhysicalDrive0"  (Win32)
				"\\\\.\\CdRom0"
				"\\\\.\\A:"
		 
		 		"/dev/disk0"  (macOS)
		 		"/dev/sda1"   (Linux)
		*/
		static Ref<File> openDevice(const StringParam& path, const FileMode& mode);

		static Ref<File> openDeviceForRead(const StringParam& path);

	public:
		void close() override;

		sl_bool isOpened() const;
		
		sl_file getHandle() const;
		
		void setHandle(sl_file handle);
		
		void clearHandle();

		using IO::getPosition;
		sl_bool getPosition(sl_uint64& outPos) override;

		using IO::getSize;
		sl_bool getSize(sl_uint64& outSize) override;
		
		sl_bool seek(sl_int64 offset, SeekPosition from) override;

		using IO::isEnd;
		sl_bool isEnd(sl_bool& outFlag) override;
	

		sl_int32 read32(void* buf, sl_uint32 size) override;

		sl_int32 write32(const void* buf, sl_uint32 size) override;
	
	
		// works only if the file is already opened
		sl_bool setSize(sl_uint64 size) override;

		
		static sl_bool getSizeByHandle(sl_file fd, sl_uint64& outSize);

		static sl_uint64 getSizeByHandle(sl_file fd);
		
		static sl_bool getSize(const StringParam& path, sl_uint64& outSize);
		
		static sl_uint64 getSize(const StringParam& path);

		static sl_bool getDiskSizeByHandle(sl_file fd, sl_uint64& outSize);

		static sl_uint64 getDiskSizeByHandle(sl_file fd);

		static sl_bool getDiskSize(const StringParam& devicePath, sl_uint64& outSize);

		static sl_uint64 getDiskSize(const StringParam& devicePath);

		
		sl_bool lock();

		sl_bool unlock();

		sl_bool flush();
	
		sl_bool getDiskSize(sl_uint64& outSize);

		sl_uint64 getDiskSize();

		
		Time getModifiedTime();

		Time getAccessedTime();

		Time getCreatedTime();

		static Time getModifiedTime(const StringParam& filePath);

		static Time getAccessedTime(const StringParam& filePath);

		static Time getCreatedTime(const StringParam& filePath);

<<<<<<< HEAD
		sl_bool setModifiedTime(Time time);

		sl_bool setAccessedTime(Time time);

		sl_bool setCreatedTime(Time time);

		static sl_bool setModifiedTime(const StringParam& filePath, Time time);
=======
		sl_bool setModifiedTime(const Time& time);
>>>>>>> 40947566

		sl_bool setAccessedTime(const Time& time);

<<<<<<< HEAD
		static sl_bool setCreatedTime(const StringParam& filePath, Time time);
=======
		sl_bool setCreatedTime(const Time& time);

		static sl_bool setModifiedTime(const StringParam& filePath, const Time& time);

		static sl_bool setAccessedTime(const StringParam& filePath, const Time& time);

		static sl_bool setCreatedTime(const StringParam& filePath, const Time& time);
>>>>>>> 40947566


		FileAttributes getAttributes();

		static FileAttributes getAttributes(const StringParam& filePath);

		static sl_bool setAttributes(const StringParam& filePath, const FileAttributes& attrs);

		static sl_bool exists(const StringParam& filePath);
	
		static sl_bool isFile(const StringParam& filePath);
	
		static sl_bool isDirectory(const StringParam& filePath);

		static sl_bool isHidden(const StringParam& filePath);
	
		static sl_bool setHidden(const StringParam& filePath, sl_bool flagHidden = sl_true);
<<<<<<< HEAD

		static sl_bool isReadOnly(const StringParam& filePath);

		static sl_bool setReadOnly(const StringParam& filePath, sl_bool flagReadOnly = sl_true);

=======
>>>>>>> 40947566

		static sl_bool isReadOnly(const StringParam& filePath);

		static sl_bool setReadOnly(const StringParam& filePath, sl_bool flagReadOnly = sl_true);


		static sl_bool createDirectory(const StringParam& dirPath, const FileOperationFlags& flags = FileOperationFlags::Default);

		static sl_bool createDirectories(const StringParam& dirPath);

		static sl_bool deleteFile(const StringParam& filePath);

		static sl_bool deleteDirectory(const StringParam& filePath);

<<<<<<< HEAD
		static sl_bool remove(const StringParam& filePath, sl_bool flagErrorOnNotExisting = sl_false);

=======
		static sl_bool remove(const StringParam& path, const FileOperationFlags& flags = FileOperationFlags::Default);

		static sl_bool copyFile(const StringParam& pathSource, const StringParam& pathTarget, const FileOperationFlags& flags = FileOperationFlags::Default);
>>>>>>> 40947566

		static sl_bool copy(const StringParam& pathSource, const StringParam& pathTarget, const FileOperationFlags& flags = FileOperationFlags::Default);

<<<<<<< HEAD
		// Changes the path of file or directory
		static sl_bool move(const StringParam& filePathOriginal, const StringParam& filePathNew, sl_bool flagReplaceIfExists = sl_false);
=======
		static sl_bool move(const StringParam& pathOriginal, const StringParam& filePathNew, const FileOperationFlags& flags = FileOperationFlags::Default);
>>>>>>> 40947566
	

		static List<String> getFiles(const StringParam& dirPath);

		static HashMap< String, FileInfo, Hash<String>, Compare<String> > getFileInfos(const StringParam& dirPath);
	
		static List<String> getAllDescendantFiles(const StringParam& dirPath);
	

		Memory readAllBytes(sl_size maxSize = SLIB_SIZE_MAX);
		
		static Memory readAllBytes(const StringParam& path, sl_size maxSize = SLIB_SIZE_MAX);
		
		String readAllTextUTF8(sl_size maxSize = SLIB_SIZE_MAX);

		static String readAllTextUTF8(const StringParam& path, sl_size maxSize = SLIB_SIZE_MAX);

		String16 readAllTextUTF16(EndianType endian = Endian::Little, sl_size maxSize = SLIB_SIZE_MAX);
		
		static String16 readAllTextUTF16(const StringParam& path, EndianType endian = Endian::Little, sl_size maxSize = SLIB_SIZE_MAX);
		
		String readAllText(Charset* outCharset = sl_null, sl_size maxSize = SLIB_SIZE_MAX);

		static String readAllText(const StringParam& path, Charset* outCharset = sl_null, sl_size maxSize = SLIB_SIZE_MAX);
		
		String16 readAllText16(Charset* outCharset = sl_null, sl_size maxSize = SLIB_SIZE_MAX);

		static String16 readAllText16(const StringParam& path, Charset* outCharset = sl_null, sl_size maxSize = SLIB_SIZE_MAX);
	
		static sl_size writeAllBytes(const StringParam& path, const void* buf, sl_size size);

		static sl_size writeAllBytes(const StringParam& path, const Memory& mem);

		static sl_bool writeAllTextUTF8(const StringParam& path, const StringParam& text, sl_bool flagWriteByteOrderMark = sl_false);

		static sl_bool writeAllTextUTF16LE(const StringParam& path, const StringParam& text, sl_bool flagWriteByteOrderMark = sl_false);

		static sl_bool writeAllTextUTF16BE(const StringParam& path, const StringParam& text, sl_bool flagWriteByteOrderMark = sl_false);

		static sl_size appendAllBytes(const StringParam& path, const void* buf, sl_size size);

		static sl_size appendAllBytes(const StringParam& path, const Memory& mem);

		static sl_bool appendAllTextUTF8(const StringParam& path, const StringParam& text);

		static sl_bool appendAllTextUTF16LE(const StringParam& path, const StringParam& text);

		static sl_bool appendAllTextUTF16BE(const StringParam& path, const StringParam& text);

	
		static String getParentDirectoryPath(const StringParam& path);
<<<<<<< HEAD

		static String getFileName(const StringParam& path);

		static String getFileExtension(const StringParam& path);

		static String getFileNameOnly(const StringParam& path);

		static String normalizeDirectoryPath(const StringParam& path);
=======

		static String getFileName(const StringParam& path);

		static String getFileExtension(const StringParam& path);

		static String getFileNameOnly(const StringParam& path);

		static String normalizeDirectoryPath(const StringParam& path);

		static String joinPath(const StringParam& path1, const StringParam& path2);
>>>>>>> 40947566
	

		// converts any invalid characters (0~0x1f, 0x7f~0x9f, :*?"<>|\/) into "_"
		static String makeSafeFileName(const StringParam& fileName);
	
		// converts any invalid characters (0~0x1f, 0x7f~0x9f, :*?"<>|) into "_"
		static String makeSafeFilePath(const StringParam& filePath);
	
		static String findParentPathContainingFile(const String& basePath, const String& filePath, sl_uint32 nDeep = SLIB_UINT32_MAX);
	
#if defined(SLIB_PLATFORM_IS_UNIX)
		static sl_bool setNonBlocking(int fd, sl_bool flag);
#endif
		
		static String getRealPath(const StringParam& filePath);
		
		static String getOwnerName(const StringParam& filePath);

	private:
		static sl_file _open(const StringParam& filePath, const FileMode& mode, const FileAttributes& attrs);

		static sl_bool _close(sl_file file);

		static FileAttributes _fixAttributes(const FileAttributes& attrs);
<<<<<<< HEAD

		static FileAttributes _getAttributes(const StringParam& filePath);

		static sl_bool _setAttributes(const StringParam& filePath, const FileAttributes& attrs);

		static sl_bool _createDirectory(const StringParam& dirPath);

=======

		static FileAttributes _getAttributes(const StringParam& filePath);

		static sl_bool _setAttributes(const StringParam& filePath, const FileAttributes& attrs);

		static sl_bool _createDirectory(const StringParam& dirPath);

		static sl_bool _copyFile(const StringParam& pathSource, const StringParam& pathTarget);

		static sl_bool _move(const StringParam& pathOriginal, const StringParam& filePathNew);

>>>>>>> 40947566
	};
	
}

#endif<|MERGE_RESOLUTION|>--- conflicted
+++ resolved
@@ -103,8 +103,6 @@
 		NotExist = 0x80000000
 		
 	})
-<<<<<<< HEAD
-=======
 
 	SLIB_DEFINE_FLAGS(FileOperationFlags, {
 		Default = 0,
@@ -116,7 +114,6 @@
 		ErrorOnNotExisting = 0x20000,
 		AbortOnError = 0x40000
 	})
->>>>>>> 40947566
 
 	class SLIB_EXPORT FileInfo
 	{
@@ -265,23 +262,10 @@
 
 		static Time getCreatedTime(const StringParam& filePath);
 
-<<<<<<< HEAD
-		sl_bool setModifiedTime(Time time);
-
-		sl_bool setAccessedTime(Time time);
-
-		sl_bool setCreatedTime(Time time);
-
-		static sl_bool setModifiedTime(const StringParam& filePath, Time time);
-=======
 		sl_bool setModifiedTime(const Time& time);
->>>>>>> 40947566
 
 		sl_bool setAccessedTime(const Time& time);
 
-<<<<<<< HEAD
-		static sl_bool setCreatedTime(const StringParam& filePath, Time time);
-=======
 		sl_bool setCreatedTime(const Time& time);
 
 		static sl_bool setModifiedTime(const StringParam& filePath, const Time& time);
@@ -289,7 +273,6 @@
 		static sl_bool setAccessedTime(const StringParam& filePath, const Time& time);
 
 		static sl_bool setCreatedTime(const StringParam& filePath, const Time& time);
->>>>>>> 40947566
 
 
 		FileAttributes getAttributes();
@@ -307,19 +290,11 @@
 		static sl_bool isHidden(const StringParam& filePath);
 	
 		static sl_bool setHidden(const StringParam& filePath, sl_bool flagHidden = sl_true);
-<<<<<<< HEAD
 
 		static sl_bool isReadOnly(const StringParam& filePath);
 
 		static sl_bool setReadOnly(const StringParam& filePath, sl_bool flagReadOnly = sl_true);
 
-=======
->>>>>>> 40947566
-
-		static sl_bool isReadOnly(const StringParam& filePath);
-
-		static sl_bool setReadOnly(const StringParam& filePath, sl_bool flagReadOnly = sl_true);
-
 
 		static sl_bool createDirectory(const StringParam& dirPath, const FileOperationFlags& flags = FileOperationFlags::Default);
 
@@ -329,23 +304,13 @@
 
 		static sl_bool deleteDirectory(const StringParam& filePath);
 
-<<<<<<< HEAD
-		static sl_bool remove(const StringParam& filePath, sl_bool flagErrorOnNotExisting = sl_false);
-
-=======
 		static sl_bool remove(const StringParam& path, const FileOperationFlags& flags = FileOperationFlags::Default);
 
 		static sl_bool copyFile(const StringParam& pathSource, const StringParam& pathTarget, const FileOperationFlags& flags = FileOperationFlags::Default);
->>>>>>> 40947566
 
 		static sl_bool copy(const StringParam& pathSource, const StringParam& pathTarget, const FileOperationFlags& flags = FileOperationFlags::Default);
 
-<<<<<<< HEAD
-		// Changes the path of file or directory
-		static sl_bool move(const StringParam& filePathOriginal, const StringParam& filePathNew, sl_bool flagReplaceIfExists = sl_false);
-=======
 		static sl_bool move(const StringParam& pathOriginal, const StringParam& filePathNew, const FileOperationFlags& flags = FileOperationFlags::Default);
->>>>>>> 40947566
 	
 
 		static List<String> getFiles(const StringParam& dirPath);
@@ -397,7 +362,6 @@
 
 	
 		static String getParentDirectoryPath(const StringParam& path);
-<<<<<<< HEAD
 
 		static String getFileName(const StringParam& path);
 
@@ -406,18 +370,8 @@
 		static String getFileNameOnly(const StringParam& path);
 
 		static String normalizeDirectoryPath(const StringParam& path);
-=======
-
-		static String getFileName(const StringParam& path);
-
-		static String getFileExtension(const StringParam& path);
-
-		static String getFileNameOnly(const StringParam& path);
-
-		static String normalizeDirectoryPath(const StringParam& path);
 
 		static String joinPath(const StringParam& path1, const StringParam& path2);
->>>>>>> 40947566
 	
 
 		// converts any invalid characters (0~0x1f, 0x7f~0x9f, :*?"<>|\/) into "_"
@@ -442,7 +396,6 @@
 		static sl_bool _close(sl_file file);
 
 		static FileAttributes _fixAttributes(const FileAttributes& attrs);
-<<<<<<< HEAD
 
 		static FileAttributes _getAttributes(const StringParam& filePath);
 
@@ -450,19 +403,10 @@
 
 		static sl_bool _createDirectory(const StringParam& dirPath);
 
-=======
-
-		static FileAttributes _getAttributes(const StringParam& filePath);
-
-		static sl_bool _setAttributes(const StringParam& filePath, const FileAttributes& attrs);
-
-		static sl_bool _createDirectory(const StringParam& dirPath);
-
 		static sl_bool _copyFile(const StringParam& pathSource, const StringParam& pathTarget);
 
 		static sl_bool _move(const StringParam& pathOriginal, const StringParam& filePathNew);
 
->>>>>>> 40947566
 	};
 	
 }
