--- conflicted
+++ resolved
@@ -32,23 +32,6 @@
 	class SLIB_EXPORT NodePosition
 	{
 	public:
-<<<<<<< HEAD
-		constexpr NodePosition() noexcept
-		 : node(sl_null)
-		 {}
-		
-		constexpr NodePosition(sl_null_t) noexcept
-		 : node(sl_null)
-		 {}
-		
-		constexpr NodePosition(NODE* other) noexcept
-		 : node(other)
-		 {}
-		
-		constexpr NodePosition(const NodePosition& other) noexcept
-		 : node(other.node)
-		 {}
-=======
 		constexpr NodePosition() noexcept: node(sl_null) {}
 		
 		constexpr NodePosition(sl_null_t) noexcept: node(sl_null) {}
@@ -56,7 +39,6 @@
 		constexpr NodePosition(NODE* other) noexcept: node(other) {}
 		
 		constexpr NodePosition(const NodePosition& other) noexcept: node(other.node) {}
->>>>>>> 40947566
 		
 	public:
 		NodePosition& operator=(const NodePosition& other) noexcept
@@ -116,27 +98,6 @@
 	class SLIB_EXPORT NodePositionWithRef
 	{
 	public:
-<<<<<<< HEAD
-		constexpr NodePositionWithRef() noexcept
-		 : node(sl_null)
-		 {}
-		
-		constexpr NodePositionWithRef(sl_null_t) noexcept
-		 : node(sl_null)
-		 {}
-		
-		constexpr NodePositionWithRef(NODE* _node) noexcept
-		 : node(_node)
-		 {}
-		
-		constexpr NodePositionWithRef(NODE* _node, Referable* _ref) noexcept
-		 : node(_node), ref(_ref)
-		 {}
-		
-		constexpr NodePositionWithRef(const NodePositionWithRef& other) noexcept
-		 : node(other.node), ref(other.ref)
-		 {}
-=======
 		constexpr NodePositionWithRef() noexcept: node(sl_null) {}
 		
 		constexpr NodePositionWithRef(sl_null_t) noexcept: node(sl_null) {}
@@ -146,7 +107,6 @@
 		constexpr NodePositionWithRef(NODE* _node, Referable* _ref) noexcept: node(_node), ref(_ref) {}
 		
 		constexpr NodePositionWithRef(const NodePositionWithRef& other) noexcept: node(other.node), ref(other.ref) {}
->>>>>>> 40947566
 		
 	public:
 		NodePositionWithRef& operator=(const NodePositionWithRef& other) noexcept
