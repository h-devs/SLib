--- conflicted
+++ resolved
@@ -96,19 +96,11 @@
 	public:
 		SLIB_DECLARE_EVENT_HANDLER(ListBox, DrawItem, sl_uint64 index, Canvas* canvas, const UIRect& rcItem)
 
-<<<<<<< HEAD
-		SLIB_DECLARE_EVENT_HANDLER(ListBox, ClickItem, sl_uint64 itemIndex, UIEvent* ev)
-
-		SLIB_DECLARE_EVENT_HANDLER(ListBox, RightButtonClickItem, sl_uint64 itemIndex, UIEvent* ev)
-
-		SLIB_DECLARE_EVENT_HANDLER(ListBox, DoubleClickItem, sl_uint64 itemIndex, UIEvent* ev)
-=======
 		SLIB_DECLARE_EVENT_HANDLER(ListBox, ClickItem, sl_uint64 index, UIEvent* ev)
 
 		SLIB_DECLARE_EVENT_HANDLER(ListBox, RightButtonClickItem, sl_uint64 index, UIEvent* ev)
 
 		SLIB_DECLARE_EVENT_HANDLER(ListBox, DoubleClickItem, sl_uint64 index, UIEvent* ev)
->>>>>>> 9af334b8
 
 		SLIB_DECLARE_EVENT_HANDLER(ListBox, ChangeSelection, UIEvent* ev /* nullable */)
 
