/*
 * Copyright (c) 2008-2020 SLIBIO <https://github.com/SLIBIO>
 *
 * Permission is hereby granted, free of charge, to any person obtaining a copy
 * of this software and associated documentation files (the "Software"), to deal
 * in the Software without restriction, including without limitation the rights
 * to use, copy, modify, merge, publish, distribute, sublicense, and/or sell
 * copies of the Software, and to permit persons to whom the Software is
 * furnished to do so, subject to the following conditions:
 *
 * The above copyright notice and this permission notice shall be included in
 * all copies or substantial portions of the Software.
 *
 * THE SOFTWARE IS PROVIDED "AS IS", WITHOUT WARRANTY OF ANY KIND, EXPRESS OR
 * IMPLIED, INCLUDING BUT NOT LIMITED TO THE WARRANTIES OF MERCHANTABILITY,
 * FITNESS FOR A PARTICULAR PURPOSE AND NONINFRINGEMENT. IN NO EVENT SHALL THE
 * AUTHORS OR COPYRIGHT HOLDERS BE LIABLE FOR ANY CLAIM, DAMAGES OR OTHER
 * LIABILITY, WHETHER IN AN ACTION OF CONTRACT, TORT OR OTHERWISE, ARISING FROM,
 * OUT OF OR IN CONNECTION WITH THE SOFTWARE OR THE USE OR OTHER DEALINGS IN
 * THE SOFTWARE.
 */

#ifndef CHECKHEADER_SLIB_UI_DL_LINUX_GTK
#define CHECKHEADER_SLIB_UI_DL_LINUX_GTK

#include "definition.h"

#if defined(SLIB_PLATFORM_IS_LINUX) && defined(SLIB_PLATFORM_IS_DESKTOP)

#include "../core/dl.h"

#include "gtk/gtk.h"

namespace slib
{

	SLIB_IMPORT_LIBRARY_BEGIN(gtk, "libgtk-x11-2.0.so.0")
		SLIB_IMPORT_LIBRARY_FUNCTION(
			gtk_init_check,
			gboolean, ,
			int *argc, char ***argv
		)
		#define gtk_init_check slib::gtk::getApi_gtk_init_check()
		SLIB_IMPORT_LIBRARY_FUNCTION(
			gtk_main,
			void, ,
			void
		)
		#define gtk_main slib::gtk::getApi_gtk_main()
		SLIB_IMPORT_LIBRARY_FUNCTION(
			gtk_main_quit,
			void, ,
			void
		)
		#define gtk_main_quit slib::gtk::getApi_gtk_main_quit()
		SLIB_IMPORT_LIBRARY_WRAP_FUNCTION(
			gtk_show_uri,
			gboolean, ,
			GdkScreen *screen,
			const gchar *uri,
			guint32 timestamp,
			GError **error
		)
		#define gtk_show_uri slib::gtk::wrap_gtk_show_uri
		SLIB_IMPORT_LIBRARY_FUNCTION(
			gtk_object_get_type,
			GType, ,
			void
		)
		#define gtk_object_get_type slib::gtk::getApi_gtk_object_get_type()
		SLIB_IMPORT_LIBRARY_FUNCTION(
			gtk_fixed_new,
			GtkWidget*, ,
			void
		)
		#define gtk_fixed_new slib::gtk::getApi_gtk_fixed_new()
		SLIB_IMPORT_LIBRARY_FUNCTION(
			gtk_fixed_get_type,
			GType, ,
			void
		)
		#define gtk_fixed_get_type slib::gtk::getApi_gtk_fixed_get_type()
		SLIB_IMPORT_LIBRARY_FUNCTION(
			gtk_fixed_put,
			void, ,
			GtkFixed *fixed,
			GtkWidget *widget,
			gint x,
			gint y
		)
		#define gtk_fixed_put slib::gtk::getApi_gtk_fixed_put()
		SLIB_IMPORT_LIBRARY_FUNCTION(
			gtk_fixed_move,
			void, ,
			GtkFixed *fixed,
			GtkWidget *widget,
			gint x,
			gint y
		)
		#define gtk_fixed_move slib::gtk::getApi_gtk_fixed_move()
		SLIB_IMPORT_LIBRARY_FUNCTION(
			gtk_container_get_type,
			GType, ,
			void
		)
		#define gtk_container_get_type slib::gtk::getApi_gtk_container_get_type()
		SLIB_IMPORT_LIBRARY_FUNCTION(
			gtk_container_add,
			void, ,
			GtkContainer *container,
			GtkWidget *widget
		)
		#define gtk_container_add slib::gtk::getApi_gtk_container_add()
		SLIB_IMPORT_LIBRARY_FUNCTION(
			gtk_container_remove,
			void, ,
			GtkContainer *container,
			GtkWidget *widget
		)
		#define gtk_container_remove slib::gtk::getApi_gtk_container_remove()
		SLIB_IMPORT_LIBRARY_FUNCTION(
			gtk_drawing_area_new,
			GtkWidget*, ,
			void
		)
		#define gtk_drawing_area_new slib::gtk::getApi_gtk_drawing_area_new()
		SLIB_IMPORT_LIBRARY_FUNCTION(
			gtk_drawing_area_get_type,
			GType, ,
			void
		)
		#define gtk_drawing_area_get_type slib::gtk::getApi_gtk_drawing_area_get_type()
		SLIB_IMPORT_LIBRARY_FUNCTION(
			gtk_clipboard_get,
			GtkClipboard*, ,
			GdkAtom selection
		)
		#define gtk_clipboard_get slib::gtk::getApi_gtk_clipboard_get()
		SLIB_IMPORT_LIBRARY_FUNCTION(
			gtk_clipboard_clear,
			void, ,
			GtkClipboard *clipboard
		)
		#define gtk_clipboard_clear slib::gtk::getApi_gtk_clipboard_clear()
		SLIB_IMPORT_LIBRARY_FUNCTION(
			gtk_clipboard_set_text,
			void, ,
			GtkClipboard *clipboard,
			const gchar *text,
			gint len
		)
		#define gtk_clipboard_set_text slib::gtk::getApi_gtk_clipboard_set_text()
		SLIB_IMPORT_LIBRARY_FUNCTION(
			gtk_clipboard_wait_for_text,
			gchar*, ,
			GtkClipboard *clipboard
		)
		#define gtk_clipboard_wait_for_text slib::gtk::getApi_gtk_clipboard_wait_for_text()
		SLIB_IMPORT_LIBRARY_FUNCTION(
			gtk_clipboard_wait_is_text_available,
			gboolean, ,
			GtkClipboard *clipboard
		)
		#define gtk_clipboard_wait_is_text_available slib::gtk::getApi_gtk_clipboard_wait_is_text_available()
		SLIB_IMPORT_LIBRARY_FUNCTION(
			gtk_message_dialog_new,
			GtkWidget*, ,
			GtkWindow *parent,
			GtkDialogFlags flags,
			GtkMessageType type,
			GtkButtonsType buttons,
			const gchar *message_format,
	 ...
		)
		#define gtk_message_dialog_new slib::gtk::getApi_gtk_message_dialog_new()
		SLIB_IMPORT_LIBRARY_FUNCTION(
			gtk_dialog_add_button,
			GtkWidget*, ,
			GtkDialog *dialog,
			const gchar *button_text,
			gint response_id
		)
		#define gtk_dialog_add_button slib::gtk::getApi_gtk_dialog_add_button()
		SLIB_IMPORT_LIBRARY_FUNCTION(
			gtk_dialog_set_alternative_button_order,
			void, ,
			GtkDialog *dialog,
			gint first_response_id,
			...
		)
		#define gtk_dialog_set_alternative_button_order slib::gtk::getApi_gtk_dialog_set_alternative_button_order()
		SLIB_IMPORT_LIBRARY_FUNCTION(
			gtk_dialog_run,
			gint, ,
			GtkDialog *dialog
		)
		#define gtk_dialog_run slib::gtk::getApi_gtk_dialog_run()
		SLIB_IMPORT_LIBRARY_FUNCTION(
			gtk_window_new,
			GtkWidget*, ,
			GtkWindowType type
		)
		#define gtk_window_new slib::gtk::getApi_gtk_window_new()
		SLIB_IMPORT_LIBRARY_FUNCTION(
			gtk_window_set_resizable,
			void, ,
			GtkWindow *window,
			gboolean resizable
		)
		#define gtk_window_set_resizable slib::gtk::getApi_gtk_window_set_resizable()
		SLIB_IMPORT_LIBRARY_FUNCTION(
			gtk_window_get_resizable,
			gboolean, ,
			GtkWindow *window
		)
		#define gtk_window_get_resizable slib::gtk::getApi_gtk_window_get_resizable()
		SLIB_IMPORT_LIBRARY_FUNCTION(
			gtk_window_resize,
			void, ,
			GtkWindow *window,
			gint width,
			gint height
		)
		#define gtk_window_resize slib::gtk::getApi_gtk_window_resize()
		SLIB_IMPORT_LIBRARY_FUNCTION(
			gtk_window_get_size,
			void, ,
			GtkWindow *window,
			gint *width,
			gint *height
		)
		#define gtk_window_get_size slib::gtk::getApi_gtk_window_get_size()
		SLIB_IMPORT_LIBRARY_FUNCTION(
			gtk_window_move,
			void, ,
			GtkWindow *window,
			gint x,
			gint y
		)
		#define gtk_window_move	slib::gtk::getApi_gtk_window_move()
		SLIB_IMPORT_LIBRARY_FUNCTION(
			gtk_window_get_position,
			void, ,
			GtkWindow *window,
			gint *root_x,
			gint *root_y
		)
		#define gtk_window_get_position slib::gtk::getApi_gtk_window_get_position()
		SLIB_IMPORT_LIBRARY_FUNCTION(
			gtk_window_set_transient_for,
			void, ,
			GtkWindow *window, 
			GtkWindow *parent
		)
		#define gtk_window_set_transient_for slib::gtk::getApi_gtk_window_set_transient_for()
		SLIB_IMPORT_LIBRARY_FUNCTION(
			gtk_window_set_decorated,
			void, ,
			GtkWindow *window,
			gboolean setting
		)
		#define gtk_window_set_decorated slib::gtk::getApi_gtk_window_set_decorated()
		SLIB_IMPORT_LIBRARY_FUNCTION(
			gtk_window_set_type_hint,
			void, ,
			GtkWindow *window, 
			GdkWindowTypeHint hint
		)
		#define gtk_window_set_type_hint slib::gtk::getApi_gtk_window_set_type_hint()
		SLIB_IMPORT_LIBRARY_FUNCTION(
			gtk_window_set_modal,
			void, ,
			GtkWindow *window,
			gboolean modal
		)
		#define gtk_window_set_modal slib::gtk::getApi_gtk_window_set_modal()
		SLIB_IMPORT_LIBRARY_FUNCTION(
			gtk_window_set_title,
			void, ,
			GtkWindow *window,
			const gchar *title
		)
		#define gtk_window_set_title slib::gtk::getApi_gtk_window_set_title()
		SLIB_IMPORT_LIBRARY_FUNCTION(
			gtk_window_set_screen,
			void, ,
			GtkWindow *window,
			GdkScreen *screen
		)
		#define gtk_window_set_screen slib::gtk::getApi_gtk_window_set_screen()
		SLIB_IMPORT_LIBRARY_WRAP_FUNCTION(
			gtk_window_set_opacity,
			void, ,
			GtkWindow *window, 
			gdouble opacity
		)
		#define gtk_window_set_opacity slib::gtk::wrap_gtk_window_set_opacity
		SLIB_IMPORT_LIBRARY_FUNCTION(
			gtk_window_set_geometry_hints,
			void, ,
			GtkWindow *window,
			GtkWidget *geometry_widget,
			GdkGeometry *geometry,
			GdkWindowHints geom_mask
		)
		#define gtk_window_set_geometry_hints slib::gtk::getApi_gtk_window_set_geometry_hints()
		SLIB_IMPORT_LIBRARY_FUNCTION(
			gtk_window_set_keep_above,
			void, ,
			GtkWindow *window, gboolean setting
		)
		#define gtk_window_set_keep_above slib::gtk::getApi_gtk_window_set_keep_above()
		SLIB_IMPORT_LIBRARY_WRAP_FUNCTION(
			gtk_window_set_deletable,
			void, ,
			GtkWindow *window,
			gboolean setting
		)
		#define gtk_window_set_deletable slib::gtk::wrap_gtk_window_set_deletable
		SLIB_IMPORT_LIBRARY_FUNCTION(
			gtk_window_is_active,
			gboolean, ,
			GtkWindow *window
		)
		#define gtk_window_is_active slib::gtk::getApi_gtk_window_is_active()
		SLIB_IMPORT_LIBRARY_FUNCTION(
			gtk_window_present,
			void, ,
			GtkWindow *window
		)
		#define gtk_window_present slib::gtk::getApi_gtk_window_present()
		SLIB_IMPORT_LIBRARY_FUNCTION(
			gtk_window_iconify,
			void, ,
			GtkWindow *window
		)
		#define gtk_window_iconify slib::gtk::getApi_gtk_window_iconify()
		SLIB_IMPORT_LIBRARY_FUNCTION(
			gtk_window_deiconify,
			void, ,
			GtkWindow *window
		)
		#define gtk_window_deiconify slib::gtk::getApi_gtk_window_deiconify()
		SLIB_IMPORT_LIBRARY_FUNCTION(
			gtk_window_maximize,
			void, ,
			GtkWindow *window
		)
		#define gtk_window_maximize slib::gtk::getApi_gtk_window_maximize()
		SLIB_IMPORT_LIBRARY_FUNCTION(
			gtk_window_unmaximize,
			void, ,
			GtkWindow *window
		)
		#define gtk_window_unmaximize slib::gtk::getApi_gtk_window_unmaximize()
		SLIB_IMPORT_LIBRARY_FUNCTION(
			gtk_window_fullscreen,
			void, ,
			GtkWindow *window
		)
		#define gtk_window_fullscreen slib::gtk::getApi_gtk_window_fullscreen()
		SLIB_IMPORT_LIBRARY_FUNCTION(
			gtk_widget_set_sensitive,
			void, ,
			GtkWidget *widget,
			gboolean sensitive
		)
		#define gtk_widget_set_sensitive slib::gtk::getApi_gtk_widget_set_sensitive()
		SLIB_IMPORT_LIBRARY_FUNCTION(
			gtk_widget_set_app_paintable,
			void, ,
			GtkWidget *widget,
			gboolean app_paintable
		)
		#define gtk_widget_set_app_paintable slib::gtk::getApi_gtk_widget_set_app_paintable()
		SLIB_IMPORT_LIBRARY_FUNCTION(
			gtk_widget_set_size_request,
			void, ,
			GtkWidget *widget,
			gint width,
			gint height
		)
		#define gtk_widget_set_size_request slib::gtk::getApi_gtk_widget_set_size_request()
		SLIB_IMPORT_LIBRARY_FUNCTION(
			gtk_widget_set_events,
			void, ,
			GtkWidget *widget,
			gint events
		)
		#define gtk_widget_set_events slib::gtk::getApi_gtk_widget_set_events()
		SLIB_IMPORT_LIBRARY_FUNCTION(
			gtk_widget_get_parent,
			GtkWidget*, ,
			GtkWidget *widget
		)
		#define gtk_widget_get_parent slib::gtk::getApi_gtk_widget_get_parent()
		SLIB_IMPORT_LIBRARY_WRAP_FUNCTION(
			gtk_widget_get_window,
			GdkWindow*, ,
			GtkWidget *widget
		)
		#define gtk_widget_get_window slib::gtk::wrap_gtk_widget_get_window
		SLIB_IMPORT_LIBRARY_FUNCTION(
			gtk_widget_show,
			void, ,
			GtkWidget *widget
		)
		#define gtk_widget_show	slib::gtk::getApi_gtk_widget_show()
		SLIB_IMPORT_LIBRARY_FUNCTION(
			gtk_widget_hide,
			void, ,
			GtkWidget *widget
		)
		#define gtk_widget_hide slib::gtk::getApi_gtk_widget_hide()
		SLIB_IMPORT_LIBRARY_FUNCTION(
			gtk_widget_realize,
			void, ,
			GtkWidget *widget
		)
		#define gtk_widget_realize slib::gtk::getApi_gtk_widget_realize()
		SLIB_IMPORT_LIBRARY_FUNCTION(
			gtk_widget_grab_focus,
			void, ,
			GtkWidget *widget
		)
		#define gtk_widget_grab_focus slib::gtk::getApi_gtk_widget_grab_focus()
		SLIB_IMPORT_LIBRARY_FUNCTION(
			gtk_widget_queue_draw,
			void, ,
			GtkWidget *widget
		)
		#define gtk_widget_queue_draw slib::gtk::getApi_gtk_widget_queue_draw()
		SLIB_IMPORT_LIBRARY_FUNCTION(
			gtk_widget_queue_draw_area,
			void, ,
			GtkWidget *widget,
			gint x,
			gint y,
			gint width,
			gint height
		)
		#define gtk_widget_queue_draw_area slib::gtk::getApi_gtk_widget_queue_draw_area()
		SLIB_IMPORT_LIBRARY_FUNCTION(
			gtk_widget_modify_bg,
			void, ,
			GtkWidget *widget,
			GtkStateType state,
			const GdkColor *color
		)
		#define gtk_widget_modify_bg slib::gtk::getApi_gtk_widget_modify_bg()
		SLIB_IMPORT_LIBRARY_FUNCTION(
			gtk_widget_destroy,
			void, ,
			GtkWidget *widget
		)
		#define gtk_widget_destroy slib::gtk::getApi_gtk_widget_destroy()
		SLIB_IMPORT_LIBRARY_FUNCTION(
			gtk_file_chooser_dialog_new,
			GtkWidget*, ,
			const gchar *title,
			GtkWindow *parent,
			GtkFileChooserAction action,
			const gchar *first_button_text,
			...
		)
		#define gtk_file_chooser_dialog_new slib::gtk::getApi_gtk_file_chooser_dialog_new()
		SLIB_IMPORT_LIBRARY_FUNCTION(
			gtk_file_chooser_get_type, GType, ,
			void
		)
		#define gtk_file_chooser_get_type slib::gtk::getApi_gtk_file_chooser_get_type()
		SLIB_IMPORT_LIBRARY_FUNCTION(
			gtk_file_chooser_set_select_multiple,
			void, ,
			GtkFileChooser *chooser,
			gboolean select_multiple
		)
		#define gtk_file_chooser_set_select_multiple slib::gtk::getApi_gtk_file_chooser_set_select_multiple()
		SLIB_IMPORT_LIBRARY_FUNCTION(
			gtk_file_chooser_set_show_hidden,
			void, ,
			GtkFileChooser *chooser,
			gboolean show_hidden
		)
		#define gtk_file_chooser_set_show_hidden slib::gtk::getApi_gtk_file_chooser_set_show_hidden()
		SLIB_IMPORT_LIBRARY_WRAP_FUNCTION(
			gtk_file_chooser_set_create_folders,
			void, ,
			GtkFileChooser *chooser,
			gboolean create_folders
		)
		#define gtk_file_chooser_set_create_folders slib::gtk::wrap_gtk_file_chooser_set_create_folders
		SLIB_IMPORT_LIBRARY_FUNCTION(
			gtk_file_chooser_get_uri,
			gchar*, ,
			GtkFileChooser *chooser
		)
		#define gtk_file_chooser_get_uri slib::gtk::getApi_gtk_file_chooser_get_uri()
		SLIB_IMPORT_LIBRARY_FUNCTION(
			gtk_file_chooser_set_uri,
			gboolean, ,
			GtkFileChooser *chooser,
			const char *uri
		)
		#define gtk_file_chooser_set_uri slib::gtk::getApi_gtk_file_chooser_set_uri()
		SLIB_IMPORT_LIBRARY_FUNCTION(
			gtk_file_chooser_get_uris,
			GSList*, ,
			GtkFileChooser *chooser
		)
		#define gtk_file_chooser_get_uris slib::gtk::getApi_gtk_file_chooser_get_uris()
		SLIB_IMPORT_LIBRARY_FUNCTION(
			gtk_file_chooser_set_current_folder_uri,
			gboolean, ,
			GtkFileChooser *chooser,
			const gchar *uri
		)
		#define gtk_file_chooser_set_current_folder_uri slib::gtk::getApi_gtk_file_chooser_set_current_folder_uri()
		SLIB_IMPORT_LIBRARY_FUNCTION(
			gtk_file_chooser_set_current_name,
			void, ,
			GtkFileChooser *chooser,
			const gchar *name
		)
		#define gtk_file_chooser_set_current_name slib::gtk::getApi_gtk_file_chooser_set_current_name()
		SLIB_IMPORT_LIBRARY_FUNCTION(
			gtk_file_chooser_add_filter,
			void, ,
			GtkFileChooser *chooser,
			GtkFileFilter *filter
		)
		#define gtk_file_chooser_add_filter slib::gtk::getApi_gtk_file_chooser_add_filter()
		SLIB_IMPORT_LIBRARY_FUNCTION(
			gtk_file_filter_new,
			GtkFileFilter*, ,
			void
		)
		#define gtk_file_filter_new slib::gtk::getApi_gtk_file_filter_new()
		SLIB_IMPORT_LIBRARY_FUNCTION(
			gtk_file_filter_set_name,
			void, ,
			GtkFileFilter *filter,
			const gchar *name
		)
		#define gtk_file_filter_set_name slib::gtk::getApi_gtk_file_filter_set_name()
		SLIB_IMPORT_LIBRARY_FUNCTION(
			gtk_file_filter_add_pattern,
			void, ,
			GtkFileFilter *filter,
			const gchar *pattern
		)
		#define gtk_file_filter_add_pattern slib::gtk::getApi_gtk_file_filter_add_pattern()
		SLIB_IMPORT_LIBRARY_FUNCTION(
			gtk_entry_new,
			GtkWidget*, ,
		)
		#define gtk_entry_new slib::gtk::getApi_gtk_entry_new()
		SLIB_IMPORT_LIBRARY_FUNCTION(
			gtk_entry_get_text,
			gchar* , ,
			GtkEntry *entry
		)
		#define gtk_entry_get_text slib::gtk::getApi_gtk_entry_get_text()
		SLIB_IMPORT_LIBRARY_FUNCTION(
			gtk_entry_set_text,
			void, ,
			GtkEntry *entry,
			const gchar *text
		)
		#define gtk_entry_set_text slib::gtk::getApi_gtk_entry_set_text()
		SLIB_IMPORT_LIBRARY_FUNCTION(
			gtk_entry_set_alignment,
			void, ,
			GtkEntry *entry,
			gfloat xalign
		)
		#define gtk_entry_set_alignment slib::gtk::getApi_gtk_entry_set_alignment()
		SLIB_IMPORT_LIBRARY_FUNCTION(
			gtk_entry_set_invisible_char,
			void, ,
			GtkEntry *entry,
			gunichar ch
		)
		#define gtk_entry_set_invisible_char slib::gtk::getApi_gtk_entry_set_invisible_char()
		SLIB_IMPORT_LIBRARY_FUNCTION(
			gtk_entry_set_visibility,
			void, ,
			GtkEntry *entry,
			gboolean visible
		)
		#define gtk_entry_set_visibility slib::gtk::getApi_gtk_entry_set_visibility()
		SLIB_IMPORT_LIBRARY_FUNCTION(
			gtk_widget_modify_text,
			void, ,
			GtkWidget *widget,
			GtkStateType state,
			const GdkColor *color
		)
		#define gtk_widget_modify_text slib::gtk::getApi_gtk_widget_modify_text()
		SLIB_IMPORT_LIBRARY_FUNCTION(
			gtk_text_buffer_get_start_iter,
			void, ,
			GtkTextBuffer *buffer,
			GtkTextIter *iter
		)
		#define gtk_text_buffer_get_start_iter slib::gtk::getApi_gtk_text_buffer_get_start_iter()
		SLIB_IMPORT_LIBRARY_FUNCTION(
			gtk_text_buffer_get_end_iter,
			void, ,
			GtkTextBuffer *buffer,
			GtkTextIter *iter
		)
		#define gtk_text_buffer_get_end_iter slib::gtk::getApi_gtk_text_buffer_get_end_iter()
		SLIB_IMPORT_LIBRARY_FUNCTION(
			gtk_text_view_set_left_margin,
			void, ,
			GtkTextView *text_view,
			gint left_margin
		)
		#define gtk_text_view_set_left_margin slib::gtk::getApi_gtk_text_view_set_left_margin()
		SLIB_IMPORT_LIBRARY_FUNCTION(
			gtk_text_view_set_right_margin,
			void, ,
			GtkTextView *text_view,
			gint right_margin
		)
		#define gtk_text_view_set_right_margin slib::gtk::getApi_gtk_text_view_set_right_margin()
		SLIB_IMPORT_LIBRARY_FUNCTION(
			gtk_text_view_set_editable,
			void, ,
			GtkTextView *text_view,
			gboolean setting
		)
		#define gtk_text_view_set_editable slib::gtk::getApi_gtk_text_view_set_editable()
		SLIB_IMPORT_LIBRARY_FUNCTION(
			gtk_text_view_set_justification,
			void, ,
			GtkTextView *text_view,
			GtkJustification justification
		)
		#define gtk_text_view_set_justification slib::gtk::getApi_gtk_text_view_set_justification()
		SLIB_IMPORT_LIBRARY_FUNCTION(
			gtk_text_buffer_set_text,
			void, ,
			GtkTextBuffer *buffer,
			const gchar *text,
			gint len
		)
		#define gtk_text_buffer_set_text slib::gtk::getApi_gtk_text_buffer_set_text()
		SLIB_IMPORT_LIBRARY_FUNCTION(
			gtk_text_buffer_get_text,
			gchar*, ,
			GtkTextBuffer *buffer,
			const GtkTextIter *start,
			const GtkTextIter *end,
			gboolean include_hidden_chars
		)
		#define gtk_text_buffer_get_text slib::gtk::getApi_gtk_text_buffer_get_text()
		SLIB_IMPORT_LIBRARY_FUNCTION(
			gtk_text_view_new,
			GtkWidget*, ,
		)
		#define gtk_text_view_new slib::gtk::getApi_gtk_text_view_new()
		SLIB_IMPORT_LIBRARY_FUNCTION(
			gtk_text_view_get_buffer,
			GtkTextBuffer*, ,
			GtkTextView *text_view
		)
		#define gtk_text_view_get_buffer slib::gtk::getApi_gtk_text_view_get_buffer()
		SLIB_IMPORT_LIBRARY_FUNCTION(
			gtk_text_view_set_border_window_size,
			void, ,
			GtkTextView *text_view,
			GtkTextWindowType type,
			gint size
		)
		#define gtk_text_view_set_border_window_size slib::gtk::getApi_gtk_text_view_set_border_window_size()
		SLIB_IMPORT_LIBRARY_FUNCTION(
			gtk_scrolled_window_new,
			GtkWidget*, ,
			GtkAdjustment *hadjustment,
			GtkAdjustment *vadjustment
		)
		#define gtk_scrolled_window_new slib::gtk::getApi_gtk_scrolled_window_new()
		SLIB_IMPORT_LIBRARY_FUNCTION(
			gtk_scrolled_window_set_policy,
			void, ,
			GtkScrolledWindow *scrolled_window,
			GtkPolicyType hscrollbar_policy,
			GtkPolicyType vscrollbar_policy
		)
		#define gtk_scrolled_window_set_policy slib::gtk::getApi_gtk_scrolled_window_set_policy()
		SLIB_IMPORT_LIBRARY_FUNCTION(
			gtk_scrolled_window_set_shadow_type,
			void, ,
			GtkScrolledWindow *scrolled_window,
			GtkShadowType type
		)
		#define gtk_scrolled_window_set_shadow_type slib::gtk::getApi_gtk_scrolled_window_set_shadow_type()
		SLIB_IMPORT_LIBRARY_FUNCTION(
			gtk_container_get_children,
			GList*, ,
			GtkContainer *container
		)
		#define gtk_container_get_children slib::gtk::getApi_gtk_container_get_children()
		SLIB_IMPORT_LIBRARY_FUNCTION(
			gtk_widget_show_all,
			void, ,
			GtkWidget *widget
		)
		#define gtk_widget_show_all slib::gtk::getApi_gtk_widget_show_all()
		SLIB_IMPORT_LIBRARY_FUNCTION(
			gtk_event_box_new,
			GtkWidget*, ,
		)
		#define gtk_event_box_new slib::gtk::getApi_gtk_event_box_new()
		SLIB_IMPORT_LIBRARY_FUNCTION(
			gtk_combo_box_set_title,
			void, ,
			GtkComboBox *combo_box,
			const gchar *title
		)
		#define gtk_combo_box_set_title slib::gtk::getApi_gtk_combo_box_set_title()
		SLIB_IMPORT_LIBRARY_FUNCTION(
			gtk_list_store_new,
			GtkListStore*, ,
			gint n_columns,
			...
		)
		#define gtk_list_store_new slib::gtk::getApi_gtk_list_store_new()
		SLIB_IMPORT_LIBRARY_FUNCTION(
			gtk_list_store_append,
			void, ,
			GtkListStore *list_store,
			GtkTreeIter *iter
		)
		#define gtk_list_store_append slib::gtk::getApi_gtk_list_store_append()
		SLIB_IMPORT_LIBRARY_FUNCTION(
			gtk_list_store_set,
			void, ,
			GtkListStore *list_store,
			GtkTreeIter *iter,
			...
		)
		#define gtk_list_store_set slib::gtk::getApi_gtk_list_store_set()
		SLIB_IMPORT_LIBRARY_FUNCTION(
			gtk_combo_box_set_model,
			void, ,
			GtkComboBox *combo_box,
			GtkTreeModel *model
		)
		#define gtk_combo_box_set_model slib::gtk::getApi_gtk_combo_box_set_model()
		SLIB_IMPORT_LIBRARY_FUNCTION(
			gtk_combo_box_get_active,
			gint, ,
			GtkComboBox *combo_box
		)
		#define gtk_combo_box_get_active slib::gtk::getApi_gtk_combo_box_get_active()
		SLIB_IMPORT_LIBRARY_FUNCTION(
			gtk_combo_box_set_active,
			void, ,
			GtkComboBox *combo_box,
			gint index
		)
		#define gtk_combo_box_set_active slib::gtk::getApi_gtk_combo_box_set_active()
		SLIB_IMPORT_LIBRARY_FUNCTION(
			gtk_combo_box_get_model,
			GtkTreeModel*, ,
			GtkComboBox *combo_box
		)
		#define gtk_combo_box_get_model slib::gtk::getApi_gtk_combo_box_get_model()
		SLIB_IMPORT_LIBRARY_FUNCTION(
			gtk_combo_box_get_title,
			const gchar*, ,
			GtkComboBox *combo_box
		)
		#define gtk_combo_box_get_title slib::gtk::getApi_gtk_combo_box_get_title()
		SLIB_IMPORT_LIBRARY_FUNCTION(
			gtk_combo_box_entry_new_text,
			GtkWidget*, ,
		)
		#define gtk_combo_box_entry_new_text slib::gtk::getApi_gtk_combo_box_entry_new_text()
		SLIB_IMPORT_LIBRARY_FUNCTION(
			gtk_combo_box_append_text,
			void, ,
			GtkComboBox *combo_box,
			const gchar *text
		)
		#define gtk_combo_box_append_text slib::gtk::getApi_gtk_combo_box_append_text()
		SLIB_IMPORT_LIBRARY_FUNCTION(
			gtk_entry_get_buffer,
			GtkEntryBuffer*, ,
			GtkEntry *
		)
		#define gtk_entry_get_buffer slib::gtk::getApi_gtk_entry_get_buffer()
		SLIB_IMPORT_LIBRARY_FUNCTION(
			gtk_entry_buffer_get_text,
			const gchar*, ,
			GtkEntryBuffer *buffer
		)
		#define gtk_entry_buffer_get_text slib::gtk::getApi_gtk_entry_buffer_get_text()
		SLIB_IMPORT_LIBRARY_FUNCTION(
			gtk_tree_model_get_iter,
			gboolean , ,
			GtkTreeModel *tree_model,
			GtkTreeIter *iter,
			GtkTreePath *path
		)
		#define gtk_tree_model_get_iter slib::gtk::getApi_gtk_tree_model_get_iter()
		SLIB_IMPORT_LIBRARY_FUNCTION(
			gtk_tree_path_free,
			void, ,
			GtkTreePath *path
		)
		#define gtk_tree_path_free slib::gtk::getApi_gtk_tree_path_free()
		SLIB_IMPORT_LIBRARY_FUNCTION(
			gtk_combo_box_remove_text,
			void, ,
			GtkComboBox *combo_box,
			gint position
		)
		#define gtk_combo_box_remove_text slib::gtk::getApi_gtk_combo_box_remove_text()
		SLIB_IMPORT_LIBRARY_FUNCTION(
			gtk_tree_path_new_from_string,
			GtkTreePath*, ,
			const gchar *path
		)
		#define gtk_tree_path_new_from_string slib::gtk::getApi_gtk_tree_path_new_from_string()
		SLIB_IMPORT_LIBRARY_FUNCTION(
			gtk_combo_box_insert_text,
			void, ,
			GtkComboBox *combo_box,
			gint position,
			const gchar *text
		)
		#define gtk_combo_box_insert_text slib::gtk::getApi_gtk_combo_box_insert_text()
		SLIB_IMPORT_LIBRARY_FUNCTION(
			gtk_combo_box_new_text,
			GtkWidget* , ,
		)
		#define gtk_combo_box_new_text slib::gtk::getApi_gtk_combo_box_new_text()
		SLIB_IMPORT_LIBRARY_FUNCTION(
			gtk_tree_path_new_from_indices,
			GtkTreePath* , ,
			gint first_index,
			...
		)
		#define gtk_tree_path_new_from_indices slib::gtk::getApi_gtk_tree_path_new_from_indices()
		SLIB_IMPORT_LIBRARY_FUNCTION(
			gtk_bin_get_child,
			GtkWidget* , ,
			GtkBin *bin
		)
		#define gtk_bin_get_child slib::gtk::getApi_gtk_bin_get_child()
		SLIB_IMPORT_LIBRARY_FUNCTION(
			gtk_entry_buffer_set_text,
			void, ,
			GtkEntryBuffer *buffer,
			const gchar *chars,
			gint n_chars
		)
		#define gtk_entry_buffer_set_text slib::gtk::getApi_gtk_entry_buffer_set_text()
		SLIB_IMPORT_LIBRARY_FUNCTION(
			gtk_entry_set_overwrite_mode,
			void, ,
			GtkEntry *entry,
			gboolean overwrite
		)
		#define gtk_entry_set_overwrite_mode slib::gtk::getApi_gtk_entry_set_overwrite_mode()
		SLIB_IMPORT_LIBRARY_FUNCTION(
			gtk_widget_modify_font,
			void, ,
			GtkWidget *widget,
			PangoFontDescription *font_desc
		)
		#define gtk_widget_modify_font slib::gtk::getApi_gtk_widget_modify_font()
		SLIB_IMPORT_LIBRARY_FUNCTION(
			gtk_text_view_get_line_yrange,
			void, ,
			GtkTextView *text_view,
			const GtkTextIter *iter,
			gint *y,
			gint *height
		)
		#define gtk_text_view_get_line_yrange slib::gtk::getApi_gtk_text_view_get_line_yrange()
		SLIB_IMPORT_LIBRARY_FUNCTION(
			gtk_list_store_clear,
			void, ,
			GtkListStore *list_store
		)
		#define gtk_list_store_clear slib::gtk::getApi_gtk_list_store_clear()
<<<<<<< HEAD
		SLIB_IMPORT_LIBRARY_FUNCTION(
			gtk_widget_get_toplevel,
			GtkWidget*, ,
			GtkWidget *widget
		)
		#define gtk_widget_get_toplevel slib::gtk::getApi_gtk_widget_get_toplevel()
		SLIB_IMPORT_LIBRARY_FUNCTION(
			gtk_container_set_focus_child,
			void, ,
			GtkContainer *container, GtkWidget *child
		)
		#define gtk_container_set_focus_child slib::gtk::getApi_gtk_container_set_focus_child()
		SLIB_IMPORT_LIBRARY_FUNCTION(
			gtk_container_get_focus_child,
			GtkWidget*, ,
			GtkContainer *container
		)
		SLIB_IMPORT_LIBRARY_FUNCTION(
			gtk_window_get_focus,
			GtkWidget*, ,
			GtkWindow *
		)
		#define gtk_window_get_focus slib::gtk::getApi_gtk_window_get_focus()
		SLIB_IMPORT_LIBRARY_FUNCTION(
			gtk_window_set_focus,
			void, ,
			GtkWindow *window, GtkWidget *focus
		)
		#define gtk_window_set_focus slib::gtk::getApi_gtk_window_set_focus()
		SLIB_IMPORT_LIBRARY_FUNCTION(
			gtk_window_get_type,
			GType, ,
		)
		#define gtk_window_get_type slib::gtk::getApi_gtk_window_get_type()

=======
                SLIB_IMPORT_LIBRARY_FUNCTION(
                        gtk_button_set_label,
                        void, ,
                        GtkButton      *button,
                        const gchar    *label
                )
                #define gtk_button_set_label slib::gtk::getApi_gtk_button_set_label()
                SLIB_IMPORT_LIBRARY_FUNCTION(
                        gtk_button_new,
                        GtkWidget*, ,
                )
                #define gtk_button_new slib::gtk::getApi_gtk_button_new()
                SLIB_IMPORT_LIBRARY_FUNCTION(
                        gtk_widget_get_size_request,
                        void, ,
                        GtkWidget *widget,
                        gint      *width,
                        gint      *height
                )
                #define gtk_widget_get_size_request slib::gtk::getApi_gtk_widget_get_size_request()
                SLIB_IMPORT_LIBRARY_FUNCTION(
                        gtk_button_new_with_mnemonic,
                        GtkWidget* , ,
                        const gchar    *label
                )
                #define gtk_button_new_with_mnemonic slib::gtk::getApi_gtk_button_new_with_mnemonic()
                SLIB_IMPORT_LIBRARY_FUNCTION(
                        gtk_button_set_use_underline,
                        GtkWidget* , ,
                        GtkButton      *button,
                        gboolean        use_underline
                )
                #define gtk_button_set_use_underline slib::gtk::getApi_gtk_button_set_use_underline()
                SLIB_IMPORT_LIBRARY_FUNCTION(
                        gtk_widget_set_can_default,
                        void , ,
                        GtkWidget    *widget,
                        gboolean     can_default
                )
                #define gtk_widget_set_can_default slib::gtk::getApi_gtk_widget_set_can_default()
>>>>>>> f9dc7cc6
	SLIB_IMPORT_LIBRARY_END

}

#endif

#endif
<|MERGE_RESOLUTION|>--- conflicted
+++ resolved
@@ -889,7 +889,6 @@
 			GtkListStore *list_store
 		)
 		#define gtk_list_store_clear slib::gtk::getApi_gtk_list_store_clear()
-<<<<<<< HEAD
 		SLIB_IMPORT_LIBRARY_FUNCTION(
 			gtk_widget_get_toplevel,
 			GtkWidget*, ,
@@ -924,49 +923,47 @@
 			GType, ,
 		)
 		#define gtk_window_get_type slib::gtk::getApi_gtk_window_get_type()
-
-=======
-                SLIB_IMPORT_LIBRARY_FUNCTION(
-                        gtk_button_set_label,
-                        void, ,
-                        GtkButton      *button,
-                        const gchar    *label
-                )
-                #define gtk_button_set_label slib::gtk::getApi_gtk_button_set_label()
-                SLIB_IMPORT_LIBRARY_FUNCTION(
-                        gtk_button_new,
-                        GtkWidget*, ,
-                )
-                #define gtk_button_new slib::gtk::getApi_gtk_button_new()
-                SLIB_IMPORT_LIBRARY_FUNCTION(
-                        gtk_widget_get_size_request,
-                        void, ,
-                        GtkWidget *widget,
-                        gint      *width,
-                        gint      *height
-                )
-                #define gtk_widget_get_size_request slib::gtk::getApi_gtk_widget_get_size_request()
-                SLIB_IMPORT_LIBRARY_FUNCTION(
-                        gtk_button_new_with_mnemonic,
-                        GtkWidget* , ,
-                        const gchar    *label
-                )
-                #define gtk_button_new_with_mnemonic slib::gtk::getApi_gtk_button_new_with_mnemonic()
-                SLIB_IMPORT_LIBRARY_FUNCTION(
-                        gtk_button_set_use_underline,
-                        GtkWidget* , ,
-                        GtkButton      *button,
-                        gboolean        use_underline
-                )
-                #define gtk_button_set_use_underline slib::gtk::getApi_gtk_button_set_use_underline()
-                SLIB_IMPORT_LIBRARY_FUNCTION(
-                        gtk_widget_set_can_default,
-                        void , ,
-                        GtkWidget    *widget,
-                        gboolean     can_default
-                )
-                #define gtk_widget_set_can_default slib::gtk::getApi_gtk_widget_set_can_default()
->>>>>>> f9dc7cc6
+		SLIB_IMPORT_LIBRARY_FUNCTION(
+				gtk_button_set_label,
+				void, ,
+				GtkButton *button,
+				const gchar *label
+		)
+		#define gtk_button_set_label slib::gtk::getApi_gtk_button_set_label()
+		SLIB_IMPORT_LIBRARY_FUNCTION(
+				gtk_button_new,
+				GtkWidget*, ,
+		)
+		#define gtk_button_new slib::gtk::getApi_gtk_button_new()
+		SLIB_IMPORT_LIBRARY_FUNCTION(
+				gtk_widget_get_size_request,
+				void, ,
+				GtkWidget *widget,
+				gint *width,
+				gint *height
+		)
+		#define gtk_widget_get_size_request slib::gtk::getApi_gtk_widget_get_size_request()
+		SLIB_IMPORT_LIBRARY_FUNCTION(
+				gtk_button_new_with_mnemonic,
+				GtkWidget*, ,
+				const gchar *label
+		)
+		#define gtk_button_new_with_mnemonic slib::gtk::getApi_gtk_button_new_with_mnemonic()
+		SLIB_IMPORT_LIBRARY_FUNCTION(
+				gtk_button_set_use_underline,
+				GtkWidget*, ,
+				GtkButton *button,
+				gboolean use_underline
+		)
+		#define gtk_button_set_use_underline slib::gtk::getApi_gtk_button_set_use_underline()
+		SLIB_IMPORT_LIBRARY_FUNCTION(
+				gtk_widget_set_can_default,
+				void, ,
+				GtkWidget *widget,
+				gboolean can_default
+		)
+		#define gtk_widget_set_can_default slib::gtk::getApi_gtk_widget_set_can_default()
+
 	SLIB_IMPORT_LIBRARY_END
 
 }
