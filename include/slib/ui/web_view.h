--- conflicted
+++ resolved
@@ -61,11 +61,7 @@
 
 		void reload();
 		
-<<<<<<< HEAD
-		void runJavaScript(const String& script);
-=======
 		void runJavaScript(const StringParam& script);
->>>>>>> 40947566
 		
 		
 		String getErrorMessage();
@@ -134,11 +130,7 @@
 
 		virtual void reload(WebView* view) = 0;
 		
-<<<<<<< HEAD
-		virtual void runJavaScript(WebView* view, const String& script) = 0;
-=======
 		virtual void runJavaScript(WebView* view, const StringParam& script) = 0;
->>>>>>> 40947566
 		
 
 		virtual void setCustomUserAgent(WebView* view, const String& agent);
