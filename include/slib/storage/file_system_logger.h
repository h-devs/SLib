/**
* @file slib/storage/file_system_logger.h
* FileSystem Logger Wrapper Definition.
*
* @copyright 2020 Steve Han
*/

#pragma once

#include "file_system_wrapper.h"

#include "../core/regex.h"

namespace slib
{

	class FsLogger : public FileSystemWrapper
	{
	public:
		enum FsLogFlags : sl_uint32 {
			FsLogCreate = 0x01,
			FsLogOpen = 0x02,
			FsLogFlush = 0x04,
			FsLogClose = 0x08,
			FsLogRead = 0x10,
			FsLogWrite = 0x20,
			FsLogLock = 0x40,
			FsLogUnlock = 0x80,
			FsLogOpenOp = FsLogCreate | FsLogOpen | FsLogClose,
			FsLogCreateOpen = FsLogCreate | FsLogOpen,
			FsLogReadWrite = FsLogRead | FsLogWrite,
			FsLogLockOp = FsLogLock | FsLogUnlock,
			FsLogFileBasicOp = 0xFF,

			FsLogCanDelete = 0x0100,
			FsLogDelete = 0x0200,
			FsLogRename = 0x0400,
			FsLogList = 0x0800,
			FsLogDeleteOp = FsLogCanDelete | FsLogDelete,

			FsLogGetInfo = 0x1000,
			FsLogSetInfo = 0x2000,
			FsLogGetSec = 0x4000,
			FsLogSetSec = 0x8000,
			FsLogInfoOp = FsLogGetInfo | FsLogSetInfo,
			FsLogSecOp = FsLogGetSec | FsLogSetSec,
			FsLogFileGetOp = FsLogGetInfo | FsLogGetSec,
			FsLogFileSetOp = FsLogSetInfo | FsLogSetSec,
			FsLogFileInfoOp = FsLogInfoOp | FsLogSecOp,
			FsLogFileOp = 0xFFFF,

			FsLogSetAttrInfo = 0x010000,
			FsLogSetTimeInfo = 0x020000,
			FsLogSetFileSizeInfo = 0x040000,
			FsLogSetAllocSizeInfo = 0x080000,
			FsLogSetInfoDetail = 0x0F0000,

			FsLogListStream = 0x100000,
			FsLogHandleCountOnClose = 0x200000,
			FsLogAttrNoDate = 0x400000,
			FsLogDateAsString = 0x800000,

			FsLogVolumeInfo = 0x01000000,
			FsLogGetVolumeInfo = 0x02000000,
			FsLogGetVolumeSize = 0x04000000,
			FsLogSetVolumeName = 0x08000000,
			FsLogVolumeOp = 0x0F000000,

			FsLogFileName = 0x10000000,			// when this flag is set, ignores FsLogContextAddress
			FsLogContextAddress = 0x20000000,
			FsLogRet = 0x40000000,
			FsLogErrors = 0x80000000,
			FsLogRetAndErrors = FsLogRet | FsLogErrors,
			FsLogDefault = FsLogFileName | FsLogRet | FsLogErrors,
			FsLogDefaultErrors = FsLogFileName | FsLogErrors,

			FsLogAllOp = FsLogFileOp | FsLogVolumeOp | FsLogSetInfoDetail | FsLogListStream,
			FsLogAll = 0xFFFFFFFF,
		};

	public:
		FsLogger(Ref<FileSystemProvider> base, sl_uint32 logFlags = FsLogAll, String regexFilter = ".*");

		~FsLogger();

<<<<<<< HEAD
	protected:
		const FileSystemInformation& fsGetVolumeInfo()& override;

		sl_bool fsGetVolumeSize(sl_uint64* pOutTotalSize, sl_uint64* pOutFreeSize) override;

		void fsSetVolumeName(String volumeName) override;
=======
	public:
		sl_bool getInformation(FileSystemInfo& info) override;
>>>>>>> a5535016

		void openFile(FileContext* context, FileCreationParams& params = FileCreationParams()) override;

		void openFile(FileContext* context, FileCreationParams& params = FileCreationParams()) override;

		sl_size readFile(FileContext* context, const Memory& buffer, sl_uint64 offset) override;

		sl_size writeFile(FileContext* context, const Memory& buffer, sl_uint64 offset, sl_bool writeToEof) override;

		void flush(FileContext* context) override;

		void closeFile(FileContext* context) override;

		void deleteFile(FileContext* context, sl_bool checkOnly) override;

		void moveFile(FileContext* context, String newFileName, sl_bool replaceIfExists) override;

		void lockFile(FileContext* context, sl_uint64 offset, sl_uint64 length) override;

		void unlockFile(FileContext* context, sl_uint64 offset, sl_uint64 length) override;

		FileInfo getFileInfo(FileContext* context) override;

		void setFileInfo(FileContext* context, FileInfo fileInfo) override;

		sl_size fsGetSecurity(FileContext* context, sl_uint32 securityInformation, const Memory& securityDescriptor) override;

		void fsSetSecurity(FileContext* context, sl_uint32 securityInformation, const Memory& securityDescriptor) override;

		HashMap<String, FileInfo> getFiles(FileContext* context, String pattern) override;

		HashMap<String, StreamInfo> fsFindStreams(FileContext* context) override;

	private:
		sl_uint32 m_flags;
		RegEx m_regex;
	};

}<|MERGE_RESOLUTION|>--- conflicted
+++ resolved
@@ -83,49 +83,32 @@
 
 		~FsLogger();
 
-<<<<<<< HEAD
-	protected:
-		const FileSystemInformation& fsGetVolumeInfo()& override;
+	public:
+		sl_bool getInformation(FileSystemInfo& info, const FileSystemInfoMask& mask) override;
 
-		sl_bool fsGetVolumeSize(sl_uint64* pOutTotalSize, sl_uint64* pOutFreeSize) override;
+		Ref<FileContext> openFile(const String& path, const FileOpenParam& param) override;
 
-		void fsSetVolumeName(String volumeName) override;
-=======
-	public:
-		sl_bool getInformation(FileSystemInfo& info) override;
->>>>>>> a5535016
+		sl_size	readFile(FileContext* context, sl_uint64 offset, void* buf, sl_size size) override;
 
-		void openFile(FileContext* context, FileCreationParams& params = FileCreationParams()) override;
+		sl_size writeFile(FileContext* context, sl_int64 offset, const void* buf, sl_size size) override;
 
-		void openFile(FileContext* context, FileCreationParams& params = FileCreationParams()) override;
+		sl_bool flushFile(FileContext* context) override;
 
-		sl_size readFile(FileContext* context, const Memory& buffer, sl_uint64 offset) override;
+		sl_bool	closeFile(FileContext* context) override;
 
-		sl_size writeFile(FileContext* context, const Memory& buffer, sl_uint64 offset, sl_bool writeToEof) override;
+		sl_bool deleteFile(const String& filePath) override;
 
-		void flush(FileContext* context) override;
+		sl_bool moveFile(const String& oldFilePath, const String& newFilePath, sl_bool flagReplaceIfExists) override;
 
-		void closeFile(FileContext* context) override;
+		sl_bool lockFile(FileContext* context, sl_uint64 offset, sl_uint64 length) override;
 
-		void deleteFile(FileContext* context, sl_bool checkOnly) override;
+		sl_bool unlockFile(FileContext* context, sl_uint64 offset, sl_uint64 length) override;
 
-		void moveFile(FileContext* context, String newFileName, sl_bool replaceIfExists) override;
+		sl_bool	getFileInfo(const String& filePath, FileInfo& outInfo, const FileInfoMask& mask) override;
 
-		void lockFile(FileContext* context, sl_uint64 offset, sl_uint64 length) override;
+		sl_bool setFileInfo(const String& filePath, const FileInfo& info, const FileInfoMask& mask) override;
 
-		void unlockFile(FileContext* context, sl_uint64 offset, sl_uint64 length) override;
-
-		FileInfo getFileInfo(FileContext* context) override;
-
-		void setFileInfo(FileContext* context, FileInfo fileInfo) override;
-
-		sl_size fsGetSecurity(FileContext* context, sl_uint32 securityInformation, const Memory& securityDescriptor) override;
-
-		void fsSetSecurity(FileContext* context, sl_uint32 securityInformation, const Memory& securityDescriptor) override;
-
-		HashMap<String, FileInfo> getFiles(FileContext* context, String pattern) override;
-
-		HashMap<String, StreamInfo> fsFindStreams(FileContext* context) override;
+		HashMap<String, FileInfo> getFiles(const String& pathDir) override;
 
 	private:
 		sl_uint32 m_flags;
