/*
 *   Copyright (c) 2008-2018 SLIBIO <https://github.com/SLIBIO>
 *
 *   Permission is hereby granted, free of charge, to any person obtaining a copy
 *   of this software and associated documentation files (the "Software"), to deal
 *   in the Software without restriction, including without limitation the rights
 *   to use, copy, modify, merge, publish, distribute, sublicense, and/or sell
 *   copies of the Software, and to permit persons to whom the Software is
 *   furnished to do so, subject to the following conditions:
 *
 *   The above copyright notice and this permission notice shall be included in
 *   all copies or substantial portions of the Software.
 *
 *   THE SOFTWARE IS PROVIDED "AS IS", WITHOUT WARRANTY OF ANY KIND, EXPRESS OR
 *   IMPLIED, INCLUDING BUT NOT LIMITED TO THE WARRANTIES OF MERCHANTABILITY,
 *   FITNESS FOR A PARTICULAR PURPOSE AND NONINFRINGEMENT. IN NO EVENT SHALL THE
 *   AUTHORS OR COPYRIGHT HOLDERS BE LIABLE FOR ANY CLAIM, DAMAGES OR OTHER
 *   LIABILITY, WHETHER IN AN ACTION OF CONTRACT, TORT OR OTHERWISE, ARISING FROM,
 *   OUT OF OR IN CONNECTION WITH THE SOFTWARE OR THE USE OR OTHER DEALINGS IN
 *   THE SOFTWARE.
 */

#ifndef CHECKHEADER_SLIB_DB_SQLITE
#define CHECKHEADER_SLIB_DB_SQLITE

#include "database.h"

namespace slib
{

	class SLIB_EXPORT SQLiteParam
	{
	public:
		StringParam path;
		sl_bool flagCreate;
		sl_bool flagReadonly;
<<<<<<< HEAD
		String encryptionKey;
=======
		StringParam encryptionKey;
>>>>>>> 40947566
		
	public:
		SQLiteParam();
		
		SLIB_DECLARE_CLASS_DEFAULT_MEMBERS(SQLiteParam)
		
	};

	class SLIB_EXPORT SQLite : public Database
	{
		SLIB_DECLARE_OBJECT

	protected:
		SQLite();

		~SQLite();

	public:
		typedef SQLiteParam Param;

		static Ref<SQLite> open(const SQLiteParam& param);

		static Ref<SQLite> open(const StringParam& filePath);
		
	};

}

#endif<|MERGE_RESOLUTION|>--- conflicted
+++ resolved
@@ -34,11 +34,7 @@
 		StringParam path;
 		sl_bool flagCreate;
 		sl_bool flagReadonly;
-<<<<<<< HEAD
-		String encryptionKey;
-=======
 		StringParam encryptionKey;
->>>>>>> 40947566
 		
 	public:
 		SQLiteParam();
