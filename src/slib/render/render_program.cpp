--- conflicted
+++ resolved
@@ -161,18 +161,7 @@
 		uniform.registerNo = -1;
 	}
 
-<<<<<<< HEAD
-	RenderProgramStateItem::RenderProgramStateItem(const char* _name, sl_render_sampler _sampler) : name(_name), kind(RenderProgramStateKind::Uniform), samplerNo(_sampler)
-	{
-		uniform.shader = RenderShaderType::Pixel;
-		uniform.location = -1;
-		uniform.registerNo = -1;
-	}
-
-	RenderProgramStateItem::RenderProgramStateItem(const char* _name, RenderShaderType _shaderType, sl_int32 _registerNo, sl_uint32 _bufferNo) : name(_name), kind(RenderProgramStateKind::Uniform), samplerNo(0)
-=======
 	RenderProgramStateItem::RenderProgramStateItem(const char* _name, RenderShaderType _shaderType, sl_int32 _registerNo, sl_uint32 _bufferNo) : name(_name), kind(RenderProgramStateKind::Uniform)
->>>>>>> d52f13db
 	{
 		uniform.shader = _shaderType;
 		uniform.location = -1;
