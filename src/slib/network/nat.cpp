/*
 *   Copyright (c) 2008-2018 SLIBIO <https://github.com/SLIBIO>
 *
 *   Permission is hereby granted, free of charge, to any person obtaining a copy
 *   of this software and associated documentation files (the "Software"), to deal
 *   in the Software without restriction, including without limitation the rights
 *   to use, copy, modify, merge, publish, distribute, sublicense, and/or sell
 *   copies of the Software, and to permit persons to whom the Software is
 *   furnished to do so, subject to the following conditions:
 *
 *   The above copyright notice and this permission notice shall be included in
 *   all copies or substantial portions of the Software.
 *
 *   THE SOFTWARE IS PROVIDED "AS IS", WITHOUT WARRANTY OF ANY KIND, EXPRESS OR
 *   IMPLIED, INCLUDING BUT NOT LIMITED TO THE WARRANTIES OF MERCHANTABILITY,
 *   FITNESS FOR A PARTICULAR PURPOSE AND NONINFRINGEMENT. IN NO EVENT SHALL THE
 *   AUTHORS OR COPYRIGHT HOLDERS BE LIABLE FOR ANY CLAIM, DAMAGES OR OTHER
 *   LIABILITY, WHETHER IN AN ACTION OF CONTRACT, TORT OR OTHERWISE, ARISING FROM,
 *   OUT OF OR IN CONNECTION WITH THE SOFTWARE OR THE USE OR OTHER DEALINGS IN
 *   THE SOFTWARE.
 */

#include "slib/network/nat.h"

#include "slib/core/system.h"
#include "slib/core/new_helper.h"

namespace slib
{

	SLIB_DEFINE_CLASS_DEFAULT_MEMBERS(NatTableParam)

	NatTableParam::NatTableParam()
	{
		targetAddress.setZero();

		tcpPortBegin = 1024;
		tcpPortEnd = 65535;

		udpPortBegin = 1024;
		udpPortEnd = 65535;

		icmpEchoIdentifier = 30000;
	}


	SLIB_DEFINE_OBJECT(NatTable, Object)

	NatTable::NatTable()
	{
		m_icmpEchoSequenceCurrent = 0;
	}

	NatTable::~NatTable()
	{
	}

	const NatTableParam& NatTable::getParam() const
	{
		return m_param;
	}

	void NatTable::setup(const NatTableParam& param)
	{
		ObjectLocker lock(this);
		m_param = param;
		m_mappingTcp.setup(param.tcpPortBegin, param.tcpPortEnd);
		m_mappingUdp.setup(param.udpPortBegin, param.udpPortEnd);
	}

	sl_bool NatTable::translateOutgoingPacket(IPv4Packet* ipHeader, void* ipContent, sl_uint32 sizeContent)
	{
		IPv4Address addressTarget = m_param.targetAddress;
		if (addressTarget.isZero()) {
			return sl_false;
		}
		InternetProtocol protocol = ipHeader->getProtocol();
		if (protocol == InternetProtocol::TCP) {
			TcpSegment* tcp = (TcpSegment*)(ipContent);
			if (tcp->checkSize(sizeContent)) {
				sl_uint16 targetPort;
				if (m_mappingTcp.mapToExternalPort(SocketAddress(ipHeader->getSourceAddress(), tcp->getSourcePort()), targetPort)) {
					tcp->setSourcePort(targetPort);
					ipHeader->setSourceAddress(addressTarget);
					tcp->updateChecksum(ipHeader, sizeContent);
					ipHeader->updateChecksum();
					return sl_true;
				}
			}
		} else if (protocol == InternetProtocol::UDP) {
			UdpDatagram* udp = (UdpDatagram*)(ipContent);
			if (udp->checkSize(sizeContent)) {
				sl_uint16 targetPort;
				if (m_mappingUdp.mapToExternalPort(SocketAddress(ipHeader->getSourceAddress(), udp->getSourcePort()), targetPort)) {
					udp->setSourcePort(targetPort);
					ipHeader->setSourceAddress(addressTarget);
					udp->updateChecksum(ipHeader);
					ipHeader->updateChecksum();
					return sl_true;
				}
			}
		} else if (protocol == InternetProtocol::ICMP) {
			IcmpHeaderFormat* icmp = (IcmpHeaderFormat*)(ipContent);
			if (sizeContent >= sizeof(IcmpHeaderFormat)) {
				IcmpType type = icmp->getType();
				if (type == IcmpType::Echo) {
					IcmpEchoAddress address;
					address.ip = ipHeader->getSourceAddress();
					address.identifier = icmp->getEchoIdentifier();
					address.sequenceNumber = icmp->getEchoSequenceNumber();
					sl_uint16 sn = getMappedIcmpEchoSequenceNumber(address);
					icmp->setEchoIdentifier(m_param.icmpEchoIdentifier);
					icmp->setEchoSequenceNumber(sn);
					ipHeader->setSourceAddress(addressTarget);
					icmp->updateChecksum(sizeContent);
					ipHeader->updateChecksum();
					return sl_true;
				} else if (type == IcmpType::DestinationUnreachable || type == IcmpType::TimeExceeded) {
					IPv4Packet* ipOrig = (IPv4Packet*)(icmp->getContent());
					sl_uint32 sizeOrig = sizeContent - sizeof(IcmpHeaderFormat);
					IPv4Address addressSrc = ipHeader->getSourceAddress();
					if (IPv4Packet::checkHeaderSize(ipOrig, sizeOrig) && sizeOrig >= ipOrig->getHeaderSize() + 8 && ipOrig->getDestinationAddress() == addressSrc) {
						NetworkInternetProtocol protocolOrig = ipOrig->getProtocol();
						if (protocolOrig == NetworkInternetProtocol::TCP) {
							TcpSegment* tcp = (TcpSegment*)(ipOrig->getContent());
							sl_uint16 targetPort;
							if (m_mappingTcp.mapToExternalPort(SocketAddress(addressSrc, tcp->getDestinationPort()), targetPort)) {
								ipOrig->setDestinationAddress(addressTarget);
								tcp->setDestinationPort(targetPort);
								tcp->setChecksum(0);
								ipOrig->updateChecksum();
								ipHeader->setSourceAddress(addressTarget);
								icmp->updateChecksum(sizeContent);
								ipHeader->updateChecksum();
								return sl_true;
							}
						} else if (protocolOrig == NetworkInternetProtocol::UDP) {
							UdpDatagram* udp = (UdpDatagram*)(ipOrig->getContent());
							sl_uint16 targetPort;
							if (m_mappingUdp.mapToExternalPort(SocketAddress(addressSrc, udp->getDestinationPort()), targetPort)) {
								ipOrig->setDestinationAddress(addressTarget);
								udp->setDestinationPort(targetPort);
								udp->setChecksum(0);
								ipOrig->updateChecksum();
								ipHeader->setSourceAddress(addressTarget);
								icmp->updateChecksum(sizeContent);
								ipHeader->updateChecksum();
								return sl_true;
							}
						}
					}
				}
			}
		}
		return sl_false;
	}

	sl_bool NatTable::translateIncomingPacket(IPv4Packet* ipHeader, void* ipContent, sl_uint32 sizeContent)
	{
		IPv4Address addressTarget = m_param.targetAddress;
		if (addressTarget.isZero()) {
			return sl_false;
		}
		if (ipHeader->getDestinationAddress() != addressTarget) {
			return sl_false;
		}
		InternetProtocol protocol = ipHeader->getProtocol();
		if (protocol == InternetProtocol::TCP) {
			TcpSegment* tcp = (TcpSegment*)(ipContent);
			if (tcp->checkSize(sizeContent)) {
				SocketAddress addressSource;
				if (m_mappingTcp.mapToInternalAddress(tcp->getDestinationPort(), addressSource)) {
					ipHeader->setDestinationAddress(addressSource.ip.getIPv4());
					tcp->setDestinationPort(addressSource.port);
					tcp->updateChecksum(ipHeader, sizeContent);
					ipHeader->updateChecksum();
					return sl_true;
				}
			}
		} else if (protocol == InternetProtocol::UDP) {
			UdpDatagram* udp = (UdpDatagram*)(ipHeader->getContent());
			if (udp->checkSize(sizeContent)) {
				SocketAddress addressSource;
				if (m_mappingUdp.mapToInternalAddress(udp->getDestinationPort(), addressSource)) {
					ipHeader->setDestinationAddress(addressSource.ip.getIPv4());
					udp->setDestinationPort(addressSource.port);
					udp->updateChecksum(ipHeader);
					ipHeader->updateChecksum();
					return sl_true;
				}
			}
		} else if (protocol == InternetProtocol::ICMP) {
			IcmpHeaderFormat* icmp = (IcmpHeaderFormat*)(ipContent);
			if (sizeContent >= sizeof(IcmpHeaderFormat)) {
				IcmpType type = icmp->getType();
				if (type == IcmpType::EchoReply) {
					if (icmp->getEchoIdentifier() == m_param.icmpEchoIdentifier) {
						IcmpEchoElement element;
						if (m_mapIcmpEchoIncoming.get(icmp->getEchoSequenceNumber(), &element)) {
							ipHeader->setDestinationAddress(element.addressSource.ip);
							icmp->setEchoIdentifier(element.addressSource.identifier);
							icmp->setEchoSequenceNumber(element.addressSource.sequenceNumber);
							icmp->updateChecksum(sizeContent);
							ipHeader->updateChecksum();
							return sl_true;
						}
					}
				} else if (type == IcmpType::DestinationUnreachable || type == IcmpType::TimeExceeded) {
					IPv4Packet* ipOrig = (IPv4Packet*)(icmp->getContent());
					sl_uint32 sizeOrig = sizeContent - sizeof(IcmpHeaderFormat);
<<<<<<< HEAD
					if (sizeOrig == sizeof(IPv4Packet)+8 && IPv4Packet::checkHeader(ipOrig, sizeOrig) && ipOrig->getDestinationAddress() == addressTarget) {
						InternetProtocol protocolOrig = ipOrig->getProtocol();
						if (protocolOrig == InternetProtocol::TCP) {
=======
					if (IPv4Packet::checkHeaderSize(ipOrig, sizeOrig) && sizeOrig >= ipOrig->getHeaderSize() + 8 && ipOrig->getSourceAddress() == addressTarget) {
						NetworkInternetProtocol protocolOrig = ipOrig->getProtocol();
						if (protocolOrig == NetworkInternetProtocol::TCP) {
>>>>>>> 5de4ea9a
							TcpSegment* tcp = (TcpSegment*)(ipOrig->getContent());
							SocketAddress addressSource;
							if (m_mappingTcp.mapToInternalAddress(tcp->getSourcePort(), addressSource)) {
								ipOrig->setSourceAddress(addressSource.ip.getIPv4());
								tcp->setSourcePort(addressSource.port);
								tcp->setChecksum(0);
								ipOrig->updateChecksum();
								ipHeader->setDestinationAddress(addressSource.ip.getIPv4());
								icmp->updateChecksum(sizeContent);
								ipHeader->updateChecksum();
								return sl_true;
							}
						} else if (protocolOrig == InternetProtocol::UDP) {
							UdpDatagram* udp = (UdpDatagram*)(ipOrig->getContent());
							SocketAddress addressSource;
							if (m_mappingUdp.mapToInternalAddress(udp->getSourcePort(), addressSource)) {
								ipOrig->setSourceAddress(addressSource.ip.getIPv4());
								udp->setSourcePort(addressSource.port);
								udp->setChecksum(0);
								ipOrig->updateChecksum();
								ipHeader->setDestinationAddress(addressSource.ip.getIPv4());
								icmp->updateChecksum(sizeContent);
								ipHeader->updateChecksum();
								return sl_true;
							}
						} else if (protocolOrig == NetworkInternetProtocol::ICMP) {
							IcmpHeaderFormat* icmpOrig = (IcmpHeaderFormat*)(ipOrig->getContent());
							if (icmpOrig->getType() == IcmpType::Echo) {
								if (icmpOrig->getEchoIdentifier() == m_param.icmpEchoIdentifier) {
									IcmpEchoElement element;
									if (m_mapIcmpEchoIncoming.get(icmp->getEchoSequenceNumber(), &element)) {
										ipOrig->setSourceAddress(element.addressSource.ip);
										icmpOrig->setEchoIdentifier(element.addressSource.identifier);
										icmpOrig->setEchoSequenceNumber(element.addressSource.sequenceNumber);
										icmpOrig->setChecksum(0);
										ipOrig->updateChecksum();
										ipHeader->setDestinationAddress(element.addressSource.ip);
										icmp->updateChecksum(sizeContent);
										ipHeader->updateChecksum();
										return sl_true;
									}
								}
							}
						}
					}
				}
			}
		}
		return sl_false;
	}

	sl_uint16 NatTable::getMappedIcmpEchoSequenceNumber(const IcmpEchoAddress& address)
	{
		IcmpEchoElement element;
		if (m_mapIcmpEchoOutgoing.get(address, &element)) {
			return element.sequenceNumberTarget;
		}
		sl_uint16 sn = ++ m_icmpEchoSequenceCurrent;
		if (m_mapIcmpEchoIncoming.get(sn, &element)) {
			m_mapIcmpEchoOutgoing.removeItems(element.addressSource);
		}
		element.addressSource = address;
		element.sequenceNumberTarget = sn;
		m_mapIcmpEchoOutgoing.put(address, element);
		m_mapIcmpEchoIncoming.put(sn, element);
		return sn;
	}


	SLIB_DEFINE_CLASS_DEFAULT_MEMBERS(NatTablePort)

	NatTablePort::NatTablePort()
	{
		flagActive = sl_false;
	}


	NatTableMapping::NatTableMapping()
	{
		m_ports = sl_null;
		m_nPorts = 0;
		m_pos = 0;

		m_portBegin = 0;
		m_portEnd = 0;
	}

	NatTableMapping::~NatTableMapping()
	{
		NewHelper<NatTablePort>::free(m_ports, m_nPorts);
	}

	void NatTableMapping::setup(sl_uint16 portBegin, sl_uint16 portEnd)
	{
		ObjectLocker lock(this);

		m_mapPorts.removeAll_NoLock();

		if (m_ports) {
			NewHelper<NatTablePort>::free(m_ports, m_nPorts);
			m_ports = sl_null;
		}
		m_pos = 0;
		m_nPorts = 0;

		m_portBegin = portBegin;
		m_portEnd = portEnd;
		if (portEnd >= portBegin) {
			m_nPorts = portEnd - portBegin + 1;
			m_ports = NewHelper<NatTablePort>::create(m_nPorts);
		}
	}

	sl_bool NatTableMapping::mapToExternalPort(const SocketAddress& address, sl_uint16& _port)
	{
		ObjectLocker lock(this);

		if (!m_ports) {
			return sl_false;
		}
		sl_uint32 n = m_nPorts;
		if (!n) {
			return sl_false;
		}

		sl_uint16 port;
		if (m_mapPorts.get_NoLock(address, &port)) {
			if (port >= m_portBegin && port <= m_portEnd) {
				m_ports[port - m_portBegin].timeLastAccess = System::getTickCount64();
				_port = port;
				return sl_true;
			} else {
				m_mapPorts.remove_NoLock(address);
			}
		}

		sl_uint16 pos = m_pos;
		n *= 2;
		sl_uint64 timeAccessMin = 0;
		sl_uint64 timeAccessMax = 0;
		for (sl_uint32 i = 0; i < n; i++) {
			if (!(m_ports[pos].flagActive)) {
				port = pos + m_portBegin;
				m_ports[pos].flagActive = sl_true;
				m_ports[pos].addressSource = address;
				m_ports[pos].timeLastAccess = System::getTickCount64();
				m_mapPorts.put_NoLock(address, port);
				_port = port;
				m_pos = (pos + 1) % m_nPorts;
				return sl_true;
			} else {
				sl_uint64 t = m_ports[pos].timeLastAccess;
				if (t > timeAccessMax) {
					timeAccessMax = t;
				}
				if (!timeAccessMin || t < timeAccessMin) {
					timeAccessMin = t;
				}
			}
			pos = (pos + 1) % m_nPorts;
			if (i == m_nPorts) {
				sl_uint64 mid = (timeAccessMin + timeAccessMax) / 2;
				for (sl_uint16 k = 0; k < m_nPorts; k++) {
					if (m_ports[k].flagActive) {
						if (m_ports[k].timeLastAccess <= mid) {
							m_ports[k].flagActive = sl_false;
							m_mapPorts.remove_NoLock(m_ports[k].addressSource);
						}
					}
				}
			}
		}
		return sl_false;
	}

	sl_bool NatTableMapping::mapToInternalAddress(sl_uint16 port, SocketAddress& address)
	{
		ObjectLocker lock(this);
		if (!m_ports) {
			return sl_false;
		}
		if (!m_nPorts) {
			return sl_false;
		}
		if (port >= m_portBegin && port <= m_portEnd) {
			sl_uint32 k = port - m_portBegin;
			if (m_ports[k].flagActive) {
				m_ports[k].timeLastAccess = System::getTickCount64();
				address = m_ports[k].addressSource;
				return sl_true;
			}
		}
		return sl_false;
	}

}<|MERGE_RESOLUTION|>--- conflicted
+++ resolved
@@ -119,9 +119,9 @@
 					IPv4Packet* ipOrig = (IPv4Packet*)(icmp->getContent());
 					sl_uint32 sizeOrig = sizeContent - sizeof(IcmpHeaderFormat);
 					IPv4Address addressSrc = ipHeader->getSourceAddress();
-					if (IPv4Packet::checkHeaderSize(ipOrig, sizeOrig) && sizeOrig >= ipOrig->getHeaderSize() + 8 && ipOrig->getDestinationAddress() == addressSrc) {
-						NetworkInternetProtocol protocolOrig = ipOrig->getProtocol();
-						if (protocolOrig == NetworkInternetProtocol::TCP) {
+					if (IPv4Packet::checkHeaderSize(ipOrig, sizeOrig) && sizeOrig >= (sl_uint32)(ipOrig->getHeaderSize() + 8) && ipOrig->getDestinationAddress() == addressSrc) {
+						InternetProtocol protocolOrig = ipOrig->getProtocol();
+						if (protocolOrig == InternetProtocol::TCP) {
 							TcpSegment* tcp = (TcpSegment*)(ipOrig->getContent());
 							sl_uint16 targetPort;
 							if (m_mappingTcp.mapToExternalPort(SocketAddress(addressSrc, tcp->getDestinationPort()), targetPort)) {
@@ -134,7 +134,7 @@
 								ipHeader->updateChecksum();
 								return sl_true;
 							}
-						} else if (protocolOrig == NetworkInternetProtocol::UDP) {
+						} else if (protocolOrig == InternetProtocol::UDP) {
 							UdpDatagram* udp = (UdpDatagram*)(ipOrig->getContent());
 							sl_uint16 targetPort;
 							if (m_mappingUdp.mapToExternalPort(SocketAddress(addressSrc, udp->getDestinationPort()), targetPort)) {
@@ -208,15 +208,9 @@
 				} else if (type == IcmpType::DestinationUnreachable || type == IcmpType::TimeExceeded) {
 					IPv4Packet* ipOrig = (IPv4Packet*)(icmp->getContent());
 					sl_uint32 sizeOrig = sizeContent - sizeof(IcmpHeaderFormat);
-<<<<<<< HEAD
-					if (sizeOrig == sizeof(IPv4Packet)+8 && IPv4Packet::checkHeader(ipOrig, sizeOrig) && ipOrig->getDestinationAddress() == addressTarget) {
+					if (IPv4Packet::checkHeaderSize(ipOrig, sizeOrig) && sizeOrig >= (sl_uint32)(ipOrig->getHeaderSize() + 8) && ipOrig->getSourceAddress() == addressTarget) {
 						InternetProtocol protocolOrig = ipOrig->getProtocol();
 						if (protocolOrig == InternetProtocol::TCP) {
-=======
-					if (IPv4Packet::checkHeaderSize(ipOrig, sizeOrig) && sizeOrig >= ipOrig->getHeaderSize() + 8 && ipOrig->getSourceAddress() == addressTarget) {
-						NetworkInternetProtocol protocolOrig = ipOrig->getProtocol();
-						if (protocolOrig == NetworkInternetProtocol::TCP) {
->>>>>>> 5de4ea9a
 							TcpSegment* tcp = (TcpSegment*)(ipOrig->getContent());
 							SocketAddress addressSource;
 							if (m_mappingTcp.mapToInternalAddress(tcp->getSourcePort(), addressSource)) {
@@ -242,7 +236,7 @@
 								ipHeader->updateChecksum();
 								return sl_true;
 							}
-						} else if (protocolOrig == NetworkInternetProtocol::ICMP) {
+						} else if (protocolOrig == InternetProtocol::ICMP) {
 							IcmpHeaderFormat* icmpOrig = (IcmpHeaderFormat*)(ipOrig->getContent());
 							if (icmpOrig->getType() == IcmpType::Echo) {
 								if (icmpOrig->getEchoIdentifier() == m_param.icmpEchoIdentifier) {
