--- conflicted
+++ resolved
@@ -65,60 +65,8 @@
 	{
 		return ip.isNone() || port == 0;
 	}
-<<<<<<< HEAD
-	
-	sl_compare_result SocketAddress::compare(const SocketAddress& other) const noexcept
-	{
-		sl_compare_result c = ip.compare(other.ip);
-		if (c == 0) {
-			return ComparePrimitiveValues(port, other.port);
-		}
-		return c;
-	}
-	
-	sl_size SocketAddress::getHashCode() const noexcept
-	{
-		return Rehash64ToSize((((sl_uint64)port) << 32) ^ ip.getHashCode());
-	}
-	
-	String SocketAddress::toString() const noexcept
-	{
-		if (ip.isIPv4()) {
-			if (port) {
-				return ip.toString() + ":" + String::fromUint32(port);
-			} else {
-				return ip.toString();
-			}
-		} else if (ip.isIPv6()) {
-			if (port) {
-				return "[" + ip.toString() + "]:" + String::fromUint32(port);
-			} else {
-				return ip.toString();
-			}
-		} else {
-			if (port) {
-				return ":" + String::fromUint32(port);
-			} else {
-				return String::null();
-			}
-		}
-	}
-	
-	sl_bool SocketAddress::setString(const String& str) noexcept
-	{
-		if (parse(str)) {
-			return sl_true;
-		} else {
-			setNone();
-			return sl_false;
-		}
-	}
-	
+
 	sl_uint32 SocketAddress::getSystemSocketAddress(void* addr) const noexcept
-=======
-
-	sl_uint32 SocketAddress::getSystemSocketAddress(void* addr) noexcept
->>>>>>> 224f27d3
 	{
 		if (ip.isIPv4()) {
 			sockaddr_in& out = *((sockaddr_in*)addr);
@@ -216,13 +164,13 @@
 	{
 		if (ip.isIPv4()) {
 			if (port) {
-				return ip.toString() + ":" + String::fromUint32(port);
+				return String::join(ip.toString(), ":", String::fromUint32(port));
 			} else {
 				return ip.toString();
 			}
 		} else if (ip.isIPv6()) {
 			if (port) {
-				return "[" + ip.toString() + "]:" + String::fromUint32(port);
+				return String::join("[", ip.toString(), "]:", String::fromUint32(port));
 			} else {
 				return ip.toString();
 			}
