--- conflicted
+++ resolved
@@ -83,13 +83,10 @@
 		{
 			sl_uint32 codeOffset = 0;
 			for (sl_uint32 i = 0; i < sections.count; i++) {
-<<<<<<< HEAD
 				Coff::CodeSection& section = sections[i];
-=======
-				CoffCodeSection& section = sections[i];
-				if (pSectionEntry->sectionIndex == section.sectionIndex)
+				if (pSectionEntry->sectionIndex == section.sectionIndex) {
 					continue;
->>>>>>> c5a22502
+				}
 				section.codeOffset = codeOffset;
 				codeOffset += coff.getCodeSectionSize(section);
 			}
