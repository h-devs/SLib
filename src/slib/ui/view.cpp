--- conflicted
+++ resolved
@@ -7697,11 +7697,7 @@
 		_initializeOtherAttributes();
 		Ref<ViewOtherAttributes>& attrs = m_otherAttrs;
 		if (attrs.isNotNull()) {
-<<<<<<< HEAD
-			attrs->dragItem = MakeShared<DragItem>(item);
-=======
 			attrs->dragItem = item;
->>>>>>> 40947566
 			m_flagDragSource = sl_true;
 		}
 	}
