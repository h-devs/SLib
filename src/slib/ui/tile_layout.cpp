--- conflicted
+++ resolved
@@ -208,18 +208,11 @@
 		if (flagWrapX) {
 			setLayoutWidth((sl_ui_len)nCols * widthCol + getPaddingLeft() + getPaddingRight());
 		}
-<<<<<<< HEAD
 		if (flagWrapY) {
-			if (i % nCols == 0) {
+			if (n % nCols) {
+				setLayoutHeight(y + heightRow + getPaddingBottom());
+			} else {
 				setLayoutHeight(y + getPaddingBottom());
-			} else {
-=======
-		if (isHeightWrapping()) {
-			if (n % nCols) {
->>>>>>> 5e4a085c
-				setLayoutHeight(y + heightRow + getPaddingBottom());
-			} else {
-				setLayoutHeight(y + getPaddingBottom());
 			}
 		}
 	}
