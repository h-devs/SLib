--- conflicted
+++ resolved
@@ -444,23 +444,6 @@
 
 	SLIB_DEFINE_EVENT_HANDLER(ListControl, ClickRow, (sl_uint32 row, UIEvent* ev), row, ev)
 
-<<<<<<< HEAD
-	void _onClickRow_NW(IListControlInstance* instance, sl_uint32 row, const UIPoint& pt);
-
-	SLIB_DEFINE_EVENT_HANDLER(ListControl, RightButtonClickRow, (sl_uint32 row, UIEvent* ev), row, ev)
-
-	void _onRightButtonClickRow_NW(IListControlInstance* instance, sl_uint32 row, const UIPoint& pt);
-
-	SLIB_DEFINE_EVENT_HANDLER(ListControl, DoubleClickRow, (sl_uint32 row, UIEvent* ev), row, ev)
-
-	void _onDoubleClickRow_NW(IListControlInstance* instance, sl_uint32 row, const UIPoint& pt);
-
-	SLIB_DEFINE_EVENT_HANDLER_WITHOUT_ON(ListControl, ClickHeader, (sl_uint32 col, UIEvent* ev), col, ev)
-
-	void _onClickHeader_NW(IListControlInstance* instance, sl_uint32 column, const UIPoint& pt);
-
-	void ListControl::onClickHeader(sl_uint32 col, UIEvent* ev)
-=======
 	void ListControl::_onClickRow_NW(sl_uint32 row, const UIPoint& pt)
 	{
 		Ref<UIEvent> ev = UIEvent::createMouseEvent(UIAction::LeftButtonDown, pt.x, pt.y, Time::now());
@@ -492,7 +475,6 @@
 	SLIB_DEFINE_EVENT_HANDLER_WITHOUT_ON(ListControl, ClickHeader, (sl_uint32 col, UIEvent* ev), col, ev)
 
 	void ListControl::onClickHeader(sl_uint32 column, UIEvent* ev)
->>>>>>> 9af334b8
 	{
 		if (m_flagSortingOnClickHeader) {
 			if (m_sortedColumn == column) {
