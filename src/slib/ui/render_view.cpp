--- conflicted
+++ resolved
@@ -3,371 +3,346 @@
 #include "../../../inc/slib/render/canvas.h"
 #include "../../../inc/slib/core/thread.h"
 
-namespace slib
-{
-	SLIB_DEFINE_OBJECT(RenderView, View)
-	
-	class _RenderAnimationLoop : public AnimationLoop
+SLIB_UI_NAMESPACE_BEGIN
+
+SLIB_DEFINE_OBJECT(RenderView, View)
+
+class _RenderAnimationLoop : public AnimationLoop
+{
+public:
+	WeakRef<RenderView> m_view;
+	
+public:
+	_RenderAnimationLoop(RenderView* view) : m_view(view)
 	{
-	public:
-		WeakRef<RenderView> m_view;
-		
-	public:
-		_RenderAnimationLoop(RenderView* view) : m_view(view)
-		{
-		}
-		
-	public:
-		// override
-		void _wake()
-		{
-			Ref<RenderView> view(m_view);
-			if (view.isNotNull()) {
-				view->requestRender();
+	}
+	
+public:
+	// override
+	void _wake()
+	{
+		Ref<RenderView> view(m_view);
+		if (view.isNotNull()) {
+			view->requestRender();
+		}
+	}
+	
+	void runStep()
+	{
+		sl_int32 n = _runStep();
+		if (n >= 0) {
+			_wake();
+		}
+	}
+	
+};
+
+RenderView::RenderView()
+{
+	SLIB_REFERABLE_CONSTRUCTOR
+	
+	setCreatingNativeWidget(sl_true);
+	setCreatingChildInstances(sl_false);
+	
+	setPreferredEngineType(RenderEngineType::OpenGL_ES);
+	
+	m_redrawMode = RedrawMode::Continuously;
+	m_flagDispatchEventsToRenderingThread = sl_false;
+	
+	m_animationLoop = new _RenderAnimationLoop(this);
+	m_lastRenderingThreadId = 0;
+	
+	m_flagDebugTextVisible = sl_true;
+	m_flagDebugTextVisibleOnRelease = sl_false;
+	
+	setBackgroundColor(Color::Black, UIUpdateMode::Init);
+}
+
+RenderView::~RenderView()
+{
+}
+
+RedrawMode RenderView::getRedrawMode()
+{
+	return m_redrawMode;
+}
+
+void RenderView::setRedrawMode(RedrawMode mode)
+{
+	m_redrawMode = mode;
+	if (isNativeWidget()) {
+		_setRedrawMode_NW(mode);
+	}
+}
+
+sl_bool RenderView::isDispatchingEventsToRenderingThread()
+{
+	return m_flagDispatchEventsToRenderingThread;
+}
+
+void RenderView::setDispatchingEventsToRenderingThread(sl_bool flag)
+{
+	m_flagDispatchEventsToRenderingThread = flag;
+}
+
+void RenderView::requestRender()
+{
+	if (isNativeWidget()) {
+		_requestRender_NW();
+	}
+}
+
+void RenderView::invalidate()
+{
+	requestRender();
+}
+
+void RenderView::invalidate(const UIRect& rect)
+{
+	requestRender();
+}
+
+void RenderView::renderViewContent(RenderEngine* engine)
+{
+	engine->setDepthTest(sl_false);
+	engine->setBlending(sl_true);
+	Ref<RenderCanvas> canvas = RenderCanvas::create(engine, (sl_real)(getWidth()), (sl_real)(getHeight()));
+	if (canvas.isNotNull()) {
+		dispatchDraw(canvas.get());
+	}
+}
+
+Size RenderView::measureText(const String& text, const Ref<Font>& _font, sl_bool flagMultiLine)
+{
+	Ref<Font> font = _font;
+	if (font.isNull()) {
+		font = getFont();
+		if (font.isNull()) {
+			return Size::zero();
+		}
+	}
+	return RenderCanvas::measureRenderingText(font, text, flagMultiLine);
+}
+
+Ref<AnimationLoop> RenderView::getAnimationLoop()
+{
+	return m_animationLoop;
+}
+
+sl_bool RenderView::isDrawingThread()
+{
+	if (isNativeWidget()) {
+		return Thread::getCurrentThreadUniqueId() == m_lastRenderingThreadId;
+	} else {
+		return View::isDrawingThread();
+	}
+}
+
+void RenderView::dispatchToDrawingThread(const Function<void()>& callback, sl_uint32 delayMillis)
+{
+	if (isNativeWidget()) {
+		m_queuePostedCallbacks.push(callback);
+		requestRender();
+	} else {
+		View::dispatchToDrawingThread(callback, delayMillis);
+	}
+}
+
+void RenderView::runOnDrawingThread(const Function<void()>& callback)
+{
+	if (isNativeWidget()) {
+		if (Thread::getCurrentThreadUniqueId() == m_lastRenderingThreadId) {
+			callback();
+		} else {
+			m_queuePostedCallbacks.push(callback);
+			requestRender();
+		}
+	} else {
+		View::runOnDrawingThread(callback);
+	}
+}
+
+class _RenderViewDispatcher : public Dispatcher
+{
+public:
+	WeakRef<RenderView> m_view;
+	
+public:
+	// override
+	sl_bool dispatch(const Function<void()>& callback, sl_uint64 delay_ms)
+	{
+		Ref<RenderView> view(m_view);
+		if (view.isNotNull()) {
+			if (delay_ms > 0x7fffffff) {
+				delay_ms = 0x7fffffff;
 			}
-		}
-		
-		void runStep()
-		{
-			sl_int32 n = _runStep();
-			if (n >= 0) {
-				_wake();
+			view->dispatchToDrawingThread(callback, (sl_uint32)delay_ms);
+			return sl_true;
+		}
+		return sl_false;
+	}
+};
+
+Ref<Dispatcher> RenderView::getDispatcher()
+{
+	Ref<_RenderViewDispatcher> ret = new _RenderViewDispatcher;
+	if (ret.isNotNull()) {
+		ret->m_view = this;
+		return ret;
+	}
+	return sl_null;
+}
+
+sl_bool RenderView::isDebugTextVisible()
+{
+	return m_flagDebugTextVisible;
+}
+
+void RenderView::setDebugTextVisible(sl_bool flagVisible)
+{
+	m_flagDebugTextVisible = flagVisible;
+}
+
+sl_bool RenderView::isDebugTextVisibleOnRelease()
+{
+	return m_flagDebugTextVisible && m_flagDebugTextVisibleOnRelease;
+}
+
+void RenderView::setDebugTextVisibleOnRelease(sl_bool flagVisible)
+{
+	m_flagDebugTextVisibleOnRelease = flagVisible;
+	if (flagVisible) {
+		m_flagDebugTextVisible = sl_true;
+	}
+}
+
+void RenderView::onFrame(RenderEngine* engine)
+{
+	renderViewContent(engine);
+}
+
+void RenderView::onAttach()
+{
+	requestRender();
+}
+
+void RenderView::onDrawBackground(Canvas* canvas)
+{
+	if (isNativeWidget()) {
+		Ref<DrawAttributes> attrs = m_drawAttributes;
+		if (attrs.isNotNull()) {
+			Ref<Drawable> background;
+			if (isPressedState()) {
+				background = attrs->backgroundPressed;
+			} else if (isHoverState()) {
+				background = attrs->backgroundHover;
 			}
-		}
-		
-	};
-	
-	RenderView::RenderView()
+			if (background.isNull()) {
+				background = attrs->background;
+			}
+			if (background.isNotNull()) {
+				drawBackground(canvas, Color::zero(), background);
+			}
+		}
+	} else {
+		View::onDrawBackground(canvas);
+	}
+}
+
+void RenderView::dispatchFrame(RenderEngine* engine)
+{
+	if (!engine) {
+		return;
+	}
+	
+	m_lastRenderingThreadId = Thread::getCurrentThreadUniqueId();
+	
+	if (m_animationLoop.isNotNull()) {
+		_RenderAnimationLoop* l = static_cast<_RenderAnimationLoop*>(m_animationLoop.get());
+		l->runStep();
+	}
+	
+	sl_size n = m_queuePostedCallbacks.getCount();
+	Function<void()> callback;
+	while (n > 0 && m_queuePostedCallbacks.pop(&callback)) {
+		callback();
+		n--;
+	}
+
+	engine->beginScene();
+	
+	// clear
 	{
-		SLIB_REFERABLE_CONSTRUCTOR
-		
-		setCreatingNativeWidget(sl_true);
-		setCreatingChildInstances(sl_false);
-		
-		setPreferredEngineType(RenderEngineType::OpenGL_ES);
-		
-		m_redrawMode = RedrawMode::Continuously;
-		m_flagDispatchEventsToRenderingThread = sl_false;
-		
-		m_animationLoop = new _RenderAnimationLoop(this);
-		m_lastRenderingThreadId = 0;
-		
-		m_flagDebugTextVisible = sl_true;
-		m_flagDebugTextVisibleOnRelease = sl_false;
-		
-		setBackgroundColor(Color::Black, UIUpdateMode::Init);
-	}
-	
-	RenderView::~RenderView()
-	{
-	}
-	
-	RedrawMode RenderView::getRedrawMode()
-	{
-		return m_redrawMode;
-	}
-	
-	void RenderView::setRedrawMode(RedrawMode mode)
-	{
-		m_redrawMode = mode;
-		if (isNativeWidget()) {
-			_setRedrawMode_NW(mode);
-		}
-	}
-	
-	sl_bool RenderView::isDispatchingEventsToRenderingThread()
-	{
-		return m_flagDispatchEventsToRenderingThread;
-	}
-	
-	void RenderView::setDispatchingEventsToRenderingThread(sl_bool flag)
-	{
-		m_flagDispatchEventsToRenderingThread = flag;
-	}
-	
-	void RenderView::requestRender()
-	{
-		if (isNativeWidget()) {
-			_requestRender_NW();
-		}
-	}
-	
-	void RenderView::invalidate()
-	{
-		requestRender();
-	}
-	
-	void RenderView::invalidate(const UIRect& rect)
-	{
-		requestRender();
-	}
-	
-	void RenderView::renderViewContent(RenderEngine* engine)
-	{
-		engine->setDepthTest(sl_false);
-		engine->setBlending(sl_true);
-		Ref<RenderCanvas> canvas = RenderCanvas::create(engine, (sl_real)(getWidth()), (sl_real)(getHeight()));
-		if (canvas.isNotNull()) {
-			dispatchDraw(canvas.get());
-		}
-	}
-	
-	Size RenderView::measureText(const String& text, const Ref<Font>& _font, sl_bool flagMultiLine)
-	{
-		Ref<Font> font = _font;
-		if (font.isNull()) {
-			font = getFont();
-			if (font.isNull()) {
-				return Size::zero();
-			}
-		}
-		return RenderCanvas::measureRenderingText(font, text, flagMultiLine);
-	}
-	
-	Ref<AnimationLoop> RenderView::getAnimationLoop()
-	{
-		return m_animationLoop;
-	}
-	
-	sl_bool RenderView::isDrawingThread()
-	{
-		if (isNativeWidget()) {
-			return Thread::getCurrentThreadUniqueId() == m_lastRenderingThreadId;
-		} else {
-			return View::isDrawingThread();
-		}
-	}
-	
-	void RenderView::dispatchToDrawingThread(const Function<void()>& callback, sl_uint32 delayMillis)
-	{
-		if (isNativeWidget()) {
-			m_queuePostedCallbacks.push(callback);
-			requestRender();
-		} else {
-			View::dispatchToDrawingThread(callback, delayMillis);
-		}
-	}
-	
-	void RenderView::runOnDrawingThread(const Function<void()>& callback)
-	{
-		if (isNativeWidget()) {
-			if (Thread::getCurrentThreadUniqueId() == m_lastRenderingThreadId) {
-				callback();
-			} else {
-				m_queuePostedCallbacks.push(callback);
-				requestRender();
-			}
-		} else {
-			View::runOnDrawingThread(callback);
-		}
-	}
-	
-	class _RenderViewDispatcher : public Dispatcher
-	{
-	public:
-		WeakRef<RenderView> m_view;
-		
-	public:
-		// override
-		sl_bool dispatch(const Function<void()>& callback, sl_uint64 delay_ms)
-		{
-			Ref<RenderView> view(m_view);
-			if (view.isNotNull()) {
-				if (delay_ms > 0x7fffffff) {
-					delay_ms = 0x7fffffff;
-				}
-				view->dispatchToDrawingThread(callback, (sl_uint32)delay_ms);
-				return sl_true;
-			}
-			return sl_false;
-		}
-	};
-	
-	Ref<Dispatcher> RenderView::getDispatcher()
-	{
-		Ref<_RenderViewDispatcher> ret = new _RenderViewDispatcher;
-		if (ret.isNotNull()) {
-			ret->m_view = this;
-			return ret;
-		}
-		return sl_null;
-	}
-	
-	sl_bool RenderView::isDebugTextVisible()
-	{
-		return m_flagDebugTextVisible;
-	}
-	
-	void RenderView::setDebugTextVisible(sl_bool flagVisible)
-	{
-		m_flagDebugTextVisible = flagVisible;
-	}
-	
-	sl_bool RenderView::isDebugTextVisibleOnRelease()
-	{
-		return m_flagDebugTextVisible && m_flagDebugTextVisibleOnRelease;
-	}
-	
-	void RenderView::setDebugTextVisibleOnRelease(sl_bool flagVisible)
-	{
-		m_flagDebugTextVisibleOnRelease = flagVisible;
-		if (flagVisible) {
-			m_flagDebugTextVisible = sl_true;
-		}
-	}
-	
-	void RenderView::onFrame(RenderEngine* engine)
-	{
-		renderViewContent(engine);
-	}
-	
-	void RenderView::onAttach()
-	{
-		requestRender();
-	}
-	
-	void RenderView::onDrawBackground(Canvas* canvas)
-	{
-		if (isNativeWidget()) {
-			Ref<DrawAttributes> attrs = m_drawAttributes;
-			if (attrs.isNotNull()) {
-				Ref<Drawable> background;
-				if (isPressedState()) {
-					background = attrs->backgroundPressed;
-				} else if (isHoverState()) {
-					background = attrs->backgroundHover;
-				}
-				if (background.isNull()) {
-					background = attrs->background;
-				}
-				if (background.isNotNull()) {
-					drawBackground(canvas, Color::zero(), background);
-				}
-			}
-		} else {
-			View::onDrawBackground(canvas);
-		}
-	}
-	
-	void RenderView::dispatchFrame(RenderEngine* engine)
-	{
-		if (!engine) {
-			return;
-		}
-		
-		m_lastRenderingThreadId = Thread::getCurrentThreadUniqueId();
-		
-		if (m_animationLoop.isNotNull()) {
-			_RenderAnimationLoop* l = static_cast<_RenderAnimationLoop*>(m_animationLoop.get());
-			l->runStep();
-		}
-		
-		sl_size n = m_queuePostedCallbacks.getCount();
-		Function<void()> callback;
-		while (n > 0 && m_queuePostedCallbacks.pop(&callback)) {
-			callback();
-			n--;
-		}
-		
-		engine->beginScene();
-		
-		// clear
-		{
-			Color color = getBackgroundColor();
-			if (color.a > 0) {
-				color.a = 255;
-				engine->clearColorDepth(color);
-			}
-		}
-		
-		onFrame(engine);
-		
-		getOnFrame()(this, engine);
-		
-		if (m_flagDebugTextVisible) {
+		Color color = getBackgroundColor();
+		if (color.a > 0) {
+			color.a = 255;
+			engine->clearColorDepth(color);
+		}
+	}
+	
+	onFrame(engine);
+	
+	getOnFrame()(this, engine);
+	
+	if (m_flagDebugTextVisible) {
 #if defined(SLIB_DEBUG)
+		engine->drawDebugText();
+#else
+		if (m_flagDebugTextVisibleOnRelease) {
 			engine->drawDebugText();
-#else
-			if (m_flagDebugTextVisibleOnRelease) {
-				engine->drawDebugText();
-			}
+		}
 #endif
-		}
-		
-		engine->endScene();
-		
-	}
-	
-	void RenderView::dispatchMouseEvent(UIEvent* ev)
-	{
-		if (m_flagDispatchEventsToRenderingThread) {
-			if (isNativeWidget()) {
-				m_queuePostedCallbacks.push(SLIB_BIND_WEAKREF(void(), RenderView, _dispatchMouseEvent, this, ev->duplicate()));
-				requestRender();
-				return;
-			}
-		}
-		View::dispatchMouseEvent(ev);
-	}
-	
-	void RenderView::dispatchTouchEvent(UIEvent* ev)
-	{
-		if (m_flagDispatchEventsToRenderingThread) {
-			if (isNativeWidget()) {
-				m_queuePostedCallbacks.push(SLIB_BIND_WEAKREF(void(), RenderView, _dispatchTouchEvent, this, ev->duplicate()));
-				requestRender();
-				return;
-			}
-		}
-		View::dispatchTouchEvent(ev);
-	}
-	
-	void RenderView::dispatchMouseWheelEvent(UIEvent* ev)
-	{
-		if (m_flagDispatchEventsToRenderingThread) {
-			if (isNativeWidget()) {
-				m_queuePostedCallbacks.push(SLIB_BIND_WEAKREF(void(), RenderView, _dispatchMouseWheelEvent, this, ev->duplicate()));
-				requestRender();
-				return;
-			}
-		}
-		View::dispatchMouseWheelEvent(ev);
-	}
-	
-	void RenderView::dispatchKeyEvent(UIEvent* ev)
-	{
-		if (m_flagDispatchEventsToRenderingThread) {
-			if (isNativeWidget()) {
-				m_queuePostedCallbacks.push(SLIB_BIND_WEAKREF(void(), RenderView, _dispatchKeyEvent, this, ev->duplicate()));
-				requestRender();
-				return;
-			}
-		}
-		View::dispatchKeyEvent(ev);
-	}
-<<<<<<< HEAD
-	
-	void RenderView::dispatchClick(UIEvent* ev)
-	{
-		if (m_flagDispatchEventsToRenderingThread) {
-			if (isNativeWidget()) {
-				m_queuePostedCallbacks.push(SLIB_BIND_WEAKREF(void(), RenderView, _dispatchClick, this, ev->duplicate()));
-				requestRender();
-				return;
-			}
-		}
-		View::dispatchClick(ev);
-	}
-	
-	void RenderView::dispatchSetCursor(UIEvent* ev)
-	{
-		if (m_flagDispatchEventsToRenderingThread) {
-			if (isNativeWidget()) {
-				m_queuePostedCallbacks.push(SLIB_BIND_WEAKREF(void(), RenderView, _dispatchSetCursor, this, ev->duplicate()));
-				requestRender();
-				return;
-			}
-=======
+	}
+	
+	engine->endScene();
+	
+}
+
+void RenderView::dispatchMouseEvent(UIEvent* ev)
+{
+	if (m_flagDispatchEventsToRenderingThread) {
+		if (isNativeWidget()) {
+			m_queuePostedCallbacks.push(SLIB_BIND_WEAKREF(void(), RenderView, _dispatchMouseEvent, this, ev->duplicate()));
+			requestRender();
+			return;
+		}
+	}
+	View::dispatchMouseEvent(ev);
+}
+
+void RenderView::dispatchTouchEvent(UIEvent* ev)
+{
+	if (m_flagDispatchEventsToRenderingThread) {
+		if (isNativeWidget()) {
+			m_queuePostedCallbacks.push(SLIB_BIND_WEAKREF(void(), RenderView, _dispatchTouchEvent, this, ev->duplicate()));
+			requestRender();
+			return;
+		}
+	}
+	View::dispatchTouchEvent(ev);
+}
+
+void RenderView::dispatchMouseWheelEvent(UIEvent* ev)
+{
+	if (m_flagDispatchEventsToRenderingThread) {
+		if (isNativeWidget()) {
+			m_queuePostedCallbacks.push(SLIB_BIND_WEAKREF(void(), RenderView, _dispatchMouseWheelEvent, this, ev->duplicate()));
+			requestRender();
+			return;
+		}
+	}
+	View::dispatchMouseWheelEvent(ev);
+}
+
+void RenderView::dispatchKeyEvent(UIEvent* ev)
+{
+	if (m_flagDispatchEventsToRenderingThread) {
+		if (isNativeWidget()) {
+			m_queuePostedCallbacks.push(SLIB_BIND_WEAKREF(void(), RenderView, _dispatchKeyEvent, this, ev->duplicate()));
+			requestRender();
+			return;
+		}
+	}
 	View::dispatchKeyEvent(ev);
 }
 
@@ -378,60 +353,20 @@
 			m_queuePostedCallbacks.push(SLIB_BIND_WEAKREF(void(), RenderView, _dispatchSetCursor, this, ev->duplicate()));
 			requestRender();
 			return;
->>>>>>> d01d5907
-		}
-		View::dispatchSetCursor(ev);
-	}
-	
-	void RenderView::dispatchSwipe(GestureEvent* ev)
-	{
-		if (m_flagDispatchEventsToRenderingThread) {
-			if (isNativeWidget()) {
-				m_queuePostedCallbacks.push(SLIB_BIND_WEAKREF(void(), RenderView, _dispatchSwipe, this, ev->duplicate()));
-				requestRender();
-				return;
-			}
-		}
-		View::dispatchSwipe(ev);
-	}
-<<<<<<< HEAD
-	
-	void RenderView::_dispatchMouseEvent(const Ref<UIEvent>& ev)
-	{
-		View::dispatchMouseEvent(ev.get());
-	}
-	
-	void RenderView::_dispatchTouchEvent(const Ref<UIEvent>& ev)
-	{
-		View::dispatchTouchEvent(ev.get());
-	}
-	
-	void RenderView::_dispatchMouseWheelEvent(const Ref<UIEvent>& ev)
-	{
-		View::dispatchMouseWheelEvent(ev.get());
-	}
-	
-	void RenderView::_dispatchKeyEvent(const Ref<UIEvent>& ev)
-	{
-		View::dispatchKeyEvent(ev.get());
-	}
-	
-	void RenderView::_dispatchClick(const Ref<UIEvent>& ev)
-	{
-		View::dispatchClick(ev.get());
-	}
-	
-	void RenderView::_dispatchSetCursor(const Ref<UIEvent>& ev)
-	{
-		View::dispatchSetCursor(ev.get());
-	}
-	
-	void RenderView::_dispatchSwipe(const Ref<GestureEvent>& ev)
-	{
-		View::dispatchSwipe(ev.get());
-	}
-	
-=======
+		}
+	}
+	View::dispatchSetCursor(ev);
+}
+
+void RenderView::dispatchSwipe(GestureEvent* ev)
+{
+	if (m_flagDispatchEventsToRenderingThread) {
+		if (isNativeWidget()) {
+			m_queuePostedCallbacks.push(SLIB_BIND_WEAKREF(void(), RenderView, _dispatchSwipe, this, ev->duplicate()));
+			requestRender();
+			return;
+		}
+	}
 	View::dispatchSwipe(ev);
 }
 
@@ -465,21 +400,21 @@
 	View::dispatchSwipe(ev.get());
 }
 
->>>>>>> d01d5907
 #if !(defined(SLIB_PLATFORM_IS_OSX)) && !(defined(SLIB_PLATFORM_IS_IOS)) && !(defined(SLIB_PLATFORM_IS_WIN32)) && !(defined(SLIB_PLATFORM_IS_ANDROID))
-	
-	Ref<ViewInstance> RenderView::createNativeWidget(ViewInstance* parent)
-	{
-		return sl_null;
-	}
-	
-	void RenderView::_setRedrawMode_NW(RedrawMode mode)
-	{
-	}
-	
-	void RenderView::_requestRender_NW()
-	{
-	}
-	
+
+Ref<ViewInstance> RenderView::createNativeWidget(ViewInstance* parent)
+{
+	return sl_null;
+}
+
+void RenderView::_setRedrawMode_NW(RedrawMode mode)
+{
+}
+
+void RenderView::_requestRender_NW()
+{
+}
+
 #endif
-}+
+SLIB_UI_NAMESPACE_END