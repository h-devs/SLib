--- conflicted
+++ resolved
@@ -48,40 +48,6 @@
 				}
 
 				void refreshItems(SelectView* view) override
-<<<<<<< HEAD
-				{
-					HWND handle = m_handle;
-					if (handle) {
-						SendMessageW(handle, CB_RESETCONTENT, 0, 0);
-						sl_uint32 n = view->getItemsCount();
-						for (sl_uint32 i = 0; i < n; i++) {
-							String16 s = String16::from(view->getItemTitle(i));
-							SendMessageW(handle, CB_ADDSTRING, 0, (LPARAM)(s.getData()));
-						}
-						sl_uint32 indexSelected = view->getSelectedIndex();
-						if (indexSelected < n) {
-							if (SendMessageW(handle, CB_GETCURSEL, 0, 0) != (LRESULT)indexSelected) {
-								SendMessageW(handle, CB_SETCURSEL, (WPARAM)indexSelected, 0);
-							}
-						}
-					}
-				}
-
-				void insertItem(SelectView* view, sl_uint32 index, const String& title) override
-				{
-					HWND handle = m_handle;
-					if (handle) {
-						String16 s = String16::from(title);
-						SendMessageW(handle, CB_INSERTSTRING, (WPARAM)index, (LPARAM)(s.getData()));
-					}
-				}
-
-				void removeItem(SelectView* view, sl_uint32 index) override
-				{
-					HWND handle = m_handle;
-					if (handle) {
-						SendMessageW(handle, CB_DELETESTRING, (WPARAM)index, 0);
-=======
 				{
 					HWND handle = m_handle;
 					if (handle) {
@@ -124,15 +90,6 @@
 						StringCstr16 title = _title;
 						SendMessageW(handle, CB_DELETESTRING, (WPARAM)index, 0);
 						SendMessageW(handle, CB_INSERTSTRING, (WPARAM)index, (LPARAM)(title.getData()));
->>>>>>> 40947566
-					}
-				}
-
-				void selectItem(SelectView* view, sl_uint32 index) override
-				{
-					HWND handle = m_handle;
-					if (handle) {
-						SendMessageW(handle, CB_SETCURSEL, (WPARAM)index, 0);
 					}
 				}
 
