--- conflicted
+++ resolved
@@ -137,13 +137,9 @@
 			}
 
 			using ListControl::_onSelectRow_NW;
-<<<<<<< HEAD
-
-=======
 			using ListControl::_onClickRow_NW;
 			using ListControl::_onRightButtonClickRow_NW;
 			using ListControl::_onDoubleClickRow_NW;
->>>>>>> 9af334b8
 		};
 
 		class ListControlInstance : public macOS_ViewInstance, public IListControlInstance
@@ -256,6 +252,27 @@
 			}
 
 			void onMouseDown(SLIBListControlHandle_TableView* tv, NSEvent* ev)
+			{
+				Ref<ListControlHelper> helper = getHelper();
+				if (helper.isNotNull()) {
+					NSInteger indexRowBefore = [tv selectedRow];
+					NSPoint ptWindow = [ev locationInWindow];
+					NSPoint ptView = [tv convertPoint:ptWindow fromView:nil];
+					NSInteger indexRow = [tv rowAtPoint:ptView];
+					if (indexRow >= 0) {
+						sl_ui_posf x = (sl_ui_posf)(ptView.x);
+						sl_ui_posf y = (sl_ui_posf)(ptView.y);
+						NSInteger clicks = [ev clickCount];
+						if (clicks == 1) {
+							helper->_onClickRow_NW((sl_uint32)(indexRow), UIPointF(x, y));
+						} else if (clicks == 2) {
+							helper->_onDoubleClickRow_NW((sl_uint32)(indexRow), UIPointF(x, y));
+						}
+					}
+				}
+			}
+
+			void onRightMouseDown(SLIBListControlHandle_TableView* tv, NSEvent* ev)
 			{
 				Ref<ListControlHelper> helper = getHelper();
 				if (helper.isNotNull()) {
@@ -265,37 +282,7 @@
 					if (indexRow >= 0) {
 						sl_ui_posf x = (sl_ui_posf)(ptView.x);
 						sl_ui_posf y = (sl_ui_posf)(ptView.y);
-						NSInteger clicks = [ev clickCount];
-						if (clicks == 1) {
-<<<<<<< HEAD
-							helper->invokeClickRow((sl_uint32)(indexRow), UIPointF(x, y));
-						} else if (clicks == 2) {
-							helper->invokeDoubleClickRow((sl_uint32)(indexRow), UIPointF(x, y));
-=======
-							helper->_onClickRow_NW((sl_uint32)(indexRow), UIPointF(x, y));
-						} else if (clicks == 2) {
-							helper->_onDoubleClickRow_NW((sl_uint32)(indexRow), UIPointF(x, y));
->>>>>>> 9af334b8
-						}
-					}
-				}
-			}
-
-			void onRightMouseDown(SLIBListControlHandle_TableView* tv, NSEvent* ev)
-			{
-				Ref<ListControlHelper> helper = getHelper();
-				if (helper.isNotNull()) {
-					NSPoint ptWindow = [ev locationInWindow];
-					NSPoint ptView = [tv convertPoint:ptWindow fromView:nil];
-					NSInteger indexRow = [tv rowAtPoint:ptView];
-					if (indexRow >= 0) {
-						sl_ui_posf x = (sl_ui_posf)(ptView.x);
-						sl_ui_posf y = (sl_ui_posf)(ptView.y);
-<<<<<<< HEAD
-						helper->invokeRightButtonClickRow((sl_uint32)(indexRow), UIPointF(x, y));
-=======
 						helper->_onRightButtonClickRow_NW((sl_uint32)(indexRow), UIPointF(x, y));
->>>>>>> 9af334b8
 					}
 				}
 			}
