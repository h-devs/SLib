--- conflicted
+++ resolved
@@ -509,11 +509,8 @@
 						_changeValue(m_valueDown, UIUpdateMode::None);
 					}
 				}
-<<<<<<< HEAD
 				invalidate();
-=======
 				ev->useDrag();
->>>>>>> c5a22502
 				break;
 			case UIAction::LeftButtonDrag:
 			case UIAction::TouchMove:
