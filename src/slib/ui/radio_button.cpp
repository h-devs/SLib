#include "../../../inc/slib/ui/radio_button.h"

#include "../../../inc/slib/core/safe_static.h"

namespace slib
{
	class _RadioButton_Icon : public Drawable
	{
	public:
		Ref<Pen> m_penBorder;
		Ref<Brush> m_brushBack;
		Ref<Brush> m_brushCheck;
		
	public:
		_RadioButton_Icon(const Ref<Pen>& penBorder, const Color& backColor, const Color& checkColor)
		{
			m_penBorder = penBorder;
			if (backColor.a > 0) {
				m_brushBack = Brush::createSolidBrush(backColor);
			}
			if (checkColor.a > 0) {
				m_brushCheck = Brush::createSolidBrush(checkColor);
			}
		}
		
	public:
		// override
		void onDrawAll(Canvas* canvas, const Rectangle& rectDst, const DrawParam& param)
		{
			canvas->drawEllipse(rectDst, m_penBorder, m_brushBack);
			if (m_brushCheck.isNotNull()) {
				Rectangle rcCheck;
				rcCheck.setLeftTop(rectDst.getCenter());
				sl_real w = rectDst.getWidth() / 2;
				sl_real h = rectDst.getHeight() / 2;
				rcCheck.left -= w / 2;
				rcCheck.top -= h / 2;
				rcCheck.right = rcCheck.left + w;
				rcCheck.bottom = rcCheck.top + h;
				canvas->fillEllipse(rcCheck, m_brushCheck);
			}
		}
		
	};
	
	class _RadioButton_Categories
	{
	public:
		ButtonCategory categories[2];
		
		_RadioButton_Categories()
		{
			Color colorBackNormal = Color::White;
			Color colorBackHover = Color::White;
			Color colorBackDown(220, 230, 255);
			Color colorBackDisabled = Color(220, 220, 220);
			Ref<Pen> penNormal = Pen::createSolidPen(1, Color::Black);
			Ref<Pen> penHover = Pen::createSolidPen(1, Color(0, 80, 200));
			Ref<Pen> penDown = penHover;
			Ref<Pen> penDisabled = Pen::createSolidPen(1, Color(90, 90, 90));
			Color colorCheckNormal = Color::Black;
			Color colorCheckDisabled = Color(90, 90, 90);
			Color colorCheckHover = Color(0, 80, 200);
			Color colorCheckDown = colorCheckHover;
			categories[0].properties[(int)ButtonState::Normal].icon = new _RadioButton_Icon(penNormal, colorBackNormal, Color::zero());
			categories[0].properties[(int)ButtonState::Disabled].icon = new _RadioButton_Icon(penDisabled, colorBackDisabled, Color::zero());
			categories[0].properties[(int)ButtonState::Hover].icon = new _RadioButton_Icon(penHover, colorBackHover, Color::zero());
			categories[0].properties[(int)ButtonState::Pressed].icon = new _RadioButton_Icon(penDown, colorBackDown, Color::zero());
			
			categories[1] = categories[0];
			categories[1].properties[(int)ButtonState::Normal].icon = new _RadioButton_Icon(penNormal, colorBackNormal, colorCheckNormal);
			categories[1].properties[(int)ButtonState::Disabled].icon = new _RadioButton_Icon(penDisabled, colorBackDisabled, colorCheckDisabled);
			categories[1].properties[(int)ButtonState::Hover].icon = new _RadioButton_Icon(penHover, colorBackHover, colorCheckHover);
			categories[1].properties[(int)ButtonState::Pressed].icon = new _RadioButton_Icon(penDown, colorBackDown, colorCheckDown);
		}
		
		static ButtonCategory* getCategories()
		{
			SLIB_SAFE_STATIC(_RadioButton_Categories, ret)
			if (SLIB_SAFE_STATIC_CHECK_FREED(ret)) {
				return sl_null;
			}
			return ret.categories;
		}
		
	};
	
	
	SLIB_DEFINE_OBJECT(RadioButton, CheckBox)
	
	RadioButton::RadioButton() : CheckBox(2, _RadioButton_Categories::getCategories())
	{
		setCreatingNativeWidget(sl_true);
	}
	
	RadioButton::RadioButton(sl_uint32 nCategories, ButtonCategory* categories) : CheckBox(nCategories, categories)
	{
	}
	
	void RadioButton::dispatchClick(UIEvent* ev)
	{
		CheckBox::dispatchClick(ev);
		Ref<RadioGroup> group = getRadioGroup();
		if (group.isNotNull()) {
			group->select(this);
		}
	}
	
	
	SLIB_DEFINE_OBJECT(RadioGroup, Object)
	
	RadioGroup::RadioGroup()
	{
	}
	
	void RadioGroup::add(const Ref<RadioButton>& view)
	{
		if (view.isNotNull()) {
			view->setRadioGroup(this);
			m_views.addIfNotExist(view);
			select(m_viewSelected);
		}
	}
<<<<<<< HEAD
	
	void RadioGroup::remove(const Ref<RadioButton>& view)
	{
		if (view.isNotNull()) {
			if (view->getRadioGroup() == this) {
				view->setRadioGroup(Ref<RadioGroup>::null());
			}
			m_views.removeValue(view);
=======

};


SLIB_DEFINE_OBJECT(RadioButton, CheckBox)

RadioButton::RadioButton() : CheckBox(2, _RadioButton_Categories::getCategories())
{
	setCreatingNativeWidget(sl_true);
}

RadioButton::RadioButton(sl_uint32 nCategories, ButtonCategory* categories) : CheckBox(nCategories, categories)
{
}

void RadioButton::dispatchClick(UIEvent* ev)
{
	CheckBox::dispatchClick(ev);
	Ref<RadioGroup> group = getRadioGroup();
	if (group.isNotNull()) {
		group->select(this);
	}
}

void RadioButton::dispatchClick()
{
	View::dispatchClick();
}


SLIB_DEFINE_OBJECT(RadioGroup, Object)

RadioGroup::RadioGroup()
{
}

void RadioGroup::add(const Ref<RadioButton>& view)
{
	if (view.isNotNull()) {
		view->setRadioGroup(this);
		m_views.addIfNotExist(view);
		select(m_viewSelected);
	}
}

void RadioGroup::remove(const Ref<RadioButton>& view)
{
	if (view.isNotNull()) {
		if (view->getRadioGroup() == this) {
			view->setRadioGroup(Ref<RadioGroup>::null());
>>>>>>> d01d5907
		}
	}
	
	void RadioGroup::select(const Ref<RadioButton>& sel)
	{
		m_viewSelected = sel;
		ListLocker< Ref<RadioButton> > views(m_views);
		for (sl_size i = 0; i < views.count; i++) {
			Ref<RadioButton> view = views[i];
			if (view.isNotNull() && view != sel) {
				view->setChecked(sl_false);
			}
		}
		if (sel.isNotNull()) {
			sel->setChecked(sl_true);
		}
	}
	
	Ref<RadioButton> RadioGroup::getSelected()
	{
		return m_viewSelected;
	}
	
	
#if !(defined(SLIB_PLATFORM_IS_OSX)) && !(defined(SLIB_PLATFORM_IS_WIN32))
	Ref<ViewInstance> RadioButton::createNativeWidget(ViewInstance* parent)
	{
		return sl_null;
	}
#endif
}<|MERGE_RESOLUTION|>--- conflicted
+++ resolved
@@ -2,135 +2,86 @@
 
 #include "../../../inc/slib/core/safe_static.h"
 
-namespace slib
+SLIB_UI_NAMESPACE_BEGIN
+
+class _RadioButton_Icon : public Drawable
 {
-	class _RadioButton_Icon : public Drawable
+public:
+	Ref<Pen> m_penBorder;
+	Ref<Brush> m_brushBack;
+	Ref<Brush> m_brushCheck;
+	
+public:
+	_RadioButton_Icon(const Ref<Pen>& penBorder, const Color& backColor, const Color& checkColor)
 	{
-	public:
-		Ref<Pen> m_penBorder;
-		Ref<Brush> m_brushBack;
-		Ref<Brush> m_brushCheck;
-		
-	public:
-		_RadioButton_Icon(const Ref<Pen>& penBorder, const Color& backColor, const Color& checkColor)
-		{
-			m_penBorder = penBorder;
-			if (backColor.a > 0) {
-				m_brushBack = Brush::createSolidBrush(backColor);
-			}
-			if (checkColor.a > 0) {
-				m_brushCheck = Brush::createSolidBrush(checkColor);
-			}
+		m_penBorder = penBorder;
+		if (backColor.a > 0) {
+			m_brushBack = Brush::createSolidBrush(backColor);
 		}
-		
-	public:
-		// override
-		void onDrawAll(Canvas* canvas, const Rectangle& rectDst, const DrawParam& param)
-		{
-			canvas->drawEllipse(rectDst, m_penBorder, m_brushBack);
-			if (m_brushCheck.isNotNull()) {
-				Rectangle rcCheck;
-				rcCheck.setLeftTop(rectDst.getCenter());
-				sl_real w = rectDst.getWidth() / 2;
-				sl_real h = rectDst.getHeight() / 2;
-				rcCheck.left -= w / 2;
-				rcCheck.top -= h / 2;
-				rcCheck.right = rcCheck.left + w;
-				rcCheck.bottom = rcCheck.top + h;
-				canvas->fillEllipse(rcCheck, m_brushCheck);
-			}
-		}
-		
-	};
-	
-	class _RadioButton_Categories
-	{
-	public:
-		ButtonCategory categories[2];
-		
-		_RadioButton_Categories()
-		{
-			Color colorBackNormal = Color::White;
-			Color colorBackHover = Color::White;
-			Color colorBackDown(220, 230, 255);
-			Color colorBackDisabled = Color(220, 220, 220);
-			Ref<Pen> penNormal = Pen::createSolidPen(1, Color::Black);
-			Ref<Pen> penHover = Pen::createSolidPen(1, Color(0, 80, 200));
-			Ref<Pen> penDown = penHover;
-			Ref<Pen> penDisabled = Pen::createSolidPen(1, Color(90, 90, 90));
-			Color colorCheckNormal = Color::Black;
-			Color colorCheckDisabled = Color(90, 90, 90);
-			Color colorCheckHover = Color(0, 80, 200);
-			Color colorCheckDown = colorCheckHover;
-			categories[0].properties[(int)ButtonState::Normal].icon = new _RadioButton_Icon(penNormal, colorBackNormal, Color::zero());
-			categories[0].properties[(int)ButtonState::Disabled].icon = new _RadioButton_Icon(penDisabled, colorBackDisabled, Color::zero());
-			categories[0].properties[(int)ButtonState::Hover].icon = new _RadioButton_Icon(penHover, colorBackHover, Color::zero());
-			categories[0].properties[(int)ButtonState::Pressed].icon = new _RadioButton_Icon(penDown, colorBackDown, Color::zero());
-			
-			categories[1] = categories[0];
-			categories[1].properties[(int)ButtonState::Normal].icon = new _RadioButton_Icon(penNormal, colorBackNormal, colorCheckNormal);
-			categories[1].properties[(int)ButtonState::Disabled].icon = new _RadioButton_Icon(penDisabled, colorBackDisabled, colorCheckDisabled);
-			categories[1].properties[(int)ButtonState::Hover].icon = new _RadioButton_Icon(penHover, colorBackHover, colorCheckHover);
-			categories[1].properties[(int)ButtonState::Pressed].icon = new _RadioButton_Icon(penDown, colorBackDown, colorCheckDown);
-		}
-		
-		static ButtonCategory* getCategories()
-		{
-			SLIB_SAFE_STATIC(_RadioButton_Categories, ret)
-			if (SLIB_SAFE_STATIC_CHECK_FREED(ret)) {
-				return sl_null;
-			}
-			return ret.categories;
-		}
-		
-	};
-	
-	
-	SLIB_DEFINE_OBJECT(RadioButton, CheckBox)
-	
-	RadioButton::RadioButton() : CheckBox(2, _RadioButton_Categories::getCategories())
-	{
-		setCreatingNativeWidget(sl_true);
-	}
-	
-	RadioButton::RadioButton(sl_uint32 nCategories, ButtonCategory* categories) : CheckBox(nCategories, categories)
-	{
-	}
-	
-	void RadioButton::dispatchClick(UIEvent* ev)
-	{
-		CheckBox::dispatchClick(ev);
-		Ref<RadioGroup> group = getRadioGroup();
-		if (group.isNotNull()) {
-			group->select(this);
+		if (checkColor.a > 0) {
+			m_brushCheck = Brush::createSolidBrush(checkColor);
 		}
 	}
 	
-	
-	SLIB_DEFINE_OBJECT(RadioGroup, Object)
-	
-	RadioGroup::RadioGroup()
+public:
+	// override
+	void onDrawAll(Canvas* canvas, const Rectangle& rectDst, const DrawParam& param)
 	{
+		canvas->drawEllipse(rectDst, m_penBorder, m_brushBack);
+		if (m_brushCheck.isNotNull()) {
+			Rectangle rcCheck;
+			rcCheck.setLeftTop(rectDst.getCenter());
+			sl_real w = rectDst.getWidth() / 2;
+			sl_real h = rectDst.getHeight() / 2;
+			rcCheck.left -= w / 2;
+			rcCheck.top -= h / 2;
+			rcCheck.right = rcCheck.left + w;
+			rcCheck.bottom = rcCheck.top + h;
+			canvas->fillEllipse(rcCheck, m_brushCheck);
+		}
 	}
 	
-	void RadioGroup::add(const Ref<RadioButton>& view)
+};
+
+class _RadioButton_Categories
+{
+public:
+	ButtonCategory categories[2];
+	
+	_RadioButton_Categories()
 	{
-		if (view.isNotNull()) {
-			view->setRadioGroup(this);
-			m_views.addIfNotExist(view);
-			select(m_viewSelected);
+		Color colorBackNormal = Color::White;
+		Color colorBackHover = Color::White;
+		Color colorBackDown(220, 230, 255);
+		Color colorBackDisabled = Color(220, 220, 220);
+		Ref<Pen> penNormal = Pen::createSolidPen(1, Color::Black);
+		Ref<Pen> penHover = Pen::createSolidPen(1, Color(0, 80, 200));
+		Ref<Pen> penDown = penHover;
+		Ref<Pen> penDisabled = Pen::createSolidPen(1, Color(90, 90, 90));
+		Color colorCheckNormal = Color::Black;
+		Color colorCheckDisabled = Color(90, 90, 90);
+		Color colorCheckHover = Color(0, 80, 200);
+		Color colorCheckDown = colorCheckHover;
+		categories[0].properties[(int)ButtonState::Normal].icon = new _RadioButton_Icon(penNormal, colorBackNormal, Color::zero());
+		categories[0].properties[(int)ButtonState::Disabled].icon = new _RadioButton_Icon(penDisabled, colorBackDisabled, Color::zero());
+		categories[0].properties[(int)ButtonState::Hover].icon = new _RadioButton_Icon(penHover, colorBackHover, Color::zero());
+		categories[0].properties[(int)ButtonState::Pressed].icon = new _RadioButton_Icon(penDown, colorBackDown, Color::zero());
+		
+		categories[1] = categories[0];
+		categories[1].properties[(int)ButtonState::Normal].icon = new _RadioButton_Icon(penNormal, colorBackNormal, colorCheckNormal);
+		categories[1].properties[(int)ButtonState::Disabled].icon = new _RadioButton_Icon(penDisabled, colorBackDisabled, colorCheckDisabled);
+		categories[1].properties[(int)ButtonState::Hover].icon = new _RadioButton_Icon(penHover, colorBackHover, colorCheckHover);
+		categories[1].properties[(int)ButtonState::Pressed].icon = new _RadioButton_Icon(penDown, colorBackDown, colorCheckDown);
+	}
+	
+	static ButtonCategory* getCategories()
+	{
+		SLIB_SAFE_STATIC(_RadioButton_Categories, ret)
+		if (SLIB_SAFE_STATIC_CHECK_FREED(ret)) {
+			return sl_null;
 		}
+		return ret.categories;
 	}
-<<<<<<< HEAD
-	
-	void RadioGroup::remove(const Ref<RadioButton>& view)
-	{
-		if (view.isNotNull()) {
-			if (view->getRadioGroup() == this) {
-				view->setRadioGroup(Ref<RadioGroup>::null());
-			}
-			m_views.removeValue(view);
-=======
 
 };
 
@@ -181,35 +132,37 @@
 	if (view.isNotNull()) {
 		if (view->getRadioGroup() == this) {
 			view->setRadioGroup(Ref<RadioGroup>::null());
->>>>>>> d01d5907
+		}
+		m_views.removeValue(view);
+	}
+}
+
+void RadioGroup::select(const Ref<RadioButton>& sel)
+{
+	m_viewSelected = sel;
+	ListLocker< Ref<RadioButton> > views(m_views);
+	for (sl_size i = 0; i < views.count; i++) {
+		Ref<RadioButton> view = views[i];
+		if (view.isNotNull() && view != sel) {
+			view->setChecked(sl_false);
 		}
 	}
-	
-	void RadioGroup::select(const Ref<RadioButton>& sel)
-	{
-		m_viewSelected = sel;
-		ListLocker< Ref<RadioButton> > views(m_views);
-		for (sl_size i = 0; i < views.count; i++) {
-			Ref<RadioButton> view = views[i];
-			if (view.isNotNull() && view != sel) {
-				view->setChecked(sl_false);
-			}
-		}
-		if (sel.isNotNull()) {
-			sel->setChecked(sl_true);
-		}
+	if (sel.isNotNull()) {
+		sel->setChecked(sl_true);
 	}
-	
-	Ref<RadioButton> RadioGroup::getSelected()
-	{
-		return m_viewSelected;
-	}
-	
-	
+}
+
+Ref<RadioButton> RadioGroup::getSelected()
+{
+	return m_viewSelected;
+}
+
+
 #if !(defined(SLIB_PLATFORM_IS_OSX)) && !(defined(SLIB_PLATFORM_IS_WIN32))
-	Ref<ViewInstance> RadioButton::createNativeWidget(ViewInstance* parent)
-	{
-		return sl_null;
-	}
+Ref<ViewInstance> RadioButton::createNativeWidget(ViewInstance* parent)
+{
+	return sl_null;
+}
 #endif
-}+
+SLIB_UI_NAMESPACE_END
