/*
 *   Copyright (c) 2008-2018 SLIBIO <https://github.com/SLIBIO>
 *
 *   Permission is hereby granted, free of charge, to any person obtaining a copy
 *   of this software and associated documentation files (the "Software"), to deal
 *   in the Software without restriction, including without limitation the rights
 *   to use, copy, modify, merge, publish, distribute, sublicense, and/or sell
 *   copies of the Software, and to permit persons to whom the Software is
 *   furnished to do so, subject to the following conditions:
 *
 *   The above copyright notice and this permission notice shall be included in
 *   all copies or substantial portions of the Software.
 *
 *   THE SOFTWARE IS PROVIDED "AS IS", WITHOUT WARRANTY OF ANY KIND, EXPRESS OR
 *   IMPLIED, INCLUDING BUT NOT LIMITED TO THE WARRANTIES OF MERCHANTABILITY,
 *   FITNESS FOR A PARTICULAR PURPOSE AND NONINFRINGEMENT. IN NO EVENT SHALL THE
 *   AUTHORS OR COPYRIGHT HOLDERS BE LIABLE FOR ANY CLAIM, DAMAGES OR OTHER
 *   LIABILITY, WHETHER IN AN ACTION OF CONTRACT, TORT OR OTHERWISE, ARISING FROM,
 *   OUT OF OR IN CONNECTION WITH THE SOFTWARE OR THE USE OR OTHER DEALINGS IN
 *   THE SOFTWARE.
 */

#include "slib/ui/definition.h"

#if defined(SLIB_UI_IS_GTK)

#include "slib/ui/common_dialogs.h"

#include "slib/core/file.h"
#include "slib/network/url.h"
#include "slib/ui/core.h"
#include "slib/ui/platform.h"

namespace slib
{

	DialogResult AlertDialog::run()
	{
		return _runOnUiThread();
	}

	DialogResult AlertDialog::_run()
	{
		GtkWindow* hParent = UIPlatform::getWindowHandle(parent.get());
		
		GtkMessageType messgeType;
		switch (icon) {
			case AlertDialogIcon::Error:
				messgeType = GTK_MESSAGE_ERROR;
				break;
			case AlertDialogIcon::Warning:
				messgeType = GTK_MESSAGE_WARNING;
				break;
			case AlertDialogIcon::Question:
				messgeType = GTK_MESSAGE_QUESTION;
				break;
			case AlertDialogIcon::Information:
				messgeType = GTK_MESSAGE_INFO;
				break;
			default:
				messgeType = GTK_MESSAGE_OTHER;
				break;
		}
		
		StringCstr _text(text);
		GtkDialog* dialog = (GtkDialog*)(
			gtk_message_dialog_new(hParent,
								   GTK_DIALOG_DESTROY_WITH_PARENT,
								   messgeType,
								   GTK_BUTTONS_NONE,
								   "%s", _text.getData())
		);
		if (!dialog) {
			return DialogResult::Error;
		}
		
		StringCstr _caption(caption);
		gtk_window_set_title((GtkWindow*)dialog, _caption.getData());
		
		StringCstr szTitleOk = titleOk;
		if (titleOk.isEmpty()) {
			szTitleOk = GTK_STOCK_OK;
		}
		StringCstr szTitleCancel = titleCancel.getData();
		if (titleCancel.isEmpty()) {
			szTitleCancel = GTK_STOCK_CANCEL;
		}
		StringCstr szTitleYes = titleYes.getData();
		if (titleYes.isEmpty()) {
			szTitleYes = GTK_STOCK_YES;
		}
		StringCstr szTitleNo = titleNo.getData();
		if (titleNo.isEmpty()) {
			szTitleNo = GTK_STOCK_NO;
		}
		
		if (buttons == AlertDialogButtons::OkCancel) {
			gtk_dialog_add_button(dialog, szTitleOk.getData(), GTK_RESPONSE_OK);
			gtk_dialog_add_button(dialog, szTitleCancel.getData(), GTK_RESPONSE_CANCEL);
			gtk_dialog_set_alternative_button_order(dialog, GTK_RESPONSE_OK, GTK_RESPONSE_CANCEL, -1);
		} else if (buttons == AlertDialogButtons::YesNo) {
			gtk_dialog_add_button(dialog, szTitleYes.getData(), GTK_RESPONSE_YES);
			gtk_dialog_add_button(dialog, szTitleNo.getData(), GTK_RESPONSE_NO);
			gtk_dialog_set_alternative_button_order(dialog, GTK_RESPONSE_YES, GTK_RESPONSE_NO, -1);
		} else if (buttons == AlertDialogButtons::YesNoCancel) {
			gtk_dialog_add_button(dialog, szTitleYes.getData(), GTK_RESPONSE_YES);
			gtk_dialog_add_button(dialog, szTitleNo.getData(), GTK_RESPONSE_NO);
			gtk_dialog_add_button(dialog, szTitleCancel.getData(), GTK_RESPONSE_CANCEL);
			gtk_dialog_set_alternative_button_order(dialog, GTK_RESPONSE_YES, GTK_RESPONSE_NO, GTK_RESPONSE_CANCEL, -1);
		} else {
			gtk_dialog_add_button(dialog, szTitleOk.getData(), GTK_RESPONSE_OK);
		}
		
		gint response = gtk_dialog_run(dialog);
		
		gtk_widget_destroy((GtkWidget*)dialog);
		
		switch (response) {
			case GTK_RESPONSE_OK:
				return DialogResult::Ok;
			case GTK_RESPONSE_YES:
				return DialogResult::Yes;
			case GTK_RESPONSE_NO:
				return DialogResult::No;
			default:
				break;
		}
		return DialogResult::Error;
	}

	void AlertDialog::show()
	{
		_showByRun();
	}

	sl_bool AlertDialog::_show()
	{
		return sl_false;
	}


	DialogResult FileDialog::run()
	{
		return _runOnUiThread();
	}

	DialogResult FileDialog::_run()
	{
<<<<<<< HEAD
		const char* szTitle = "";
		if (title.isNotEmpty()) {
			szTitle = title.getData();
		}
=======
		StringCstr szTitle = title;
>>>>>>> 40947566
		
		GtkWindow* hParent = UIPlatform::getWindowHandle(parent.get());
		
		GtkFileChooserAction action;
		const char* szButtonAccept;
		if (type == FileDialogType::SelectDirectory) {
			action = GTK_FILE_CHOOSER_ACTION_SELECT_FOLDER;
			szButtonAccept = "Select";
		} else if (type == FileDialogType::OpenFile || type == FileDialogType::OpenFiles) {
			action = GTK_FILE_CHOOSER_ACTION_OPEN;
			szButtonAccept = GTK_STOCK_OPEN;
		} else if (type == FileDialogType::SaveFile) {
			action = GTK_FILE_CHOOSER_ACTION_SAVE;
			szButtonAccept = GTK_STOCK_SAVE;
		} else {
			return DialogResult::Error;
		}
		
		GtkFileChooserDialog* dialog = (GtkFileChooserDialog*)(
			gtk_file_chooser_dialog_new(szTitle.getData(),
										hParent,
										action,
										GTK_STOCK_CANCEL, GTK_RESPONSE_CANCEL,
										szButtonAccept, GTK_RESPONSE_ACCEPT,
										sl_null)
		);
		if (!dialog) {
			return DialogResult::Error;
		}
		
		GtkFileChooser* chooser = GTK_FILE_CHOOSER(dialog);
		
		gtk_window_set_title((GtkWindow*)dialog, szTitle.getData());
		
		if (type == FileDialogType::OpenFiles) {
			gtk_file_chooser_set_select_multiple(chooser, sl_true);
		} else {
			gtk_file_chooser_set_select_multiple(chooser, sl_false);
		}
		
		gtk_file_chooser_set_create_folders(chooser, sl_true);
		
		gtk_file_chooser_set_show_hidden(chooser, flagShowHiddenFiles?sl_true:sl_false);
		
		if (selectedPath.isNotEmpty()) {
			if (type != FileDialogType::SaveFile || File::isDirectory(selectedPath)) {
<<<<<<< HEAD
				String uri = Url::toFileUri(selectedPath);
				gtk_file_chooser_set_uri(chooser, uri.getData());
			} else {
				String selectedFile;
				sl_reg indexSlash = selectedPath.indexOf('/');
				if (indexSlash >= 0) {
					String selectedDir = Url::toFileUri(selectedPath.substring(0, indexSlash));
=======
				StringCstr uri = Url::toFileUri(selectedPath);
				gtk_file_chooser_set_uri(chooser, uri.getData());
			} else {
				StringCstr selectedFile;
				sl_reg indexSlash = selectedPath.indexOf('/');
				if (indexSlash >= 0) {
					StringCstr selectedDir = Url::toFileUri(selectedPath.substring(0, indexSlash));
>>>>>>> 40947566
					selectedFile = selectedPath.substring(indexSlash + 1);
					gtk_file_chooser_set_current_folder_uri(chooser, selectedDir.getData());
				} else {
					selectedFile = selectedPath;
				}
				gtk_file_chooser_set_current_name(chooser, selectedFile.getData());
			}
		}
		
		if (filters.isNotEmpty()) {
			ListElements<FileDialogFilter> list(filters);
			for (sl_size i = 0; i < list.count; i++) {
				FileDialogFilter& filterDesc = list[i];
				GtkFileFilter* filter = gtk_file_filter_new();
				if (filter) {
					StringCstr filterTitle(filterDesc.title);
					gtk_file_filter_set_name(filter, filterTitle.getData());
					ListElements<String> patterns(filterDesc.patterns.split(";"));
					for (sl_size k = 0; k < patterns.count; k++) {
						StringCstr pattern(patterns[k]);
						gtk_file_filter_add_pattern(filter, pattern.getData());
					}
					gtk_file_chooser_add_filter(chooser, filter);
				}
			}
		}
		
		gint response = gtk_dialog_run((GtkDialog*)dialog);
		
		selectedPaths.removeAll();
		
		DialogResult ret = DialogResult::Error;
		if (response == GTK_RESPONSE_ACCEPT) {
			gchar* path = gtk_file_chooser_get_uri(chooser);
			if (path) {
				selectedPath = Url::getPathFromFileUri(path);
				g_free(path);
				if (type == FileDialogType::SaveFile) {
					if (defaultFileExt.isNotEmpty()) {
						String ext = File::getFileExtension(selectedPath);
						if (ext.isEmpty()) {
							selectedPath += ".";
							selectedPath += defaultFileExt;
						}
					}
				}
				GSList* list = gtk_file_chooser_get_uris(chooser);
				if (list) {
					GSList* item = list;
					do {
						selectedPaths.add(Url::getPathFromFileUri((char*)(item->data)));
						g_free(item->data);
						item = item->next;
					} while (item);
					g_slist_free(list);
				}
				ret = DialogResult::Ok;
			}
		} else {
			ret = DialogResult::Cancel;
		}
		
		gtk_widget_destroy((GtkWidget*)dialog);
		
		return ret;
	}

	void FileDialog::show()
	{
		_showByRun();
	}
	
	sl_bool FileDialog::_show()
	{
		return sl_false;
	}

}

#endif<|MERGE_RESOLUTION|>--- conflicted
+++ resolved
@@ -146,14 +146,7 @@
 
 	DialogResult FileDialog::_run()
 	{
-<<<<<<< HEAD
-		const char* szTitle = "";
-		if (title.isNotEmpty()) {
-			szTitle = title.getData();
-		}
-=======
 		StringCstr szTitle = title;
->>>>>>> 40947566
 		
 		GtkWindow* hParent = UIPlatform::getWindowHandle(parent.get());
 		
@@ -200,15 +193,6 @@
 		
 		if (selectedPath.isNotEmpty()) {
 			if (type != FileDialogType::SaveFile || File::isDirectory(selectedPath)) {
-<<<<<<< HEAD
-				String uri = Url::toFileUri(selectedPath);
-				gtk_file_chooser_set_uri(chooser, uri.getData());
-			} else {
-				String selectedFile;
-				sl_reg indexSlash = selectedPath.indexOf('/');
-				if (indexSlash >= 0) {
-					String selectedDir = Url::toFileUri(selectedPath.substring(0, indexSlash));
-=======
 				StringCstr uri = Url::toFileUri(selectedPath);
 				gtk_file_chooser_set_uri(chooser, uri.getData());
 			} else {
@@ -216,7 +200,6 @@
 				sl_reg indexSlash = selectedPath.indexOf('/');
 				if (indexSlash >= 0) {
 					StringCstr selectedDir = Url::toFileUri(selectedPath.substring(0, indexSlash));
->>>>>>> 40947566
 					selectedFile = selectedPath.substring(indexSlash + 1);
 					gtk_file_chooser_set_current_folder_uri(chooser, selectedDir.getData());
 				} else {
