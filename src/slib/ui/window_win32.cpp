--- conflicted
+++ resolved
@@ -188,11 +188,7 @@
 
 					UIRect frameWindow = MakeWindowFrame(window);
 
-<<<<<<< HEAD
-					String16 title = String16::from(window->getTitle());
-=======
 					StringCstr16 title = window->getTitle();
->>>>>>> 40947566
 
 					HWND hWnd = CreateWindowExW(
 						styleEx, // ex-style
