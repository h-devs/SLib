--- conflicted
+++ resolved
@@ -63,17 +63,13 @@
 					if (view->isPassword()) {
 						gtk_entry_set_visibility(handle, 0);
 					}
-<<<<<<< HEAD
 					Color textColor = view->getTextColor();
 					if (textColor != Color::Black) {
 						setTextColor(view, textColor);
 					}
-=======
 					if (view->getWidthMode() == SizeMode::Fixed) {
 						gtk_entry_set_width_chars(handle, 0);
 					}
-					setTextColor(view, view->getTextColor());
->>>>>>> 0d959a5a
 					setGravity(view, view->getGravity());
 					if (view->isReadOnly()) {
 						setReadOnly(view, sl_true);
