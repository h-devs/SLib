/*
 *   Copyright (c) 2008-2018 SLIBIO <https://github.com/SLIBIO>
 *
 *   Permission is hereby granted, free of charge, to any person obtaining a copy
 *   of this software and associated documentation files (the "Software"), to deal
 *   in the Software without restriction, including without limitation the rights
 *   to use, copy, modify, merge, publish, distribute, sublicense, and/or sell
 *   copies of the Software, and to permit persons to whom the Software is
 *   furnished to do so, subject to the following conditions:
 *
 *   The above copyright notice and this permission notice shall be included in
 *   all copies or substantial portions of the Software.
 *
 *   THE SOFTWARE IS PROVIDED "AS IS", WITHOUT WARRANTY OF ANY KIND, EXPRESS OR
 *   IMPLIED, INCLUDING BUT NOT LIMITED TO THE WARRANTIES OF MERCHANTABILITY,
 *   FITNESS FOR A PARTICULAR PURPOSE AND NONINFRINGEMENT. IN NO EVENT SHALL THE
 *   AUTHORS OR COPYRIGHT HOLDERS BE LIABLE FOR ANY CLAIM, DAMAGES OR OTHER
 *   LIABILITY, WHETHER IN AN ACTION OF CONTRACT, TORT OR OTHERWISE, ARISING FROM,
 *   OUT OF OR IN CONNECTION WITH THE SOFTWARE OR THE USE OR OTHER DEALINGS IN
 *   THE SOFTWARE.
 */

#include "slib/ui/definition.h"

#if defined(SLIB_UI_IS_GTK)

#include "view_gtk.h"

#include "slib/ui/core.h"
#include "slib/ui/window.h"
#include "slib/math/transform2d.h"

namespace slib
{

	SLIB_DEFINE_OBJECT(GTK_ViewInstance, ViewInstance)

	GTK_ViewInstance::GTK_ViewInstance()
	{
		m_handle = sl_null;
		m_actionDrag = UIAction::MouseMove;
	}
	
	GTK_ViewInstance::~GTK_ViewInstance()
	{
		_release();
	}
	
	void GTK_ViewInstance::_init(GtkWidget* handle)
	{
		g_object_ref_sink(handle);
		m_handle = handle;
		UIPlatform::registerViewInstance(handle, this);
	}

	void GTK_ViewInstance::applyProperties(View* view, ViewInstance* _parent)
	{
		GtkWidget* handle = m_handle;
		if (!handle) {
			return;
		}
		
		if (!(view->isEnabled())) {
			gtk_widget_set_sensitive(handle, sl_false);
		}

		if (view->isUsingFont()) {
			setFont(view, view->getFont());
		}

		if (GTK_IS_FIXED(handle) || GTK_IS_DRAWING_AREA(handle)) {
			if (view->isDrawing()) {
				gtk_widget_set_app_paintable(handle, sl_true);
			}
			installEventsWithDrawing();
		} else {
			installEvents();
		}
		
		GtkWidget* parent = sl_null;
		if (_parent) {
			parent = ((GTK_ViewInstance*)_parent)->m_handle;
		}
		m_frame = view->getFrameInInstance();
		m_translation = Transform2::getTranslationFromMatrix(view->getFinalTransformInInstance());
		if (parent) {
			if (GTK_IS_FIXED(parent)) {
				sl_ui_pos x = m_frame.left + m_translation.x;
				sl_ui_pos y = m_frame.top + m_translation.y;
				gtk_fixed_put((GtkFixed*)parent, handle, x, y);
			} else if (GTK_IS_SCROLLED_WINDOW(parent)){
				gtk_scrolled_window_add_with_viewport((GtkScrolledWindow*)parent, handle);
			}
		}

		gtk_widget_set_size_request(handle, m_frame.getWidth(), m_frame.getHeight());

		if (view->isVisibleInInstance()) {
			gtk_widget_show(handle);
		}
	}

	void GTK_ViewInstance::_release()
	{
		GtkWidget* handle = m_handle;
		if (handle) {
			UIPlatform::removeViewInstance(handle);
			g_object_unref(handle);
			m_handle = sl_null;
		}
	}

	GtkWidget* GTK_ViewInstance::getHandle()
	{
		return m_handle;
	}
	
	sl_bool GTK_ViewInstance::isValid(View* view)
	{
		return sl_true;
	}
	
	void GTK_ViewInstance::setFocus(View* view, sl_bool flag)
	{
		GtkWidget* handle = m_handle;
		if (handle) {
			if (flag) {
				gtk_widget_grab_focus(handle);
			} else {
				GtkWidget* parent = gtk_widget_get_toplevel(handle);
				if (GTK_IS_WINDOW(parent)) {
					if (gtk_window_get_focus((GtkWindow*)parent) == handle) {
						gtk_window_set_focus((GtkWindow*)parent, sl_null);
					}
				}
			}
		}
	}
	
	void GTK_ViewInstance::invalidate(View* view)
	{
		GtkWidget* handle = m_handle;
		if (handle) {
			if (!(UI::isUiThread())) {
				void(GTK_ViewInstance::*func)(View*) = &GTK_ViewInstance::invalidate;
				UI::dispatchToUiThread(Function<void()>::bindWeakRef(this, func, sl_null));
				return;
			}
			gtk_widget_queue_draw(handle);
		}
	}
	
	void GTK_ViewInstance::invalidate(View* view, const UIRect& rect)
	{
		GtkWidget* handle = m_handle;
		if (handle) {
			if (!(UI::isUiThread())) {
				void(GTK_ViewInstance::*func)(View*, const UIRect&) = &GTK_ViewInstance::invalidate;
				UI::dispatchToUiThread(Function<void()>::bindWeakRef(this, func, sl_null, rect));
				return;
			}
			gtk_widget_queue_draw_area(handle, rect.left, rect.top, rect.getWidth(), rect.getHeight());
		}
	}
	
	void GTK_ViewInstance::setFrame(View* view, const UIRect& frame)
	{
		GtkWidget* handle = m_handle;
		if (handle) {
			m_frame = frame;
			_updateFrameAndTransform();
		}
	}
	
	void GTK_ViewInstance::setTransform(View* view, const Matrix3& m)
	{
		GtkWidget* handle = m_handle;
		if (handle) {
			m_translation = Transform2::getTranslationFromMatrix(m);
			_updateFrameAndTransform();
		}
	}

	void GTK_ViewInstance::_updateFrameAndTransform()
	{
		GtkWidget* handle = m_handle;
		if (handle) {
			GtkWidget* parent = gtk_widget_get_parent(handle);
			if (parent && GTK_IS_FIXED(parent)) {
				gtk_fixed_move((GtkFixed*)parent, handle, m_frame.left + m_translation.x, m_frame.top + m_translation.y);
			}
			gtk_widget_set_size_request(handle, m_frame.getWidth(), m_frame.getHeight());
		}
	}
	
	void GTK_ViewInstance::setVisible(View* view, sl_bool flag)
	{
		GtkWidget* handle = m_handle;
		if (handle) {
			if (flag) {
				gtk_widget_show(handle);
			} else {
				gtk_widget_hide(handle);
			}
		}
	}
	
	void GTK_ViewInstance::setEnabled(View* view, sl_bool flag)
	{
		GtkWidget* handle = m_handle;
		if (handle) {
			if (flag) {
				gtk_widget_set_sensitive(handle, sl_true);
			} else {
				gtk_widget_set_sensitive(handle, sl_false);
			}
		}
	}
	
	void GTK_ViewInstance::setOpaque(View* view, sl_bool flag)
	{
	}
	
	void GTK_ViewInstance::setAlpha(View* view, sl_real alpha)
	{
	}

	void GTK_ViewInstance::setClipping(View* view, sl_bool flag)
	{
	}

	void GTK_ViewInstance::setDrawing(View* view, sl_bool flag)
	{
		GtkWidget* handle = m_handle;
		if (handle) {
			if (GTK_IS_FIXED(handle)) {
				if (flag) {
					gtk_widget_set_app_paintable(handle, sl_true);
				} else {
					gtk_widget_set_app_paintable(handle, sl_false);
				}
			}
		}
	}
	
	UIPointf GTK_ViewInstance::convertCoordinateFromScreenToView(View* view, const UIPointf& ptScreen)
	{
		GtkWidget* handle = m_handle;
		if (handle) {
			sl_ui_len x, y;
			UIPlatform::getScreenLocationOfWidget(handle, &x, &y);
			return UIPointf((sl_ui_posf)(ptScreen.x - x), (sl_ui_posf)(ptScreen.y - y));
		}
		return ptScreen;
	}
	
	UIPointf GTK_ViewInstance::convertCoordinateFromViewToScreen(View* view, const UIPointf& ptView)
	{
		GtkWidget* handle = m_handle;
		if (handle) {
			sl_ui_len x, y;
			UIPlatform::getScreenLocationOfWidget(handle, &x, &y);
			return UIPointf((sl_ui_posf)(ptView.x + x), (sl_ui_posf)(ptView.y + y));
		}
		return ptView;
	}
	
	void GTK_ViewInstance::addChildInstance(View* view, const Ref<ViewInstance>& _child)
	{
		GTK_ViewInstance* child = static_cast<GTK_ViewInstance*>(_child.get());
		if (child) {
			GtkWidget* handle = m_handle;
			if (handle) {
				GtkWidget* handleChild = child->m_handle;
				if (handleChild) {
					if (GTK_IS_FIXED(handle)) {
						UIPoint location;
						Ref<View> view = child->getView();
						if (view.isNotNull()) {
							location = view->getLocation();
						} else {
							location.x = 0;
							location.y = 0;
						}
						gtk_fixed_put((GtkFixed*)handle, handleChild, location.x, location.y);
					} else if (GTK_IS_CONTAINER(handle)) {
						gtk_container_add((GtkContainer*)handle, handleChild);
					}
				}
			}
		}
	}
	
	void GTK_ViewInstance::removeChildInstance(View* view, const Ref<ViewInstance>& _child)
	{
		GTK_ViewInstance* child = static_cast<GTK_ViewInstance*>(_child.get());
		if (child) {
			GtkWidget* handle = m_handle;
			if (handle) {
				GtkWidget* handleChild = child->m_handle;
				if (handleChild) {
					if (GTK_IS_CONTAINER(handle)) {
						gtk_container_remove((GtkContainer*)handle, handleChild);
					}
				}
			}
		}
	}
	
	void GTK_ViewInstance::bringToFront(View* view)
	{
		GtkWidget* handle = m_handle;
		if (handle) {
			GdkWindow* window = gtk_widget_get_window(handle);
			if (window) {
				gdk_window_raise(window);
			}
		}
	}

	void GTK_ViewInstance::setFont(View* view, const Ref<Font>& font)
	{
		GtkWidget* handle = m_handle;
		if (handle) {
			PangoFontDescription* desc = GraphicsPlatform::getPangoFont(font);
			if (desc) {
				gtk_widget_modify_font(handle, desc);
			}
		}
	}

	void GTK_ViewInstance::installEvents()
	{
		installEvents(getEventMask());
	}

	void GTK_ViewInstance::installEventsWithDrawing()
	{
		GtkWidget* handle = m_handle;
		if (handle) {
			if (UIPlatform::isSupportedGtk(3)) {
				g_signal_connect(handle, "draw", G_CALLBACK(drawCallback), handle);
				installEvents(getEventMask());
			} else {
				g_signal_connect(handle, "expose_event", G_CALLBACK(eventCallback), handle);
				installEvents(GDK_EXPOSURE_MASK | getEventMask());
			}
		}
	}

	void GTK_ViewInstance::installEvents(gint mask)
	{
		GtkWidget* handle = m_handle;
		if (handle) {
			GtkWidget* handleConnect = handle;
			if (isWindowContent()) {
				handleConnect = gtk_widget_get_parent(handle);
				if (!handleConnect) {
					return;
				}
			}
			g_signal_connect(handleConnect, "motion-notify-event", G_CALLBACK(eventCallback), handle);
			g_signal_connect(handleConnect, "button-press-event", G_CALLBACK(eventCallback), handle);
			g_signal_connect(handleConnect, "button-release-event", G_CALLBACK(eventCallback), handle);
			g_signal_connect(handleConnect, "enter-notify-event", G_CALLBACK(eventCallback), handle);
			g_signal_connect(handleConnect, "leave-notify-event", G_CALLBACK(eventCallback), handle);
			g_signal_connect(handleConnect, "key-press-event", G_CALLBACK(eventCallback), handle);
			g_signal_connect(handleConnect, "key-release-event", G_CALLBACK(eventCallback), handle);
			g_signal_connect(handleConnect, "scroll-event", G_CALLBACK(eventCallback), handle);
			g_signal_connect(handleConnect, "focus-in-event", G_CALLBACK(eventCallback), handle);
			gtk_widget_set_events(handleConnect, mask);
		}
	}
	
	gboolean GTK_ViewInstance::eventCallback(GtkWidget*, GdkEvent* event, gpointer user_data)
	{
		Ref<GTK_ViewInstance> instance = Ref<GTK_ViewInstance>::from(UIPlatform::getViewInstance((GtkWidget*)user_data));
		if (instance.isNotNull()) {
			switch (event->type) {
				case GDK_EXPOSE:
					instance->onExposeEvent((GdkEventExpose*)event);
					break;
				case GDK_MOTION_NOTIFY:
					return instance->onMotionNotifyEvent((GdkEventMotion*)event);
				case GDK_BUTTON_PRESS:
				case GDK_2BUTTON_PRESS:
				case GDK_BUTTON_RELEASE:
					return instance->onButtonEvent((GdkEventButton*)event);
				case GDK_ENTER_NOTIFY:
				case GDK_LEAVE_NOTIFY:
					return instance->onCrossingEvent((GdkEventCrossing*)event);
				case GDK_KEY_PRESS:
				case GDK_KEY_RELEASE:
					return instance->onKeyEvent((GdkEventKey*)event);
				case GDK_SCROLL:
					return instance->onScrollEvent((GdkEventScroll*)event);
				case GDK_FOCUS_CHANGE:
					return instance->onFocusEvent((GdkEventFocus*)event);
				default:
					break;
			}
		}
		return sl_false;
	}

	gboolean GTK_ViewInstance::drawCallback(GtkWidget*, cairo_t* cairo, gpointer user_data)
	{
		Ref<GTK_ViewInstance> instance = Ref<GTK_ViewInstance>::from(UIPlatform::getViewInstance((GtkWidget*)user_data));
		if (instance.isNotNull()) {
			instance->onDrawEvent(cairo);
		}
		return sl_false;
	}

	void GTK_ViewInstance::onExposeEvent(GdkEventExpose* event)
	{
		GtkWidget* handle = m_handle;
		if (handle) {
			GdkWindow* window = gtk_widget_get_window(handle);
			if (window) {
				cairo_t* cairo = gdk_cairo_create(window);
				if (cairo) {
					GtkAllocation region;
					gtk_widget_get_allocation(handle, &region);
					Ref<Canvas> canvas = GraphicsPlatform::createCanvas(CanvasType::View, cairo, (sl_uint32)(region.width), (sl_uint32)(region.height));
					if (canvas.isNotNull()) {
						Rectangle rect;
						rect.left = (sl_real)(event->area.x);
						rect.top = (sl_real)(event->area.y);
						rect.right = (sl_real)(rect.left + event->area.width);
						rect.bottom = (sl_real)(rect.top + event->area.height);
						canvas->setInvalidatedRect(rect);
						onDraw(canvas.get());
					}
				}
			}
		}
	}

	void GTK_ViewInstance::onDrawEvent(cairo_t* cairo)
	{
		GtkWidget* handle = m_handle;
		if (handle) {
			int width = gtk::getApi_gtk_widget_get_allocated_width()(handle);
			int height = gtk::getApi_gtk_widget_get_allocated_height()(handle);
			Ref<Canvas> canvas = GraphicsPlatform::createCanvas(CanvasType::View, cairo, (sl_uint32)width, (sl_uint32)height, sl_false);
			if (canvas.isNotNull()) {
				GdkRectangle grc;
				if (gdk::getApi_gdk_cairo_get_clip_rectangle()(cairo, &grc)) {
					Rectangle rect;
					rect.left = (sl_real)(grc.x);
					rect.top = (sl_real)(grc.y);
					rect.right = rect.left + (sl_real)(grc.width);
					rect.bottom = rect.top + (sl_real)(grc.height);
					canvas->setInvalidatedRect(rect);
				}
				onDraw(canvas.get());
			}
		}
	}

	gboolean GTK_ViewInstance::onMotionNotifyEvent(GdkEventMotion* gevent)
	{
		GtkWidget* handle = m_handle;
		if (handle) {
			Time time;
			time.setMillisecondsCount(gevent->time);
			Ref<UIEvent> event = UIEvent::createMouseEvent(m_actionDrag, gevent->x, gevent->y, time);
			if (event.isNotNull()) {
				UIPlatform::applyEventModifiers(event.get(), gevent->state);
				onMouseEvent(event.get());
				if (event->isStoppedPropagation() || event->isPreventedDefault()) {
					return sl_true;
				}
			}
		}
		return sl_false;
	}
	
	gboolean GTK_ViewInstance::onButtonEvent(GdkEventButton* gevent)
	{
		GtkWidget* handle = m_handle;
		if (handle) {
			UIAction action;
			if (gevent->button == 1) { // Left
				if (gevent->type == GDK_BUTTON_PRESS) {
					action = UIAction::LeftButtonDown;
					m_actionDrag = UIAction::LeftButtonDrag;
				} else if (gevent->type == GDK_BUTTON_RELEASE) {
					action = UIAction::LeftButtonUp;
					m_actionDrag = UIAction::MouseMove;
				} else { // GDK_2BUTTON_PRESS
					action = UIAction::LeftButtonDoubleClick;
				}
			} else if (gevent->button == 2) { // Middle
				if (gevent->type == GDK_BUTTON_PRESS) {
					action = UIAction::MiddleButtonDown;
					m_actionDrag = UIAction::MiddleButtonDrag;
				} else if (gevent->type == GDK_BUTTON_RELEASE) {
					action = UIAction::MiddleButtonUp;
					m_actionDrag = UIAction::MouseMove;
				} else { // GDK_2BUTTON_PRESS
					action = UIAction::MiddleButtonDoubleClick;
				}
			} else if (gevent->button == 3) { // Right
				if (gevent->type == GDK_BUTTON_PRESS) {
					action = UIAction::RightButtonDown;
					m_actionDrag = UIAction::RightButtonDrag;
				} else if (gevent->type == GDK_BUTTON_RELEASE) {
					action = UIAction::RightButtonUp;
					m_actionDrag = UIAction::MouseMove;
				} else { // GDK_2BUTTON_PRESS
					action = UIAction::RightButtonDoubleClick;
				}
			} else {
				return sl_false;
			}
			Time time;
			time.setMillisecondsCount(gevent->time);
			gdouble x = gevent->x;
			gdouble y = gevent->y;
			GdkWindow* window = gtk_widget_get_window(handle);
			if (window && window != gevent->window) {
				gint wx = 0, wy = 0;
				gdk_window_get_origin(window, &wx, &wy);
				x = gevent->x_root - wx;
				y = gevent->y_root - wy;
			}
			Ref<UIEvent> event = UIEvent::createMouseEvent(action, x, y, time);
			if (event.isNotNull()) {
				UIPlatform::applyEventModifiers(event.get(), gevent->state);
				onMouseEvent(event.get());
				if (event->isStoppedPropagation() || event->isPreventedDefault()) {
					return sl_true;
				}
			}
		}
		return sl_false;
	}
	
	gboolean GTK_ViewInstance::onCrossingEvent(GdkEventCrossing* gevent)
	{
		GtkWidget* handle = m_handle;
		if (handle) {
			UIAction action;
			if (gevent->type == GDK_ENTER_NOTIFY) {
				action = UIAction::MouseEnter;
			} else { // GDK_LEAVE_NOTIFY
				action = UIAction::MouseLeave;
			}
			Time time;
			time.setMillisecondsCount(gevent->time);
			gdouble x = gevent->x;
			gdouble y = gevent->y;
			GdkWindow* window = gtk_widget_get_window(handle);
			if (window && window != gevent->window) {
				gint wx = 0, wy = 0;
				gdk_window_get_origin(window, &wx, &wy);
				x = gevent->x_root - wx;
				y = gevent->y_root - wy;
			}
			Ref<UIEvent> event = UIEvent::createMouseEvent(action, x, y, time);
			if (event.isNotNull()) {
				UIPlatform::applyEventModifiers(event.get(), gevent->state);
				onMouseEvent(event.get());
				if (event->isStoppedPropagation() || event->isPreventedDefault()) {
					return sl_true;
				}
			}
		}
		return sl_false;
	}
	
	gboolean GTK_ViewInstance::onKeyEvent(GdkEventKey* gevent)
	{
		GtkWidget* handle = m_handle;
		if (handle) {
			UIAction action;
			if (gevent->type == GDK_KEY_PRESS) {
				action = UIAction::KeyDown;
			} else { // GDK_KEY_RELEASE
				action = UIAction::KeyUp;
			}
			Keycode key = UIEvent::getKeycodeFromSystemKeycode(gevent->keyval);
			Time time;
			time.setMillisecondsCount(gevent->time);
			Ref<UIEvent> event = UIEvent::createKeyEvent(action, key, gevent->keyval, time);
			if (event.isNotNull()) {
				UIPlatform::applyEventModifiers(event.get(), gevent->state);
				ViewInstance::onKeyEvent(event.get());
				if (event->isStoppedPropagation() || event->isPreventedDefault()) {
					return sl_true;
				}
				if (isWindowContent()) {
					Ref<View> view = getView();
					if (view.isNotNull()) {
						Ref<Window> window = view->getWindow();
						if (window.isNotNull()) {
							Ref<Menu> menu = window->getMenu();
							if (menu.isNotNull()) {
								if (menu->processShortcutKey(event->getKeycodeAndModifiers())) {
									return sl_true;
								}
							}
						}
					}
				}
			}
			if (key == Keycode::Up || key == Keycode::Down) {
				return sl_true;
			}
		}
		return sl_false;
	}
	
	gboolean GTK_ViewInstance::onScrollEvent(GdkEventScroll* gevent)
	{
		GtkWidget* handle = m_handle;
		if (handle) {
			Time time;
			time.setMillisecondsCount(gevent->time);
			gdouble x = gevent->x;
			gdouble y = gevent->y;
			GdkWindow* window = gtk_widget_get_window(handle);
			if (window && window != gevent->window) {
				gint wx = 0, wy = 0;
				gdk_window_get_origin(window, &wx, &wy);
				x = gevent->x_root - wx;
				y = gevent->y_root - wy;
			}
			gint dx = 0;
			gint dy = 0;
			gint delta = 10;
			switch (gevent->direction) {
				case GDK_SCROLL_UP:
					dy = -delta;
					break;
				case GDK_SCROLL_DOWN:
					dy = delta;
					break;
				case GDK_SCROLL_LEFT:
					dx = -delta;
					break;
				case GDK_SCROLL_RIGHT:
					dx = delta;
					break;
				default:
					return sl_false;
			}
			Ref<UIEvent> event = UIEvent::createMouseWheelEvent(x, y, dx, dy, time);
			if (event.isNotNull()) {
				UIPlatform::applyEventModifiers(event.get(), gevent->state);
				onMouseWheelEvent(event.get());
				if (event->isStoppedPropagation() || event->isPreventedDefault()) {
					return sl_true;
				}
			}
		}
		return sl_false;
	}
	
	gboolean GTK_ViewInstance::onFocusEvent(GdkEventFocus* gevent)
	{
		GtkWidget* handle = m_handle;
		if (handle) {
			if (gevent->in) {
				onSetFocus();
			} else {
				onKillFocus();
			}
		}
		return sl_false;
	}
	
	gint GTK_ViewInstance::getEventMask()
	{
		return SLIB_GTK_EVENT_MASK_DEFAULT;
	}

	Ref<ViewInstance> View::createGenericInstance(ViewInstance* _parent)
	{
		GTK_ViewInstance* parent = static_cast<GTK_ViewInstance*>(_parent);
		
		GtkWidget* handle;
		if (m_flagCreatingChildInstances) {
			handle = gtk_fixed_new();
		} else {
			handle = gtk_drawing_area_new();
		}
		
		if (handle) {
			gtk_widget_set_has_window(handle, 1);
			gtk_widget_set_can_focus(handle, 1);
			Ref<GTK_ViewInstance> ret = GTK_ViewInstance::create<GTK_ViewInstance>(this, parent, handle);
			if (ret.isNotNull()) {
				return ret;
			}
			g_object_ref_sink(handle);
			g_object_unref(handle);
		}
		return sl_null;
	}


	Ref<ViewInstance> UIPlatform::createViewInstance(GtkWidget* handle)
	{
		Ref<ViewInstance> ret = UIPlatform::_getViewInstance(handle);
		if (ret.isNotNull()) {
			return ret;
		}
		return GTK_ViewInstance::create<GTK_ViewInstance>(handle);
	}
	
	void UIPlatform::registerViewInstance(GtkWidget* handle, ViewInstance* instance)
	{
		UIPlatform::_registerViewInstance(handle, instance);
	}
	
	Ref<ViewInstance> UIPlatform::getViewInstance(GtkWidget* handle)
	{
		return UIPlatform::_getViewInstance(handle);
	}
	
	Ref<View> UIPlatform::getView(GtkWidget* handle)
	{
		Ref<ViewInstance> instance = UIPlatform::_getViewInstance(handle);
		if (instance.isNotNull()) {
			return instance->getView();
		}
		return sl_null;
	}

	void UIPlatform::removeViewInstance(GtkWidget* handle)
	{
		UIPlatform::_removeViewInstance(handle);
	}
	
	GtkWidget* UIPlatform::getViewHandle(ViewInstance* _instance)
	{
		GTK_ViewInstance* instance = static_cast<GTK_ViewInstance*>(_instance);
		if (instance) {
			return instance->getHandle();
		}
		return sl_null;
	}
	
	GtkWidget* UIPlatform::getViewHandle(View* view)
	{
		if (view) {
			Ref<ViewInstance> _instance = view->getViewInstance();
			if (_instance.isNotNull()) {
				GTK_ViewInstance* instance = static_cast<GTK_ViewInstance*>(_instance.get());
				return instance->getHandle();
			}
		}
		return sl_null;
	}

	void UIPlatform::getScreenLocationOfWidget(GtkWidget* widget, sl_ui_len* out_x, sl_ui_len* out_y)
	{
		sl_ui_len x = 0;
		sl_ui_len y = 0;
		GdkWindow* window = gtk_widget_get_window(widget);
		if (window) {
			gint ox = 0;
			gint oy = 0;
			gdk_window_get_origin(window, &ox, &oy);
			GtkAllocation allocation;
			gtk_widget_get_allocation(widget, &allocation);
			x = ox + allocation.x;
			y = oy + allocation.y;
		}
		if (out_x) {
			*out_x = x;
		}
		if (out_y) {
			*out_y = y;
		}
	}

	void UIPlatform::setWidgetFont(GtkWidget* handle, const Ref<Font>& font)
	{
		PangoFontDescription* desc = GraphicsPlatform::getPangoFont(font);
		if (desc) {
			gtk_widget_modify_font(handle, desc);
		}
	}

	void UIPlatform::setWidgetBackgroundColor(GtkWidget* handle, const Color& color)
	{
		if (isSupportedGtk(3)) {
			GtkStyleContext* context = gtk::getApi_gtk_widget_get_style_context()(handle);
			if (context) {
<<<<<<< HEAD
				String strCss = String::concat("* { background-color: rgb(", String::fromUint32(color.r), ",", String::fromUint32(color.g), ",", String::fromUint32(color.b), "); }");
=======
				String strCss = String::join("*:not(selection) { background: rgb(", String::fromUint32(color.r), ",", String::fromUint32(color.g), ",", String::fromUint32(color.b), "); }");
>>>>>>> 0d959a5a
				GtkCssProvider* css = (GtkCssProvider*)(g_object_get_data((GObject*)handle, "bgcolor-provider"));
				if (css) {
					if (color.a) {
						gtk::getApi_gtk_css_provider_load_from_data()(css, strCss.getData(), (gint)(strCss.getLength()), sl_null);
					} else {
						gtk::getApi_gtk_style_context_remove_provider()(context, (GtkStyleProvider*)css);
						g_object_set_data((GObject*)handle, "bgcolor-provider", sl_null);
					}
				} else if (color.a) {
					css = gtk::getApi_gtk_css_provider_new()();
					if (css) {
						gtk::getApi_gtk_css_provider_load_from_data()(css, strCss.getData(), (gint)(strCss.getLength()), sl_null);
						gtk::getApi_gtk_style_context_add_provider()(context, (GtkStyleProvider*)css, GTK_STYLE_PROVIDER_PRIORITY_APPLICATION);
						g_object_set_data((GObject*)handle, "bgcolor-provider", css);
						g_object_unref(css);
					}
				}
			}
		} else {
			if (color.a) {
				GdkColor gcolor;
				UIPlatform::getGdkColor(color, &gcolor);
				gtk_widget_modify_bg(handle, GTK_STATE_NORMAL, &gcolor);
			} else {
				gtk_widget_modify_bg(handle, GTK_STATE_NORMAL, sl_null);
			}
		}
	}

}

#endif

<|MERGE_RESOLUTION|>--- conflicted
+++ resolved
@@ -791,11 +791,7 @@
 		if (isSupportedGtk(3)) {
 			GtkStyleContext* context = gtk::getApi_gtk_widget_get_style_context()(handle);
 			if (context) {
-<<<<<<< HEAD
-				String strCss = String::concat("* { background-color: rgb(", String::fromUint32(color.r), ",", String::fromUint32(color.g), ",", String::fromUint32(color.b), "); }");
-=======
-				String strCss = String::join("*:not(selection) { background: rgb(", String::fromUint32(color.r), ",", String::fromUint32(color.g), ",", String::fromUint32(color.b), "); }");
->>>>>>> 0d959a5a
+				String strCss = String::concat("*:not(selection) { background: rgb(", String::fromUint32(color.r), ",", String::fromUint32(color.g), ",", String::fromUint32(color.b), "); }");
 				GtkCssProvider* css = (GtkCssProvider*)(g_object_get_data((GObject*)handle, "bgcolor-provider"));
 				if (css) {
 					if (color.a) {
