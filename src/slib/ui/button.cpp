--- conflicted
+++ resolved
@@ -3,65 +3,60 @@
 #include "../../../inc/slib/graphics/util.h"
 #include "../../../inc/slib/core/safe_static.h"
 
-namespace slib
-{
-	SLIB_DEFINE_OBJECT(Button, View)
-	
-	const sl_real _g_button_colorMatrix_hover_buf[20] = {
-		0.5f, 0, 0, 0,
-		0, 0.5f, 0, 0,
-		0, 0, 0.5f, 0,
-		0, 0, 0, 1,
-		0, 0, 0.5f, 0
-	};
-	const ColorMatrix& _g_button_colorMatrix_hover = *((const ColorMatrix*)((void*)_g_button_colorMatrix_hover_buf));
-	
-	const sl_real _g_button_colorMatrix_pressed_buf[20] = {
-		0.6f, 0, 0, 0,
-		0, 0.6f, 0, 0,
-		0, 0, 0.6f, 0,
-		0, 0, 0, 1,
-		0, 0, 0, 0
-	};
-	const ColorMatrix& _g_button_colorMatrix_pressed = *((const ColorMatrix*)((void*)_g_button_colorMatrix_pressed_buf));
-	
-	const sl_real _g_button_colorMatrix_disabled_buf[20] = {
-		0.2f, 0.2f, 0.2f, 0,
-		0.2f, 0.2f, 0.2f, 0,
-		0.2f, 0.2f, 0.2f, 0,
-		0, 0, 0, 1,
-		0, 0, 0, 0
-	};
-	const ColorMatrix& _g_button_colorMatrix_disabled = *((const ColorMatrix*)((void*)_g_button_colorMatrix_disabled_buf));
-	
-	ButtonCategoryProperties::ButtonCategoryProperties()
+SLIB_UI_NAMESPACE_BEGIN
+
+SLIB_DEFINE_OBJECT(Button, View)
+
+const sl_real _g_button_colorMatrix_hover_buf[20] = {
+	0.5f, 0, 0, 0,
+	0, 0.5f, 0, 0,
+	0, 0, 0.5f, 0,
+	0, 0, 0, 1,
+	0, 0, 0.5f, 0
+};
+const ColorMatrix& _g_button_colorMatrix_hover = *((const ColorMatrix*)((void*)_g_button_colorMatrix_hover_buf));
+
+const sl_real _g_button_colorMatrix_pressed_buf[20] = {
+	0.6f, 0, 0, 0,
+	0, 0.6f, 0, 0,
+	0, 0, 0.6f, 0,
+	0, 0, 0, 1,
+	0, 0, 0, 0
+};
+const ColorMatrix& _g_button_colorMatrix_pressed = *((const ColorMatrix*)((void*)_g_button_colorMatrix_pressed_buf));
+
+const sl_real _g_button_colorMatrix_disabled_buf[20] = {
+	0.2f, 0.2f, 0.2f, 0,
+	0.2f, 0.2f, 0.2f, 0,
+	0.2f, 0.2f, 0.2f, 0,
+	0, 0, 0, 1,
+	0, 0, 0, 0
+};
+const ColorMatrix& _g_button_colorMatrix_disabled = *((const ColorMatrix*)((void*)_g_button_colorMatrix_disabled_buf));
+
+ButtonCategoryProperties::ButtonCategoryProperties()
+{
+	textColor = Color::zero();
+}
+
+class _Button_Categories
+{
+public:
+	ButtonCategory categories[2];
+	
+public:
+	_Button_Categories()
 	{
-		textColor = Color::zero();
-	}
-	
-	class _Button_Categories
+		categories[1].properties[(int)(ButtonState::Normal)].border = Pen::create(PenStyle::Solid, 3, Color(0, 100, 250));
+	}
+	
+public:
+	static ButtonCategory* getCategories()
 	{
-	public:
-		ButtonCategory categories[2];
-		
-	public:
-		_Button_Categories()
-		{
-			categories[1].properties[(int)(ButtonState::Normal)].border = Pen::create(PenStyle::Solid, 3, Color(0, 100, 250));
-		}
-<<<<<<< HEAD
-		
-	public:
-		static ButtonCategory* getCategories()
-		{
-			SLIB_SAFE_STATIC(_Button_Categories, ret)
-			if (SLIB_SAFE_STATIC_CHECK_FREED(ret)) {
-				return sl_null;
-			}
-			return ret.categories;
-		}
-	};
-=======
+		SLIB_SAFE_STATIC(_Button_Categories, ret)
+		if (SLIB_SAFE_STATIC_CHECK_FREED(ret)) {
+			return sl_null;
+		}
 		return ret.categories;
 	}
 };
@@ -78,602 +73,530 @@
 	
 	setAlwaysOnDrawBackground(sl_true, UIUpdateMode::Init);
 	setAlwaysOnDrawBorder(sl_true, UIUpdateMode::Init);
->>>>>>> d01d5907
-	
-	Button::Button() : Button(2)
-	{
-		setCreatingNativeWidget(sl_true);
-	}
-	
-	Button::Button(sl_uint32 nCategories, ButtonCategory* categories)
-	{
-		setCreatingNativeWidget(sl_false);
-		
-		setAlwaysOnDrawBackground(sl_true, UIUpdateMode::Init);
-		setAlwaysOnDrawBorder(sl_true, UIUpdateMode::Init);
-		
-		m_flagMultiLine = sl_false;
-		m_flagDefaultButton = sl_false;
-		
-		m_state = ButtonState::Normal;
-		m_category = 0;
-		
-		m_iconSize.x = 0;
-		m_iconSize.y = 0;
-		m_gravity = Alignment::MiddleCenter;
-		m_iconAlignment = Alignment::MiddleCenter;
-		m_textAlignment = Alignment::MiddleCenter;
-		m_flagTextBeforeIcon = sl_false;
-		m_layoutOrientation = LayoutOrientation::Horizontal;
-		
-		m_iconMarginLeft = 0;
-		m_iconMarginTop = 0;
-		m_iconMarginRight = 0;
-		m_iconMarginBottom = 0;
-		
-		m_textMarginLeft = 2;
-		m_textMarginTop = 2;
-		m_textMarginRight = 2;
-		m_textMarginBottom = 2;
-		
-		m_flagUseDefaultColorFilter = sl_true;
-		
-		if (nCategories == 0) {
+	
+	m_flagMultiLine = sl_false;
+	m_flagDefaultButton = sl_false;
+	
+	m_state = ButtonState::Normal;
+	m_category = 0;
+	
+	m_iconSize.x = 0;
+	m_iconSize.y = 0;
+	m_gravity = Alignment::MiddleCenter;
+	m_iconAlignment = Alignment::MiddleCenter;
+	m_textAlignment = Alignment::MiddleCenter;
+	m_flagTextBeforeIcon = sl_false;
+	m_layoutOrientation = LayoutOrientation::Horizontal;
+	
+	m_iconMarginLeft = 0;
+	m_iconMarginTop = 0;
+	m_iconMarginRight = 0;
+	m_iconMarginBottom = 0;
+	
+	m_textMarginLeft = 2;
+	m_textMarginTop = 2;
+	m_textMarginRight = 2;
+	m_textMarginBottom = 2;
+	
+	m_flagUseDefaultColorFilter = sl_true;
+
+	if (nCategories == 0) {
+		nCategories = 1;
+	}
+	m_nCategories = nCategories;
+	m_categories = NewHelper<ButtonCategory>::create(nCategories);
+	if (!categories) {
+		categories = _Button_Categories::getCategories();
+		if (nCategories > 2) {
+			nCategories = 2;
+		}
+		if (!categories) {
 			nCategories = 1;
 		}
-		m_nCategories = nCategories;
-		m_categories = NewHelper<ButtonCategory>::create(nCategories);
-		if (!categories) {
-			categories = _Button_Categories::getCategories();
-			if (nCategories > 2) {
-				nCategories = 2;
-			}
-			if (!categories) {
-				nCategories = 1;
-			}
-		}
-		if (categories) {
-			for (sl_uint32 i = 0; i < nCategories; i++) {
-				m_categories[i] = categories[i];
-			}
-		}
-		
-		setUsingFont(sl_true);
-		
-		setBorder(Pen::create(PenStyle::Solid, 1, Color(100, 100, 100)), UIUpdateMode::Init);
-		
-		m_textColorDefault = Color::Black;
-		
-	}
-	
-	Button::~Button()
-	{
-		NewHelper<ButtonCategory>::free(m_categories, m_nCategories);
-	}
-	
-	String Button::getText()
-	{
-		return m_text;
-	}
-	
-	void Button::setText(const String& text, UIUpdateMode mode)
-	{
-		m_text = text;
-		if (isNativeWidget()) {
-			_setText_NW(text);
-		}
-		invalidateLayoutFromResizeContent(mode);
-	}
-	
-	sl_bool Button::isDefaultButton()
-	{
-		return m_flagDefaultButton;
-	}
-	
-	void Button::setDefaultButton(sl_bool flag, UIUpdateMode mode)
-	{
-		m_flagDefaultButton = flag;
-		if (flag) {
-			setCurrentCategory(1, UIUpdateMode::NoRedraw);
-		} else {
-			setCurrentCategory(0, UIUpdateMode::NoRedraw);
-		}
-		if (isNativeWidget()) {
-			_setDefaultButton_NW(flag);
-		} else {
-			if (mode == UIUpdateMode::Redraw) {
-				invalidate();
-			}
-		}
-	}
-	
-	sl_uint32 Button::getCategoriesCount()
-	{
-		return m_nCategories;
-	}
-	
-	ButtonState Button::getButtonState()
-	{
-		return m_state;
-	}
-	
-	sl_uint32 Button::getCurrentCategory()
-	{
-		return m_category;
-	}
-	
-	void Button::setCurrentCategory(sl_uint32 n, UIUpdateMode mode)
-	{
-		if (n < m_nCategories) {
-			m_category = n;
-			if (mode == UIUpdateMode::Redraw) {
-				invalidate();
-			}
-		}
-	}
-	
-	sl_bool Button::isMultiLine()
-	{
-		return m_flagMultiLine;
-	}
-	
-	void Button::setMultiLine(sl_bool flag, UIUpdateMode mode)
-	{
-		m_flagMultiLine = flag;
-		invalidateLayoutFromResizeContent(mode);
-	}
-	
-	const UISize& Button::getIconSize()
-	{
-		return m_iconSize;
-	}
-	
-	void Button::setIconSize(const UISize& size, UIUpdateMode mode)
-	{
-		m_iconSize = size;
-		invalidateLayoutFromResizeContent(mode);
-	}
-	
-	void Button::setIconSize(sl_ui_len width, sl_ui_len height, UIUpdateMode mode)
-	{
-		setIconSize(UISize(width, height), mode);
-	}
-	
-	void Button::setIconSize(sl_ui_len size, UIUpdateMode mode)
-	{
-		setIconSize(UISize(size, size), mode);
-	}
-	
-	sl_ui_len Button::getIconWidth()
-	{
-		return m_iconSize.x;
-	}
-	
-	void Button::setIconWidth(sl_ui_len width, UIUpdateMode mode)
-	{
-		setIconSize(UISize(width, m_iconSize.y), mode);
-	}
-	
-	sl_ui_len Button::getIconHeight()
-	{
-		return m_iconSize.y;
-	}
-	
-	void Button::setIconHeight(sl_ui_len height, UIUpdateMode mode)
-	{
-		setIconSize(UISize(m_iconSize.x, height), mode);
-	}
-	
-	Alignment Button::getGravity()
-	{
-		return m_gravity;
-	}
-	
-	void Button::setGravity(Alignment align, UIUpdateMode mode)
-	{
-		m_gravity = align;
+	}
+	if (categories) {
+		for (sl_uint32 i = 0; i < nCategories; i++) {
+			m_categories[i] = categories[i];
+		}
+	}
+	
+	setUsingFont(sl_true);
+	
+	setBorder(Pen::create(PenStyle::Solid, 1, Color(100, 100, 100)), UIUpdateMode::Init);
+
+	m_textColorDefault = Color::Black;
+	
+}
+
+Button::~Button()
+{
+	NewHelper<ButtonCategory>::free(m_categories, m_nCategories);
+}
+
+String Button::getText()
+{
+	return m_text;
+}
+
+void Button::setText(const String& text, UIUpdateMode mode)
+{
+	m_text = text;
+	if (isNativeWidget()) {
+		_setText_NW(text);
+	}
+	invalidateLayoutFromResizeContent(mode);
+}
+
+sl_bool Button::isDefaultButton()
+{
+	return m_flagDefaultButton;
+}
+
+void Button::setDefaultButton(sl_bool flag, UIUpdateMode mode)
+{
+	m_flagDefaultButton = flag;
+	if (flag) {
+		setCurrentCategory(1, UIUpdateMode::NoRedraw);
+	} else {
+		setCurrentCategory(0, UIUpdateMode::NoRedraw);
+	}
+	if (isNativeWidget()) {
+		_setDefaultButton_NW(flag);
+	} else {
 		if (mode == UIUpdateMode::Redraw) {
 			invalidate();
-		}
-	}
-	
-	Alignment Button::getIconAlignment()
-	{
-		return m_iconAlignment;
-	}
-	
-	void Button::setIconAlignment(Alignment align, UIUpdateMode mode)
-	{
-		m_iconAlignment = align;
-		invalidateLayoutFromResizeContent(mode);
-	}
-	
-	Alignment Button::getTextAlignment()
-	{
-		return m_textAlignment;
-	}
-	
-	void Button::setTextAlignment(Alignment align, UIUpdateMode mode)
-	{
-		m_textAlignment = align;
-		invalidateLayoutFromResizeContent(mode);
-	}
-	
-	sl_bool Button::isTextBeforeIcon()
-	{
-		return m_flagTextBeforeIcon;
-	}
-	
-	void Button::setTextBeforeIcon(sl_bool flag, UIUpdateMode mode)
-	{
-		m_flagTextBeforeIcon = flag;
-		invalidateLayoutFromResizeContent(mode);
-	}
-	
-	LayoutOrientation Button::getLayoutOrientation()
-	{
-		return m_layoutOrientation;
-	}
-	
-	void Button::setLayoutOrientation(LayoutOrientation orientation, UIUpdateMode mode)
-	{
-		m_layoutOrientation = orientation;
-		invalidateLayoutFromResizeContent(mode);
-	}
-	
-	void Button::setIconMargin(sl_ui_pos left, sl_ui_pos top, sl_ui_pos right, sl_ui_pos bottom, UIUpdateMode mode)
-	{
-		m_iconMarginLeft = left;
-		m_iconMarginTop = top;
-		m_iconMarginRight = right;
-		m_iconMarginBottom = bottom;
-		invalidateLayoutFromResizeContent(mode);
-	}
-	
-	void Button::setIconMargin(sl_ui_pos margin, UIUpdateMode mode)
-	{
-		setIconMargin(margin, margin, margin, margin, mode);
-	}
-	
-	sl_ui_pos Button::getIconMarginLeft()
-	{
-		return m_iconMarginLeft;
-	}
-	
-	void Button::setIconMarginLeft(sl_ui_pos margin, UIUpdateMode mode)
-	{
-		setIconMargin(margin, m_iconMarginTop, m_iconMarginRight, m_iconMarginBottom, mode);
-	}
-	
-	sl_ui_pos Button::getIconMarginTop()
-	{
-		return m_iconMarginTop;
-	}
-	
-	void Button::setIconMarginTop(sl_ui_pos margin, UIUpdateMode mode)
-	{
-		setIconMargin(m_iconMarginLeft, margin, m_iconMarginRight, m_iconMarginBottom, mode);
-	}
-	
-	sl_ui_pos Button::getIconMarginRight()
-	{
-		return m_iconMarginRight;
-	}
-	
-	void Button::setIconMarginRight(sl_ui_pos margin, UIUpdateMode mode)
-	{
-		setIconMargin(m_iconMarginLeft, m_iconMarginTop, margin, m_iconMarginBottom, mode);
-	}
-	
-	sl_ui_pos Button::getIconMarginBottom()
-	{
-		return m_iconMarginBottom;
-	}
-	
-	void Button::setIconMarginBottom(sl_ui_pos margin, UIUpdateMode mode)
-	{
-		setIconMargin(m_iconMarginLeft, m_iconMarginTop, m_iconMarginRight, margin, mode);
-	}
-	
-	void Button::setTextMargin(sl_ui_pos left, sl_ui_pos top, sl_ui_pos right, sl_ui_pos bottom, UIUpdateMode mode)
-	{
-		m_textMarginLeft = left;
-		m_textMarginTop = top;
-		m_textMarginRight = right;
-		m_textMarginBottom = bottom;
-		invalidateLayoutFromResizeContent(mode);
-	}
-	
-	void Button::setTextMargin(sl_ui_pos margin, UIUpdateMode mode)
-	{
-		setTextMargin(margin, margin, margin, margin, mode);
-	}
-	
-	sl_ui_pos Button::getTextMarginLeft()
-	{
-		return m_textMarginLeft;
-	}
-	
-	void Button::setTextMarginLeft(sl_ui_pos margin, UIUpdateMode mode)
-	{
-		setTextMargin(margin, m_textMarginTop, m_textMarginRight, m_textMarginBottom, mode);
-	}
-	
-	sl_ui_pos Button::getTextMarginTop()
-	{
-		return m_textMarginTop;
-	}
-	
-	void Button::setTextMarginTop(sl_ui_pos margin, UIUpdateMode mode)
-	{
-		setTextMargin(m_textMarginLeft, margin, m_textMarginRight, m_textMarginBottom, mode);
-	}
-	
-	sl_ui_pos Button::getTextMarginRight()
-	{
-		return m_textMarginRight;
-	}
-	
-	void Button::setTextMarginRight(sl_ui_pos margin, UIUpdateMode mode)
-	{
-		setTextMargin(m_textMarginLeft, m_textMarginTop, margin, m_textMarginBottom, mode);
-	}
-	
-	sl_ui_pos Button::getTextMarginBottom()
-	{
-		return m_textMarginBottom;
-	}
-	
-	void Button::setTextMarginBottom(sl_ui_pos margin, UIUpdateMode mode)
-	{
-		setTextMargin(m_textMarginLeft, m_textMarginTop, m_textMarginRight, margin, mode);
-	}
-	
-	Color Button::getTextColor(ButtonState state, sl_uint32 category)
-	{
-		if (category < m_nCategories) {
-			return m_categories[category].properties[(int)state].textColor;
-		} else {
-			return Color::zero();
-		}
-	}
-	
-	void Button::setTextColor(const Color& color, ButtonState state, sl_uint32 category, UIUpdateMode mode)
-	{
-		if (category < m_nCategories) {
-			m_categories[category].properties[(int)state].textColor = color;
-			if (mode == UIUpdateMode::Redraw) {
-				invalidate();
-			}
-		}
-	}
-	
-	Color Button::getTextColor()
-	{
-		return m_textColorDefault;
-	}
-	
-	void Button::setTextColor(const Color& color, UIUpdateMode mode)
-	{
-		m_textColorDefault = color;
+		}		
+	}
+}
+
+sl_uint32 Button::getCategoriesCount()
+{
+	return m_nCategories;
+}
+
+ButtonState Button::getButtonState()
+{
+	return m_state;
+}
+
+sl_uint32 Button::getCurrentCategory()
+{
+	return m_category;
+}
+
+void Button::setCurrentCategory(sl_uint32 n, UIUpdateMode mode)
+{
+	if (n < m_nCategories) {
+		m_category = n;
 		if (mode == UIUpdateMode::Redraw) {
 			invalidate();
 		}
 	}
-	
-	Ref<Drawable> Button::getIcon(ButtonState state, sl_uint32 category)
-	{
-		if (category < m_nCategories) {
-			return m_categories[category].properties[(int)state].icon;
-		} else {
-			return sl_null;
-		}
-	}
-	
-	void Button::setIcon(const Ref<Drawable>& icon, ButtonState state, sl_uint32 category, UIUpdateMode mode)
-	{
-		if (category < m_nCategories) {
-			m_categories[category].properties[(int)state].icon = icon;
-			if (mode == UIUpdateMode::Redraw) {
-				invalidate();
-			}
-		}
-	}
-	
-	Ref<Drawable> Button::getIcon()
-	{
-		return m_iconDefault;
-	}
-	
-	void Button::setIcon(const Ref<Drawable>& icon, UIUpdateMode mode)
-	{
-		m_iconDefault = icon;
+}
+
+sl_bool Button::isMultiLine()
+{
+	return m_flagMultiLine;
+}
+
+void Button::setMultiLine(sl_bool flag, UIUpdateMode mode)
+{
+	m_flagMultiLine = flag;
+	invalidateLayoutFromResizeContent(mode);
+}
+
+const UISize& Button::getIconSize()
+{
+	return m_iconSize;
+}
+
+void Button::setIconSize(const UISize& size, UIUpdateMode mode)
+{
+	m_iconSize = size;
+	invalidateLayoutFromResizeContent(mode);
+}
+
+void Button::setIconSize(sl_ui_len width, sl_ui_len height, UIUpdateMode mode)
+{
+	setIconSize(UISize(width, height), mode);
+}
+
+void Button::setIconSize(sl_ui_len size, UIUpdateMode mode)
+{
+	setIconSize(UISize(size, size), mode);
+}
+
+sl_ui_len Button::getIconWidth()
+{
+	return m_iconSize.x;
+}
+
+void Button::setIconWidth(sl_ui_len width, UIUpdateMode mode)
+{
+	setIconSize(UISize(width, m_iconSize.y), mode);
+}
+
+sl_ui_len Button::getIconHeight()
+{
+	return m_iconSize.y;
+}
+
+void Button::setIconHeight(sl_ui_len height, UIUpdateMode mode)
+{
+	setIconSize(UISize(m_iconSize.x, height), mode);
+}
+
+Alignment Button::getGravity()
+{
+	return m_gravity;
+}
+
+void Button::setGravity(Alignment align, UIUpdateMode mode)
+{
+	m_gravity = align;
+	if (mode == UIUpdateMode::Redraw) {
+		invalidate();
+	}
+}
+
+Alignment Button::getIconAlignment()
+{
+	return m_iconAlignment;
+}
+
+void Button::setIconAlignment(Alignment align, UIUpdateMode mode)
+{
+	m_iconAlignment = align;
+	invalidateLayoutFromResizeContent(mode);
+}
+
+Alignment Button::getTextAlignment()
+{
+	return m_textAlignment;
+}
+
+void Button::setTextAlignment(Alignment align, UIUpdateMode mode)
+{
+	m_textAlignment = align;
+	invalidateLayoutFromResizeContent(mode);
+}
+
+sl_bool Button::isTextBeforeIcon()
+{
+	return m_flagTextBeforeIcon;
+}
+
+void Button::setTextBeforeIcon(sl_bool flag, UIUpdateMode mode)
+{
+	m_flagTextBeforeIcon = flag;
+	invalidateLayoutFromResizeContent(mode);
+}
+
+LayoutOrientation Button::getLayoutOrientation()
+{
+	return m_layoutOrientation;
+}
+
+void Button::setLayoutOrientation(LayoutOrientation orientation, UIUpdateMode mode)
+{
+	m_layoutOrientation = orientation;
+	invalidateLayoutFromResizeContent(mode);
+}
+
+void Button::setIconMargin(sl_ui_pos left, sl_ui_pos top, sl_ui_pos right, sl_ui_pos bottom, UIUpdateMode mode)
+{
+	m_iconMarginLeft = left;
+	m_iconMarginTop = top;
+	m_iconMarginRight = right;
+	m_iconMarginBottom = bottom;
+	invalidateLayoutFromResizeContent(mode);
+}
+
+void Button::setIconMargin(sl_ui_pos margin, UIUpdateMode mode)
+{
+	setIconMargin(margin, margin, margin, margin, mode);
+}
+
+sl_ui_pos Button::getIconMarginLeft()
+{
+	return m_iconMarginLeft;
+}
+
+void Button::setIconMarginLeft(sl_ui_pos margin, UIUpdateMode mode)
+{
+	setIconMargin(margin, m_iconMarginTop, m_iconMarginRight, m_iconMarginBottom, mode);
+}
+
+sl_ui_pos Button::getIconMarginTop()
+{
+	return m_iconMarginTop;
+}
+
+void Button::setIconMarginTop(sl_ui_pos margin, UIUpdateMode mode)
+{
+	setIconMargin(m_iconMarginLeft, margin, m_iconMarginRight, m_iconMarginBottom, mode);
+}
+
+sl_ui_pos Button::getIconMarginRight()
+{
+	return m_iconMarginRight;
+}
+
+void Button::setIconMarginRight(sl_ui_pos margin, UIUpdateMode mode)
+{
+	setIconMargin(m_iconMarginLeft, m_iconMarginTop, margin, m_iconMarginBottom, mode);
+}
+
+sl_ui_pos Button::getIconMarginBottom()
+{
+	return m_iconMarginBottom;
+}
+
+void Button::setIconMarginBottom(sl_ui_pos margin, UIUpdateMode mode)
+{
+	setIconMargin(m_iconMarginLeft, m_iconMarginTop, m_iconMarginRight, margin, mode);
+}
+
+void Button::setTextMargin(sl_ui_pos left, sl_ui_pos top, sl_ui_pos right, sl_ui_pos bottom, UIUpdateMode mode)
+{
+	m_textMarginLeft = left;
+	m_textMarginTop = top;
+	m_textMarginRight = right;
+	m_textMarginBottom = bottom;
+	invalidateLayoutFromResizeContent(mode);
+}
+
+void Button::setTextMargin(sl_ui_pos margin, UIUpdateMode mode)
+{
+	setTextMargin(margin, margin, margin, margin, mode);
+}
+
+sl_ui_pos Button::getTextMarginLeft()
+{
+	return m_textMarginLeft;
+}
+
+void Button::setTextMarginLeft(sl_ui_pos margin, UIUpdateMode mode)
+{
+	setTextMargin(margin, m_textMarginTop, m_textMarginRight, m_textMarginBottom, mode);
+}
+
+sl_ui_pos Button::getTextMarginTop()
+{
+	return m_textMarginTop;
+}
+
+void Button::setTextMarginTop(sl_ui_pos margin, UIUpdateMode mode)
+{
+	setTextMargin(m_textMarginLeft, margin, m_textMarginRight, m_textMarginBottom, mode);
+}
+
+sl_ui_pos Button::getTextMarginRight()
+{
+	return m_textMarginRight;
+}
+
+void Button::setTextMarginRight(sl_ui_pos margin, UIUpdateMode mode)
+{
+	setTextMargin(m_textMarginLeft, m_textMarginTop, margin, m_textMarginBottom, mode);
+}
+
+sl_ui_pos Button::getTextMarginBottom()
+{
+	return m_textMarginBottom;
+}
+
+void Button::setTextMarginBottom(sl_ui_pos margin, UIUpdateMode mode)
+{
+	setTextMargin(m_textMarginLeft, m_textMarginTop, m_textMarginRight, margin, mode);
+}
+
+Color Button::getTextColor(ButtonState state, sl_uint32 category)
+{
+	if (category < m_nCategories) {
+		return m_categories[category].properties[(int)state].textColor;
+	} else {
+		return Color::zero();
+	}
+}
+
+void Button::setTextColor(const Color& color, ButtonState state, sl_uint32 category, UIUpdateMode mode)
+{
+	if (category < m_nCategories) {
+		m_categories[category].properties[(int)state].textColor = color;
 		if (mode == UIUpdateMode::Redraw) {
 			invalidate();
 		}
 	}
-	
-	Ref<Drawable> Button::getBackground(ButtonState state, sl_uint32 category)
-	{
-		if (category < m_nCategories) {
-			return m_categories[category].properties[(int)state].background;
-		} else {
-			return sl_null;
-		}
-	}
-	
-	void Button::setBackground(const Ref<Drawable>& background, ButtonState state, sl_uint32 category, UIUpdateMode mode)
-	{
-		if (category < m_nCategories) {
-			m_categories[category].properties[(int)state].background = background;
-			if (mode == UIUpdateMode::Redraw) {
-				invalidate();
-			}
-		}
-	}
-	
-	void Button::setBackground(const Color& color, ButtonState state, sl_uint32 category, UIUpdateMode mode)
-	{
-		setBackground(Drawable::createColorDrawable(color), state, category, mode);
-	}
-	
-	Ref<Drawable> Button::getBackground()
-	{
-		return View::getBackground();
-	}
-	
-	void Button::setBackground(const Ref<Drawable>& background, UIUpdateMode mode)
-	{
-		View::setBackground(background, mode);
-	}
-	
-	Ref<Pen> Button::getBorder(ButtonState state, sl_uint32 category)
-	{
-		if (category < m_nCategories) {
-			return m_categories[category].properties[(int)state].border;
-		} else {
-			return sl_null;
-		}
-	}
-	
-	void Button::setBorder(const Ref<Pen>& pen, ButtonState state, sl_uint32 category, UIUpdateMode mode)
-	{
-		if (category < m_nCategories) {
-			m_categories[category].properties[(int)state].border = pen;
-			if (mode == UIUpdateMode::Redraw) {
-				invalidate();
-			}
-		}
-	}
-	
-	Ref<Pen> Button::getBorder()
-	{
-		return View::getBorder();
-	}
-	
-	void Button::setBorder(const Ref<Pen>& pen, UIUpdateMode mode)
-	{
-		View::setBorder(pen, mode);
-	}
-	
-	void Button::setBorder(sl_bool flagBorder, UIUpdateMode mode)
-	{
-		View::setBorder(flagBorder, mode);
-	}
-	
-	sl_bool Button::isUsingDefaultColorFilter()
-	{
-		return m_flagUseDefaultColorFilter;
-	}
-	
-	void Button::setUsingDefaultColorFilter(sl_bool flag, UIUpdateMode mode)
-	{
-		m_flagUseDefaultColorFilter = flag;
+}
+
+Color Button::getTextColor()
+{
+	return m_textColorDefault;
+}
+
+void Button::setTextColor(const Color& color, UIUpdateMode mode)
+{
+	m_textColorDefault = color;
+	if (mode == UIUpdateMode::Redraw) {
+		invalidate();
+	}
+}
+
+Ref<Drawable> Button::getIcon(ButtonState state, sl_uint32 category)
+{
+	if (category < m_nCategories) {
+		return m_categories[category].properties[(int)state].icon;
+	} else {
+		return sl_null;
+	}
+}
+
+void Button::setIcon(const Ref<Drawable>& icon, ButtonState state, sl_uint32 category, UIUpdateMode mode)
+{
+	if (category < m_nCategories) {
+		m_categories[category].properties[(int)state].icon = icon;
 		if (mode == UIUpdateMode::Redraw) {
 			invalidate();
 		}
 	}
-	
-	void Button::setEnabled(sl_bool flagEnabled, UIUpdateMode mode)
-	{
-		if (isEnabled() != flagEnabled) {
-			View::setEnabled(flagEnabled, UIUpdateMode::NoRedraw);
-			_invalidateButtonState();
-			if (mode == UIUpdateMode::Redraw) {
-				invalidate();
-			}
-		}
-	}
-	
-	void Button::setPressedState(sl_bool flagState, UIUpdateMode mode)
-	{
-		if (isPressedState() != flagState) {
-			View::setPressedState(flagState, UIUpdateMode::NoRedraw);
-			_invalidateButtonState();
-			if (mode == UIUpdateMode::Redraw) {
-				invalidate();
-			}
-		}
-	}
-	
-	void Button::setHoverState(sl_bool flagState, UIUpdateMode mode)
-	{
-		if (isHoverState() != flagState) {
-			View::setHoverState(flagState, UIUpdateMode::NoRedraw);
-			_invalidateButtonState();
-			if (mode == UIUpdateMode::Redraw) {
-				invalidate();
-			}
-		}
-	}
-	
-	void Button::onDraw(Canvas* canvas)
-	{
-		ButtonCategoryProperties& params = m_categories[m_category].properties[(int)m_state];
-		Color textColor = params.textColor;
-		Ref<Drawable> icon = params.icon;
-		if (textColor.isZero() || icon.isNull()) {
-			const ColorMatrix* cm = sl_null;
-			if (m_flagUseDefaultColorFilter) {
-				switch (m_state) {
-					case ButtonState::Hover:
-						cm = &_g_button_colorMatrix_hover;
-						break;
-					case ButtonState::Pressed:
-						cm = &_g_button_colorMatrix_pressed;
-						break;
-					case ButtonState::Disabled:
-						cm = &_g_button_colorMatrix_disabled;
-						break;
-					default:
-						break;
-				}
-			}
-			if (textColor.isZero()) {
-				textColor = m_textColorDefault;
-				if (cm) {
-					textColor = cm->transformColor(textColor);
-				}
-			}
-			if (icon.isNull()) {
-				icon = m_iconDefault;
-				if (icon.isNotNull()) {
-					if (cm) {
-						icon = icon->filter(*cm);
-					}
-				}
-			}
-		}
-		drawButtonContent(canvas, icon, m_text, textColor);
-	}
-	
-	void Button::onDrawBackground(Canvas* canvas)
-	{
-		Color color = getBackgroundColor();
-		
-		ButtonCategoryProperties& params = m_categories[m_category].properties[(int)m_state];
-		Ref<Drawable> background = params.background;
-		if (background.isNull()) {
-			Ref<DrawAttributes> attrs = m_drawAttributes;
-			if (attrs.isNotNull()) {
-				switch (m_state) {
-					case ButtonState::Hover:
-						background = attrs->backgroundHover;
-						break;
-					case ButtonState::Pressed:
-						background = attrs->backgroundPressed;
-						break;
-					default:
-						break;
-				}
-				if (background.isNull()) {
-					background = attrs->background;
-				}
-			}
-		}
-		
+}
+
+Ref<Drawable> Button::getIcon()
+{
+	return m_iconDefault;
+}
+
+void Button::setIcon(const Ref<Drawable>& icon, UIUpdateMode mode)
+{
+	m_iconDefault = icon;
+	if (mode == UIUpdateMode::Redraw) {
+		invalidate();
+	}
+}
+
+Ref<Drawable> Button::getBackground(ButtonState state, sl_uint32 category)
+{
+	if (category < m_nCategories) {
+		return m_categories[category].properties[(int)state].background;
+	} else {
+		return sl_null;
+	}
+}
+
+void Button::setBackground(const Ref<Drawable>& background, ButtonState state, sl_uint32 category, UIUpdateMode mode)
+{
+	if (category < m_nCategories) {
+		m_categories[category].properties[(int)state].background = background;
+		if (mode == UIUpdateMode::Redraw) {
+			invalidate();
+		}
+	}
+}
+
+void Button::setBackground(const Color& color, ButtonState state, sl_uint32 category, UIUpdateMode mode)
+{
+	setBackground(Drawable::createColorDrawable(color), state, category, mode);
+}
+
+Ref<Drawable> Button::getBackground()
+{
+	return View::getBackground();
+}
+
+void Button::setBackground(const Ref<Drawable>& background, UIUpdateMode mode)
+{
+	View::setBackground(background, mode);
+}
+
+Ref<Pen> Button::getBorder(ButtonState state, sl_uint32 category)
+{
+	if (category < m_nCategories) {
+		return m_categories[category].properties[(int)state].border;
+	} else {
+		return sl_null;
+	}
+}
+
+void Button::setBorder(const Ref<Pen>& pen, ButtonState state, sl_uint32 category, UIUpdateMode mode)
+{
+	if (category < m_nCategories) {
+		m_categories[category].properties[(int)state].border = pen;
+		if (mode == UIUpdateMode::Redraw) {
+			invalidate();
+		}
+	}
+}
+
+Ref<Pen> Button::getBorder()
+{
+	return View::getBorder();
+}
+
+void Button::setBorder(const Ref<Pen>& pen, UIUpdateMode mode)
+{
+	View::setBorder(pen, mode);
+}
+
+void Button::setBorder(sl_bool flagBorder, UIUpdateMode mode)
+{
+	View::setBorder(flagBorder, mode);
+}
+
+sl_bool Button::isUsingDefaultColorFilter()
+{
+	return m_flagUseDefaultColorFilter;
+}
+
+void Button::setUsingDefaultColorFilter(sl_bool flag, UIUpdateMode mode)
+{
+	m_flagUseDefaultColorFilter = flag;
+	if (mode == UIUpdateMode::Redraw) {
+		invalidate();
+	}
+}
+
+void Button::setEnabled(sl_bool flagEnabled, UIUpdateMode mode)
+{
+	if (isEnabled() != flagEnabled) {
+		View::setEnabled(flagEnabled, UIUpdateMode::NoRedraw);
+		_invalidateButtonState();
+		if (mode == UIUpdateMode::Redraw) {
+			invalidate();
+		}
+	}
+}
+
+void Button::setPressedState(sl_bool flagState, UIUpdateMode mode)
+{
+	if (isPressedState() != flagState) {
+		View::setPressedState(flagState, UIUpdateMode::NoRedraw);
+		_invalidateButtonState();
+		if (mode == UIUpdateMode::Redraw) {
+			invalidate();
+		}
+	}
+}
+
+void Button::setHoverState(sl_bool flagState, UIUpdateMode mode)
+{
+	if (isHoverState() != flagState) {
+		View::setHoverState(flagState, UIUpdateMode::NoRedraw);
+		_invalidateButtonState();
+		if (mode == UIUpdateMode::Redraw) {
+			invalidate();
+		}
+	}
+}
+
+void Button::onDraw(Canvas* canvas)
+{
+	ButtonCategoryProperties& params = m_categories[m_category].properties[(int)m_state];
+	Color textColor = params.textColor;
+	Ref<Drawable> icon = params.icon;
+	if (textColor.isZero() || icon.isNull()) {
+		const ColorMatrix* cm = sl_null;
 		if (m_flagUseDefaultColorFilter) {
-			const ColorMatrix* cm = sl_null;
 			switch (m_state) {
 				case ButtonState::Hover:
 					cm = &_g_button_colorMatrix_hover;
@@ -687,90 +610,113 @@
 				default:
 					break;
 			}
+		}
+		if (textColor.isZero()) {
+			textColor = m_textColorDefault;
 			if (cm) {
-				if (background.isNotNull()) {
-					background = background->filter(*cm);
+				textColor = cm->transformColor(textColor);
+			}
+		}
+		if (icon.isNull()) {
+			icon = m_iconDefault;
+			if (icon.isNotNull()) {
+				if (cm) {
+					icon = icon->filter(*cm);
 				}
-				color = cm->transformColor(color);
 			}
 		}
-		drawBackground(canvas, color, background);
-		
-	}
-	
-	void Button::onDrawBorder(Canvas* canvas)
-	{
-		ButtonCategoryProperties& params = m_categories[m_category].properties[(int)m_state];
-		Ref<Pen> pen = params.border;
-		if (pen.isNotNull()) {
-			drawBorder(canvas, pen);
-		} else {
-			View::onDrawBorder(canvas);
-		}
-	}
-	
-	void Button::onMeasureLayout(sl_bool flagHorizontal, sl_bool flagVertical)
-	{
-		if (!flagVertical && !flagHorizontal) {
-			return;
-		}
-		
-		UISize size = measureContentSize();
-		
-		if (flagHorizontal) {
-			if (size.x < 0) {
-				size.x = 0;
+	}
+	drawButtonContent(canvas, icon, m_text, textColor);
+}
+
+void Button::onDrawBackground(Canvas* canvas)
+{
+	Color color = getBackgroundColor();
+	
+	ButtonCategoryProperties& params = m_categories[m_category].properties[(int)m_state];
+	Ref<Drawable> background = params.background;
+	if (background.isNull()) {
+		Ref<DrawAttributes> attrs = m_drawAttributes;
+		if (attrs.isNotNull()) {
+			switch (m_state) {
+				case ButtonState::Hover:
+					background = attrs->backgroundHover;
+					break;
+				case ButtonState::Pressed:
+					background = attrs->backgroundPressed;
+					break;
+				default:
+					break;
 			}
-			sl_ui_pos width = size.x + getPaddingLeft() + getPaddingRight();
-			if (width < 0) {
-				width = 0;
+			if (background.isNull()) {
+				background = attrs->background;
 			}
-			setMeasuredWidth(width);
-		}
-		if (flagVertical) {
-			if (size.y < 0) {
-				size.y = 0;
+		}
+	}
+	
+	if (m_flagUseDefaultColorFilter) {
+		const ColorMatrix* cm = sl_null;
+		switch (m_state) {
+			case ButtonState::Hover:
+				cm = &_g_button_colorMatrix_hover;
+				break;
+			case ButtonState::Pressed:
+				cm = &_g_button_colorMatrix_pressed;
+				break;
+			case ButtonState::Disabled:
+				cm = &_g_button_colorMatrix_disabled;
+				break;
+			default:
+				break;
+		}
+		if (cm) {
+			if (background.isNotNull()) {
+				background = background->filter(*cm);
 			}
-			sl_ui_pos height = size.y + getPaddingTop() + getPaddingBottom();
-			if (height < 0) {
-				height = 0;
-			}
-			setMeasuredHeight(height);
-		}
-		
-	}
-	
-	UISize Button::measureContentSize()
-	{
-		UISize size;
-		UIRect rcIcon, rcText;
-		layoutIconAndText(0, 0, size, rcIcon, rcText);
-		return size;
-	}
-	
-	void Button::layoutIconAndText(sl_ui_len widthFrame, sl_ui_len heightFrame, UISize& sizeContent, UIRect& frameIcon, UIRect& frameText)
-	{
-		sl_ui_pos widthIcon = m_iconSize.x + m_iconMarginLeft + m_iconMarginRight;
-		if (widthIcon < 0) {
-			widthIcon = 0;
-		}
-		sl_ui_pos heightIcon = m_iconSize.y + m_iconMarginTop + m_iconMarginBottom;
-		if (heightIcon < 0) {
-			heightIcon = 0;
-		}
-		
-		UISize sizeText = measureText(m_text, getFont(), m_flagMultiLine);
-		
-		sl_ui_pos widthText = sizeText.x + m_textMarginLeft + m_textMarginRight;
-		if (widthText < 0) {
-			widthText = 0;
-		}
-		sl_ui_pos heightText = sizeText.y + m_textMarginTop + m_textMarginBottom;
-		if (heightText < 0) {
-			heightText = 0;
-		}
-<<<<<<< HEAD
-=======
+			color = cm->transformColor(color);
+		}
+	}
+	drawBackground(canvas, color, background);
+
+}
+
+void Button::onDrawBorder(Canvas* canvas)
+{
+	ButtonCategoryProperties& params = m_categories[m_category].properties[(int)m_state];
+	Ref<Pen> pen = params.border;
+	if (pen.isNotNull()) {
+		drawBorder(canvas, pen);
+	} else {
+		View::onDrawBorder(canvas);
+	}
+}
+
+void Button::onMeasureLayout(sl_bool flagHorizontal, sl_bool flagVertical)
+{
+	if (!flagVertical && !flagHorizontal) {
+		return;
+	}
+	
+	UISize size = measureContentSize();
+	
+	if (flagHorizontal) {
+		if (size.x < 0) {
+			size.x = 0;
+		}
+		sl_ui_pos width = size.x + getPaddingLeft() + getPaddingRight();
+		if (width < 0) {
+			width = 0;
+		}
+		setMeasuredWidth(width);
+	}
+	if (flagVertical) {
+		if (size.y < 0) {
+			size.y = 0;
+		}
+		sl_ui_pos height = size.y + getPaddingTop() + getPaddingBottom();
+		if (height < 0) {
+			height = 0;
+		}
 		setMeasuredHeight(height);
 	}
 	
@@ -839,203 +785,184 @@
 	sl_ui_pos heightContent = 0;
 	
 	if (m_layoutOrientation == LayoutOrientation::Horizontal) {
->>>>>>> d01d5907
 		
-		Alignment alignIcon = m_iconAlignment;
-		Alignment horzIcon = alignIcon & Alignment::HorizontalMask;
-		Alignment vertIcon = alignIcon & Alignment::VerticalMask;
-		
-		Alignment alignText = m_textAlignment;
-		Alignment horzText = alignText & Alignment::HorizontalMask;
-		Alignment vertText = alignText & Alignment::VerticalMask;
-		
-		sl_ui_pos xIcon = 0;
-		sl_ui_pos yIcon = 0;
-		
-		sl_ui_pos xText = 0;
-		sl_ui_pos yText = 0;
-		
-		sl_ui_pos widthContent = 0;
-		sl_ui_pos heightContent = 0;
-		
-		if (m_layoutOrientation == LayoutOrientation::Horizontal) {
-			
-			if (horzIcon != horzText) {
-				widthContent = widthFrame;
-				if (widthContent > 0) {
-					if (m_flagTextBeforeIcon) {
-						xText = (sl_ui_pos)(GraphicsUtil::calculateAlignX(0, (sl_real)widthContent, (sl_real)widthText, alignText));
-						if (horzText == Alignment::Right) {
-							xIcon = (sl_ui_pos)(GraphicsUtil::calculateAlignX(0, (sl_real)xText, (sl_real)widthIcon, alignIcon));
-						} else {
-							xIcon = (sl_ui_pos)(GraphicsUtil::calculateAlignX((sl_real)(xText + widthText), (sl_real)widthContent, (sl_real)widthIcon, alignIcon));
-						}
+		if (horzIcon != horzText) {
+			widthContent = widthFrame;
+			if (widthContent > 0) {
+				if (m_flagTextBeforeIcon) {
+					xText = (sl_ui_pos)(GraphicsUtil::calculateAlignX(0, (sl_real)widthContent, (sl_real)widthText, alignText));
+					if (horzText == Alignment::Right) {
+						xIcon = (sl_ui_pos)(GraphicsUtil::calculateAlignX(0, (sl_real)xText, (sl_real)widthIcon, alignIcon));
 					} else {
-						xIcon = (sl_ui_pos)(GraphicsUtil::calculateAlignX(0, (sl_real)widthContent, (sl_real)widthIcon, alignIcon));
-						if (horzIcon == Alignment::Right) {
-							xText = (sl_ui_pos)(GraphicsUtil::calculateAlignX(0, (sl_real)xIcon, (sl_real)widthText, alignText));
-						} else {
-							xText = (sl_ui_pos)(GraphicsUtil::calculateAlignX((sl_real)(xIcon + widthIcon), (sl_real)widthContent, (sl_real)widthText, alignText));
-						}
+						xIcon = (sl_ui_pos)(GraphicsUtil::calculateAlignX((sl_real)(xText + widthText), (sl_real)widthContent, (sl_real)widthIcon, alignIcon));
+					}
+				} else {
+					xIcon = (sl_ui_pos)(GraphicsUtil::calculateAlignX(0, (sl_real)widthContent, (sl_real)widthIcon, alignIcon));
+					if (horzIcon == Alignment::Right) {
+						xText = (sl_ui_pos)(GraphicsUtil::calculateAlignX(0, (sl_real)xIcon, (sl_real)widthText, alignText));
+					} else {
+						xText = (sl_ui_pos)(GraphicsUtil::calculateAlignX((sl_real)(xIcon + widthIcon), (sl_real)widthContent, (sl_real)widthText, alignText));
 					}
 				}
+			}
+		} else {
+			widthContent = widthIcon + widthText;
+			if (m_flagTextBeforeIcon) {
+				xText = 0;
+				xIcon = widthText;
 			} else {
-				widthContent = widthIcon + widthText;
+				xIcon = 0;
+				xText = widthIcon;
+			}
+		}
+		
+		if (vertIcon != vertText) {
+			heightContent = heightFrame;
+		} else {
+			heightContent = SLIB_MAX(heightIcon, heightText);
+		}
+		if (heightContent >= 0) {
+			yIcon = (sl_ui_pos)(GraphicsUtil::calculateAlignY(0, (sl_real)heightContent, (sl_real)heightIcon, alignIcon));
+			yText = (sl_ui_pos)(GraphicsUtil::calculateAlignY(0, (sl_real)heightContent, (sl_real)heightText, alignText));
+		}
+		
+	} else {
+		if (horzIcon != horzText) {
+			widthContent = widthFrame;
+		} else {
+			widthContent = SLIB_MAX(widthIcon, widthText);
+		}
+		if (widthContent >= 0) {
+			xIcon = (sl_ui_pos)(GraphicsUtil::calculateAlignX(0, (sl_real)widthContent, (sl_real)widthIcon, alignIcon));
+			xText = (sl_ui_pos)(GraphicsUtil::calculateAlignX(0, (sl_real)widthContent, (sl_real)widthText, alignText));
+		}
+		
+		if (vertIcon != vertText) {
+			heightContent = heightFrame;
+			if (heightContent > 0) {
 				if (m_flagTextBeforeIcon) {
-					xText = 0;
-					xIcon = widthText;
+					yText = (sl_ui_pos)(GraphicsUtil::calculateAlignY(0, (sl_real)heightContent, (sl_real)heightText, alignText));
+					if (vertText == Alignment::Bottom) {
+						yIcon = (sl_ui_pos)(GraphicsUtil::calculateAlignY(0, (sl_real)yText, (sl_real)heightIcon, alignIcon));
+					} else {
+						yIcon = (sl_ui_pos)(GraphicsUtil::calculateAlignY((sl_real)(yText + heightText), (sl_real)heightContent, (sl_real)heightIcon, alignIcon));
+					}
 				} else {
-					xIcon = 0;
-					xText = widthIcon;
+					yIcon = (sl_ui_pos)(GraphicsUtil::calculateAlignY(0, (sl_real)heightContent, (sl_real)heightIcon, alignIcon));
+					if (vertIcon == Alignment::Bottom) {
+						yText = (sl_ui_pos)(GraphicsUtil::calculateAlignY(0, (sl_real)yIcon, (sl_real)heightText, alignText));
+					} else {
+						yText = (sl_ui_pos)(GraphicsUtil::calculateAlignY((sl_real)(yIcon + heightIcon), (sl_real)heightContent, (sl_real)heightText, alignText));
+					}
 				}
 			}
-			
-			if (vertIcon != vertText) {
-				heightContent = heightFrame;
+		} else {
+			heightContent = heightIcon + heightText;
+			if (m_flagTextBeforeIcon) {
+				yText = 0;
+				yIcon = heightText;
 			} else {
-				heightContent = SLIB_MAX(heightIcon, heightText);
+				yIcon = 0;
+				yText = heightIcon;
 			}
-			if (heightContent >= 0) {
-				yIcon = (sl_ui_pos)(GraphicsUtil::calculateAlignY(0, (sl_real)heightContent, (sl_real)heightIcon, alignIcon));
-				yText = (sl_ui_pos)(GraphicsUtil::calculateAlignY(0, (sl_real)heightContent, (sl_real)heightText, alignText));
-			}
-			
+		}
+		
+	}
+	
+	if (widthContent < 0) {
+		widthContent = 0;
+	}
+	if (heightContent < 0) {
+		heightContent = 0;
+	}
+	sizeContent.x = widthContent;
+	sizeContent.y = heightContent;
+	
+	frameIcon.left = xIcon + m_iconMarginLeft;
+	frameIcon.top = yIcon + m_iconMarginTop;
+	frameIcon.right = xIcon + widthIcon - m_iconMarginRight;
+	frameIcon.bottom = yIcon + heightIcon - m_iconMarginBottom;
+	frameIcon.fixSizeError();
+	
+	frameText.left = xText + m_textMarginLeft;
+	frameText.top = yText + m_textMarginTop;
+	frameText.right = xText + widthText - m_textMarginRight;
+	frameText.bottom = yText + heightText - m_textMarginBottom;
+	frameText.fixSizeError();
+	
+}
+
+void Button::drawButtonContent(Canvas* canvas, const Ref<Drawable>& icon, const String& text, const Color& textColor)
+{
+	if (text.isEmpty() && icon.isNull()) {
+		return;
+	}
+
+	UIRect bound = getBoundsInnerPadding();
+	sl_ui_pos widthFrame = bound.getWidth();
+	sl_ui_pos heightFrame = bound.getHeight();
+	if (widthFrame <= 0 || heightFrame <= 0) {
+		return;
+	}
+	
+	UISize sizeContent;
+	UIRect rcIcon, rcText;
+	layoutIconAndText(widthFrame, heightFrame, sizeContent, rcIcon, rcText);
+	UIPoint pt = GraphicsUtil::calculateAlignPosition(bound, (sl_real)(sizeContent.x), (sl_real)(sizeContent.y), m_gravity);
+	if (icon.isNotNull() && rcIcon.getWidth() > 0 && rcIcon.getHeight() > 0) {
+		rcIcon.left += pt.x;
+		rcIcon.top += pt.y;
+		rcIcon.right += pt.x;
+		rcIcon.bottom += pt.y;
+		canvas->draw(rcIcon, icon);
+	}
+	if (text.isNotEmpty() && rcText.getWidth() > 0 && rcText.getHeight() > 0) {
+		rcText.left += pt.x;
+		rcText.top += pt.y;
+		rcText.right += pt.x;
+		rcText.bottom += pt.y;
+		if (m_flagMultiLine) {
+			canvas->drawText(text, rcText, getFont(), textColor, m_textAlignment, sl_true);
 		} else {
-			if (horzIcon != horzText) {
-				widthContent = widthFrame;
-			} else {
-				widthContent = SLIB_MAX(widthIcon, widthText);
-			}
-			if (widthContent >= 0) {
-				xIcon = (sl_ui_pos)(GraphicsUtil::calculateAlignX(0, (sl_real)widthContent, (sl_real)widthIcon, alignIcon));
-				xText = (sl_ui_pos)(GraphicsUtil::calculateAlignX(0, (sl_real)widthContent, (sl_real)widthText, alignText));
-			}
-			
-			if (vertIcon != vertText) {
-				heightContent = heightFrame;
-				if (heightContent > 0) {
-					if (m_flagTextBeforeIcon) {
-						yText = (sl_ui_pos)(GraphicsUtil::calculateAlignY(0, (sl_real)heightContent, (sl_real)heightText, alignText));
-						if (vertText == Alignment::Bottom) {
-							yIcon = (sl_ui_pos)(GraphicsUtil::calculateAlignY(0, (sl_real)yText, (sl_real)heightIcon, alignIcon));
-						} else {
-							yIcon = (sl_ui_pos)(GraphicsUtil::calculateAlignY((sl_real)(yText + heightText), (sl_real)heightContent, (sl_real)heightIcon, alignIcon));
-						}
-					} else {
-						yIcon = (sl_ui_pos)(GraphicsUtil::calculateAlignY(0, (sl_real)heightContent, (sl_real)heightIcon, alignIcon));
-						if (vertIcon == Alignment::Bottom) {
-							yText = (sl_ui_pos)(GraphicsUtil::calculateAlignY(0, (sl_real)yIcon, (sl_real)heightText, alignText));
-						} else {
-							yText = (sl_ui_pos)(GraphicsUtil::calculateAlignY((sl_real)(yIcon + heightIcon), (sl_real)heightContent, (sl_real)heightText, alignText));
-						}
-					}
-				}
-			} else {
-				heightContent = heightIcon + heightText;
-				if (m_flagTextBeforeIcon) {
-					yText = 0;
-					yIcon = heightText;
-				} else {
-					yIcon = 0;
-					yText = heightIcon;
-				}
-			}
-			
-		}
-		
-		if (widthContent < 0) {
-			widthContent = 0;
-		}
-		if (heightContent < 0) {
-			heightContent = 0;
-		}
-		sizeContent.x = widthContent;
-		sizeContent.y = heightContent;
-		
-		frameIcon.left = xIcon + m_iconMarginLeft;
-		frameIcon.top = yIcon + m_iconMarginTop;
-		frameIcon.right = xIcon + widthIcon - m_iconMarginRight;
-		frameIcon.bottom = yIcon + heightIcon - m_iconMarginBottom;
-		frameIcon.fixSizeError();
-		
-		frameText.left = xText + m_textMarginLeft;
-		frameText.top = yText + m_textMarginTop;
-		frameText.right = xText + widthText - m_textMarginRight;
-		frameText.bottom = yText + heightText - m_textMarginBottom;
-		frameText.fixSizeError();
-		
-	}
-	
-	void Button::drawButtonContent(Canvas* canvas, const Ref<Drawable>& icon, const String& text, const Color& textColor)
-	{
-		if (text.isEmpty() && icon.isNull()) {
-			return;
-		}
-		
-		UIRect bound = getBoundsInnerPadding();
-		sl_ui_pos widthFrame = bound.getWidth();
-		sl_ui_pos heightFrame = bound.getHeight();
-		if (widthFrame <= 0 || heightFrame <= 0) {
-			return;
-		}
-		
-		UISize sizeContent;
-		UIRect rcIcon, rcText;
-		layoutIconAndText(widthFrame, heightFrame, sizeContent, rcIcon, rcText);
-		UIPoint pt = GraphicsUtil::calculateAlignPosition(bound, (sl_real)(sizeContent.x), (sl_real)(sizeContent.y), m_gravity);
-		if (icon.isNotNull() && rcIcon.getWidth() > 0 && rcIcon.getHeight() > 0) {
-			rcIcon.left += pt.x;
-			rcIcon.top += pt.y;
-			rcIcon.right += pt.x;
-			rcIcon.bottom += pt.y;
-			canvas->draw(rcIcon, icon);
-		}
-		if (text.isNotEmpty() && rcText.getWidth() > 0 && rcText.getHeight() > 0) {
-			rcText.left += pt.x;
-			rcText.top += pt.y;
-			rcText.right += pt.x;
-			rcText.bottom += pt.y;
-			if (m_flagMultiLine) {
-				canvas->drawText(text, rcText, getFont(), textColor, m_textAlignment, sl_true);
-			} else {
-				canvas->drawText(text, (sl_real)(rcText.left), (sl_real)(rcText.top), getFont(), textColor);
-			}
-		}
-	}
-	
-	void Button::_invalidateButtonState()
-	{
-		if (isEnabled()) {
-			if (isPressedState()) {
-				m_state = ButtonState::Pressed;
-			} else if (isHoverState()) {
-				m_state = ButtonState::Hover;
-			} else {
-				m_state = ButtonState::Normal;
-			}
+			canvas->drawText(text, (sl_real)(rcText.left), (sl_real)(rcText.top), getFont(), textColor);
+		}
+	}
+}
+
+void Button::_invalidateButtonState()
+{
+	if (isEnabled()) {
+		if (isPressedState()) {
+			m_state = ButtonState::Pressed;
+		} else if (isHoverState()) {
+			m_state = ButtonState::Hover;
 		} else {
-			m_state = ButtonState::Disabled;
-		}
-	}
-	
+			m_state = ButtonState::Normal;
+		}
+	} else {
+		m_state = ButtonState::Disabled;
+	}
+}
+
 #if !(defined(SLIB_PLATFORM_IS_OSX)) && !(defined(SLIB_PLATFORM_IS_IOS)) && !(defined(SLIB_PLATFORM_IS_WIN32)) && !(defined(SLIB_PLATFORM_IS_ANDROID))
-	
-	Ref<ViewInstance> Button::createNativeWidget(ViewInstance* parent)
-	{
-		return sl_null;
-	}
-	
-	void Button::_setText_NW(const String& text)
-	{
-	}
-	
-	void Button::_setFont_NW(const Ref<Font>& font)
-	{
-	}
-	
-	void Button::_setDefaultButton_NW(sl_bool flag)
-	{
-	}
-	
+
+Ref<ViewInstance> Button::createNativeWidget(ViewInstance* parent)
+{
+	return sl_null;
+}
+
+void Button::_setText_NW(const String& text)
+{
+}
+
+void Button::_setFont_NW(const Ref<Font>& font)
+{
+}
+
+void Button::_setDefaultButton_NW(sl_bool flag)
+{
+}
+
 #endif
-}+
+SLIB_UI_NAMESPACE_END