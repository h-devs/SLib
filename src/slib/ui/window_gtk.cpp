--- conflicted
+++ resolved
@@ -173,11 +173,7 @@
 						gtk_window_set_opacity(handle, alpha);
 					}
 					
-<<<<<<< HEAD
-					String title = window->getTitle();
-=======
 					StringCstr title = window->getTitle();
->>>>>>> 40947566
 					gtk_window_set_title(handle, title.getData());
 
 					Ref<GTK_WindowInstance> ret = create(handle);
@@ -339,19 +335,12 @@
 					}
 				}
 
-<<<<<<< HEAD
-				void setTitle(const String& title) override
-=======
 				void setTitle(const String& _title) override
->>>>>>> 40947566
-				{
-					if (!m_flagClosed) {
-						GtkWindow* window = m_window;
-						if (window) {
-<<<<<<< HEAD
-=======
+				{
+					if (!m_flagClosed) {
+						GtkWindow* window = m_window;
+						if (window) {
 							StringCstr title(_title);
->>>>>>> 40947566
 							gtk_window_set_title(window, title.getData());
 						}
 					}
@@ -594,7 +583,6 @@
 						gint h = sizeMaximum.y;
 						if (h <= 0) {
 							h = 1000000;
-<<<<<<< HEAD
 						}
 						geometry.max_height = h;
 					}
@@ -605,18 +593,6 @@
 						if (r <= 0) {
 							r = 0.00001;
 						}
-=======
-						}
-						geometry.max_height = h;
-					}
-					if (aspectRatioMinimum > 0 || aspectRatioMaximum > 0) {
-						hints |= GDK_HINT_ASPECT;
-						gdouble r;
-						r = aspectRatioMinimum;
-						if (r <= 0) {
-							r = 0.00001;
-						}
->>>>>>> 40947566
 						geometry.min_aspect = r;
 						r = aspectRatioMaximum;
 						if (r <= 0) {
@@ -645,7 +621,6 @@
 				}
 
 				static void _callback_destroy_cb(GtkWindow* window, gpointer user_data)
-<<<<<<< HEAD
 				{
 					Ref<WindowInstance> instance = UIPlatform::getWindowInstance(window);
 					if (instance.isNotNull()) {
@@ -755,125 +730,10 @@
 					GtkWidget* focus = gtk_window_get_focus((GtkWindow*)widget);
 					if (!focus) {
 						GTK_ViewInstance::eventCallback(widget, ev, user_data);
-=======
-				{
-					Ref<WindowInstance> instance = UIPlatform::getWindowInstance(window);
-					if (instance.isNotNull()) {
-						((GTK_WindowInstance*)(instance.get()))->_on_destroy();
-					}
-					UIPlatform::removeWindowInstance(window);
-				}
-
-				static gboolean _callback_close_cb(GtkWindow* window, GdkEvent* event, gpointer user_data)
-				{
-					Ref<WindowInstance> instance = UIPlatform::getWindowInstance(window);
-					if (instance.isNotNull()) {
-						GTK_WindowInstance* _instance = static_cast<GTK_WindowInstance*>(instance.get());
-						if (_instance->onClose()) {
-							_instance->close();
-						}
-					}
-					return sl_true; // ignore default behavior of GTK+ core
-				}
-
-				void _on_window_state(GdkEventWindowState* event)
-				{
-					if (event->changed_mask & GDK_WINDOW_STATE_ICONIFIED) {
-						if (event->new_window_state & GDK_WINDOW_STATE_ICONIFIED) {
-							m_flagMinimized = sl_true;
-							onMinimize();
-						} else {
-							m_flagMinimized = sl_false;
-							onDeminimize();
-						}
-					}
-					if (event->changed_mask & GDK_WINDOW_STATE_MAXIMIZED) {
-						if (event->new_window_state & GDK_WINDOW_STATE_MAXIMIZED) {
-							m_flagMaximized = sl_true;
-							onMaximize();
-						} else {
-							m_flagMaximized = sl_false;
-							onDemaximize();
-						}
-					}
-				}
-
-				static gboolean _callback_window_state_cb(GtkWindow* window, GdkEventWindowState* event, gpointer user_data)
-				{
-					Ref<WindowInstance> instance = UIPlatform::getWindowInstance(window);
-					if (instance.isNotNull()) {
-						((GTK_WindowInstance*)(instance.get()))->_on_window_state(event);
-					}
-					return sl_false;
-				}
-
-				void _on_configure_event(GtkWindow* window, GdkEventConfigure* event)
-				{
-					gint x, y, width, height;
-					gtk_window_get_position(window, &x, &y);
-					gtk_window_get_size(window, &width, &height);
-					height -= (gint)(_getMenuHeight());
-
-					sl_bool flagMove = !(Math::isAlmostZero(x - m_location.x) && Math::isAlmostZero(y - m_location.y));
-					sl_bool flagResize = !(Math::isAlmostZero(width - m_size.x) && Math::isAlmostZero(height - m_size.y));
-
-					if (m_flagFirstResize) {
-						m_flagFirstResize = sl_false;
-						flagMove = sl_false;
-						flagResize = sl_true;
-					}
-					if (flagResize) {
-						m_size.x = width;
-						m_size.y = height;
-						onResize((sl_ui_len)width, (sl_ui_len)height);
-					}
-					if (flagMove) {
-						m_location.x = x;
-						m_location.y = y;
-						onMove();
-					}
-				}
-
-				static gboolean _callback_configure_event_cb(GtkWindow* window, GdkEventConfigure* event, gpointer user_data)
-				{
-					Ref<WindowInstance> instance = UIPlatform::getWindowInstance(window);
-					if (instance.isNotNull()) {
-						((GTK_WindowInstance*)(instance.get()))->_on_configure_event(window, event);
-					}
-					return sl_false;
-				}
-
-				void _on_notify_is_active(GtkWindow* window)
-				{
-					if (gtk_window_is_active(window)) {
-						onActivate();
-					} else {
-						onDeactivate();
-					}
-				}
-
-				static void _callback_notify_is_active_cb(GtkWindow* window, GParamSpec* pspec, gpointer user_data)
-				{
-					Ref<WindowInstance> instance = UIPlatform::getWindowInstance(window);
-					if (instance.isNotNull()) {
-						((GTK_WindowInstance*)(instance.get()))->_on_notify_is_active(window);
->>>>>>> 40947566
 					}
 					return 0;
 				}
 
-<<<<<<< HEAD
-=======
-				static gboolean _callback_key_event(GtkWidget* widget, GdkEvent* ev, gpointer user_data)
-				{
-					GtkWidget* focus = gtk_window_get_focus((GtkWindow*)widget);
-					if (!focus) {
-						GTK_ViewInstance::eventCallback(widget, ev, user_data);
-					}
-					return 0;
-				}
-
->>>>>>> 40947566
 			};
 
 		}
