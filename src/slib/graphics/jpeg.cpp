--- conflicted
+++ resolved
@@ -1102,7 +1102,6 @@
 							if (!(reader.decodeBlock(data, comp, dc_huffman_tables[dc_huffman_table_no], ac_huffman_tables[ac_huffman_table_no]))) {
 								return sl_false;
 							}
-<<<<<<< HEAD
 							sl_bool aa = onDecodeHuffmanBlock.isNull();
 							if (onDecodeHuffmanBlock.isNull() || onDecodeHuffmanBlock(data, comp, dc_huffman_tables[dc_huffman_table_no], ac_huffman_tables[ac_huffman_table_no])) {
 								if (onFinishJob.isNotNull()) {
@@ -1114,12 +1113,8 @@
 									}
 								} 
 
-=======
-							if (onDecodeHuffmanBlock.isNull() || onDecodeHuffmanBlock(tx0 + tx, ty0 + ty, index, data)) {
 								dequantizeBlock(data, quantization_table[comp.quant_table_no]);
->>>>>>> e3e3de69
 								dezigzag(data, dataz);
-								dequantizeBlock(data, quantization_table[comp.quant_table_no]);
 								idctBlock(dataz, colors);
 								onLoadBlock(tx0 + tx, ty0 + ty, iComp, colors);
 							}
