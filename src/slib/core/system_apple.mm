/*
 *   Copyright (c) 2008-2018 SLIBIO <https://github.com/SLIBIO>
 *
 *   Permission is hereby granted, free of charge, to any person obtaining a copy
 *   of this software and associated documentation files (the "Software"), to deal
 *   in the Software without restriction, including without limitation the rights
 *   to use, copy, modify, merge, publish, distribute, sublicense, and/or sell
 *   copies of the Software, and to permit persons to whom the Software is
 *   furnished to do so, subject to the following conditions:
 *
 *   The above copyright notice and this permission notice shall be included in
 *   all copies or substantial portions of the Software.
 *
 *   THE SOFTWARE IS PROVIDED "AS IS", WITHOUT WARRANTY OF ANY KIND, EXPRESS OR
 *   IMPLIED, INCLUDING BUT NOT LIMITED TO THE WARRANTIES OF MERCHANTABILITY,
 *   FITNESS FOR A PARTICULAR PURPOSE AND NONINFRINGEMENT. IN NO EVENT SHALL THE
 *   AUTHORS OR COPYRIGHT HOLDERS BE LIABLE FOR ANY CLAIM, DAMAGES OR OTHER
 *   LIABILITY, WHETHER IN AN ACTION OF CONTRACT, TORT OR OTHERWISE, ARISING FROM,
 *   OUT OF OR IN CONNECTION WITH THE SOFTWARE OR THE USE OR OTHER DEALINGS IN
 *   THE SOFTWARE.
 */

#include "slib/core/definition.h"

#if defined(SLIB_PLATFORM_IS_APPLE)

#include "slib/core/system.h"

#include "slib/core/file.h"
#include "slib/core/list.h"
#include "slib/core/safe_static.h"

#include "slib/core/apple/platform.h"

#include <mach-o/dyld.h>
#include <mach/mach_time.h>

#define PRIV_PATH_MAX 1024

namespace slib
{

	namespace priv
	{
		namespace system
		{

			SLIB_GLOBAL_ZERO_INITIALIZED(AtomicString, g_systemVersion);
			sl_uint32 g_systemVersionMajor = 0;
			sl_uint32 g_systemVersionMinor = 0;
			sl_uint32 g_systemVersionPatch = 0;
			sl_bool g_flagInitSystemVersion = sl_true;
			
			void InitSystemVersion()
			{
				if (g_flagInitSystemVersion) {
#if defined(SLIB_PLATFORM_IS_MACOS)
					double v = NSAppKitVersionNumber;
					if (v >= NSAppKitVersionNumber10_10) {
						NSOperatingSystemVersion version = [[NSProcessInfo processInfo] operatingSystemVersion];
						g_systemVersionMajor = (sl_uint32)(version.majorVersion);
						g_systemVersionMinor = (sl_uint32)(version.minorVersion);
<<<<<<< HEAD
						g_systemVersion = String::concat(String::fromUint32(g_systemVersionMajor), ".", String::fromUint32(g_systemVersionMinor));
=======
						g_systemVersionPatch = (sl_uint32)(version.patchVersion);
						g_systemVersion = String::join(String::fromUint32(g_systemVersionMajor), ".", String::fromUint32(g_systemVersionMinor));
						if (g_systemVersionPatch > 0) {
							g_systemVersion = String::join(g_systemVersion, ".", String::fromUint32(g_systemVersionPatch));
						}
>>>>>>> 0d959a5a
					} else if (v >= NSAppKitVersionNumber10_9) {
						g_systemVersion = "10.9";
						g_systemVersionMajor = 10;
						g_systemVersionMinor = 9;
					} else if (v >= NSAppKitVersionNumber10_8) {
						g_systemVersion = "10.8";
						g_systemVersionMajor = 10;
						g_systemVersionMinor = 8;
					} else if (v >= NSAppKitVersionNumber10_7) {
						g_systemVersion = "10.7";
						g_systemVersionMajor = 10;
						g_systemVersionMinor = 7;
					} else if (v >= NSAppKitVersionNumber10_6) {
						g_systemVersion = "10.6";
						g_systemVersionMajor = 10;
						g_systemVersionMinor = 6;
					}
#elif defined(SLIB_PLATFORM_IS_IOS)
					NSString* _version = [[UIDevice currentDevice] systemVersion];
					String version = Apple::getStringFromNSString(_version);
					if (version.isNotEmpty()) {
						ListElements<String> list(version.split("."));
						if (list.count > 0) {
							g_systemVersionMajor = list[0].parseUint32();
							if (list.count > 1) {
								g_systemVersionMinor = list[1].parseUint32();
							}
						}
					}
					g_systemVersion = version;
#endif
					g_flagInitSystemVersion = sl_false;
				}
			}

		}
	}

	using namespace priv::system;

	String System::getApplicationPath()
	{
		char path[PRIV_PATH_MAX] = {0};
		char pathResolved[PRIV_PATH_MAX] = {0};
		uint32_t size = PRIV_PATH_MAX - 1;
		if (_NSGetExecutablePath(path, &size) == 0) {
			realpath(path, pathResolved);
		}
		return pathResolved;
	}

	String System::getHomeDirectory()
	{
		NSString* path = NSHomeDirectory();
		return Apple::getStringFromNSString(path);
	}

	String System::getCachesDirectory()
	{
		NSArray *paths = NSSearchPathForDirectoriesInDomains(NSCachesDirectory, NSUserDomainMask, YES);
		if ([paths count] > 0) {
			NSString* path = [paths objectAtIndex:0];
			return Apple::getStringFromNSString(path);
		}
		String dir = getHomeDirectory() + "/.caches";
		File::createDirectory(dir);
		return dir;
	}

	String System::getLocalAppDataDirectory()
	{
		String dir = getHomeDirectory() + "/Library/Application Support";
		File::createDirectory(dir);
		return dir;
	}

	String System::getTempDirectory()
	{
		NSString* path = NSTemporaryDirectory();
		String ret = Apple::getStringFromNSString(path);
		if (ret.endsWith('/')) {
			return ret.substring(0, ret.getLength() - 1);
		} else {
			return ret;
		}
	}
	
	String System::getMainBundlePath()
	{
		NSString* path = [[NSBundle mainBundle] bundlePath];
		return Apple::getStringFromNSString(path);
	}

	String System::getMainBundleInfo(const StringParam& key)
	{
		NSDictionary* dict = [[NSBundle mainBundle] infoDictionary];
		NSString* info = [dict objectForKey:Apple::getNSStringFromString(key)];
		return Apple::getStringFromNSString(info);
	}

	String System::getSystemName()
	{
		InitSystemVersion();
#if defined(SLIB_PLATFORM_IS_MACOS)
		return "macOS " + g_systemVersion;
#elif defined(SLIB_PLATFORM_IS_IOS)
		return "iOS " + g_systemVersion;
#else
		return sl_null;
#endif
	}
	
	String System::getSystemVersion()
	{
		String plistFileName = "/System/Library/CoreServices/SystemVersion.plist";
		if (File::isFile(plistFileName)) {
			NSString* path = Apple::getNSStringFromString(plistFileName);
			NSMutableDictionary *dict = [[NSMutableDictionary alloc] initWithContentsOfFile:path];
			NSString* info = [dict objectForKey:@"ProductVersion"];
			String version = Apple::getStringFromNSString(info);
			if (version.isNotEmpty()) {
				return version;
			}
		}

		InitSystemVersion();
		return g_systemVersion;
	}

	sl_uint32 System::getMajorVersion()
	{
		InitSystemVersion();
		return g_systemVersionMajor;
	}

	sl_uint32 System::getMinorVersion()
	{
		InitSystemVersion();
		return g_systemVersionMinor;
	}

	sl_uint32 System::getPatchVersion()
	{
		InitSystemVersion();
		return g_systemVersionPatch;
	}

	String System::getBuildVersion()
	{
		String plistFileName = "/System/Library/CoreServices/SystemVersion.plist";
		if (File::isFile(plistFileName)) {
			NSString* path = Apple::getNSStringFromString(plistFileName);
			NSMutableDictionary *dict = [[NSMutableDictionary alloc] initWithContentsOfFile:path];
			NSString* info = [dict objectForKey:@"ProductBuildVersion"];
			String version = Apple::getStringFromNSString(info);
			if (version.isNotEmpty()) {
				return version;
			}
		}

		return sl_null;
	}
	
	String System::getComputerName()
	{
#if defined(SLIB_PLATFORM_IS_MACOS)
		return Apple::getStringFromNSString([[NSHost currentHost] localizedName]);
#else
		return Apple::getStringFromNSString([[UIDevice currentDevice] name]);
#endif
	}

	String System::getUserName()
	{
		return Apple::getStringFromNSString(NSUserName());
	}
	
	String System::getFullUserName()
	{
		return Apple::getStringFromNSString(NSFullUserName());
	}

	sl_uint64 System::getTickCount64()
	{
		static sl_bool flagInit = sl_true;
		static mach_timebase_info_data_t base;
		static sl_uint64 start = 0;
		
		if (flagInit) {
			mach_timebase_info(&base);
			start = mach_absolute_time();
			flagInit = sl_false;
			return 0;
		}
		sl_uint64 t = (sl_uint64)(mach_absolute_time() - start);
		return t * base.numer / base.denom / 1000000;
	}

}

#endif<|MERGE_RESOLUTION|>--- conflicted
+++ resolved
@@ -60,15 +60,11 @@
 						NSOperatingSystemVersion version = [[NSProcessInfo processInfo] operatingSystemVersion];
 						g_systemVersionMajor = (sl_uint32)(version.majorVersion);
 						g_systemVersionMinor = (sl_uint32)(version.minorVersion);
-<<<<<<< HEAD
+						g_systemVersionPatch = (sl_uint32)(version.patchVersion);
 						g_systemVersion = String::concat(String::fromUint32(g_systemVersionMajor), ".", String::fromUint32(g_systemVersionMinor));
-=======
-						g_systemVersionPatch = (sl_uint32)(version.patchVersion);
-						g_systemVersion = String::join(String::fromUint32(g_systemVersionMajor), ".", String::fromUint32(g_systemVersionMinor));
 						if (g_systemVersionPatch > 0) {
 							g_systemVersion = String::join(g_systemVersion, ".", String::fromUint32(g_systemVersionPatch));
 						}
->>>>>>> 0d959a5a
 					} else if (v >= NSAppKitVersionNumber10_9) {
 						g_systemVersion = "10.9";
 						g_systemVersionMajor = 10;
@@ -193,7 +189,6 @@
 				return version;
 			}
 		}
-
 		InitSystemVersion();
 		return g_systemVersion;
 	}
@@ -228,7 +223,6 @@
 				return version;
 			}
 		}
-
 		return sl_null;
 	}
 	
