/*
 *   Copyright (c) 2008-2018 SLIBIO <https://github.com/SLIBIO>
 *
 *   Permission is hereby granted, free of charge, to any person obtaining a copy
 *   of this software and associated documentation files (the "Software"), to deal
 *   in the Software without restriction, including without limitation the rights
 *   to use, copy, modify, merge, publish, distribute, sublicense, and/or sell
 *   copies of the Software, and to permit persons to whom the Software is
 *   furnished to do so, subject to the following conditions:
 *
 *   The above copyright notice and this permission notice shall be included in
 *   all copies or substantial portions of the Software.
 *
 *   THE SOFTWARE IS PROVIDED "AS IS", WITHOUT WARRANTY OF ANY KIND, EXPRESS OR
 *   IMPLIED, INCLUDING BUT NOT LIMITED TO THE WARRANTIES OF MERCHANTABILITY,
 *   FITNESS FOR A PARTICULAR PURPOSE AND NONINFRINGEMENT. IN NO EVENT SHALL THE
 *   AUTHORS OR COPYRIGHT HOLDERS BE LIABLE FOR ANY CLAIM, DAMAGES OR OTHER
 *   LIABILITY, WHETHER IN AN ACTION OF CONTRACT, TORT OR OTHERWISE, ARISING FROM,
 *   OUT OF OR IN CONNECTION WITH THE SOFTWARE OR THE USE OR OTHER DEALINGS IN
 *   THE SOFTWARE.
 */

#include "slib/core/ref.h"

#include "slib/core/base.h"
#include "slib/core/string_buffer.h"
<<<<<<< HEAD
=======
#include "slib/core/memory_buffer.h"
>>>>>>> 40947566

#define PRIV_SIGNATURE 0x15181289

namespace slib
{

	namespace priv
	{
		namespace ref
		{

			void* const g_null = sl_null;
			
		}
	}

	Referable::Referable() noexcept: m_nRefCount(0), m_weak(sl_null)
	{
	}

	Referable::Referable(const Referable& other) noexcept: m_nRefCount(0), m_weak(sl_null)
	{
	}
	
	Referable::Referable(Referable&& other) noexcept: m_nRefCount(0), m_weak(sl_null)
	{
	}

	Referable::~Referable()
	{
		_clearWeak();
	}

	sl_reg Referable::increaseReference() noexcept
	{
		sl_reg nRefCountOld = m_nRefCount;
		sl_reg nRefCountNew = Base::interlockedIncrement(&m_nRefCount);
		if (!nRefCountOld) {
			init();
		}
		return nRefCountNew;
	}

	sl_reg Referable::decreaseReference() noexcept
	{
		sl_reg nRef = Base::interlockedDecrement(&m_nRefCount);
		if (nRef == 0) {
			_free();
		}
		return nRef;
	}
	
	sl_reg Referable::getReferenceCount() noexcept
	{
		return m_nRefCount;
	}

	sl_reg Referable::decreaseReferenceNoFree() noexcept
	{
		if (m_nRefCount > 0) {
			return Base::interlockedDecrement(&m_nRefCount);
		}
		return 1;
	}

	void Referable::init()
	{
	}
	
	sl_object_type Referable::ObjectType() noexcept
	{
		return 0;
	}
	
	sl_bool Referable::isDerivedFrom(sl_object_type type) noexcept
	{
		return sl_false;
	}

	sl_object_type Referable::getObjectType() const noexcept
	{
		return 0;
	}

	sl_bool Referable::isInstanceOf(sl_object_type type) const noexcept
	{
		return sl_false;
	}

	String Referable::toString()
	{
		return String::join("<ref:0x", String::fromPointerValue(this), ">");
	}

	sl_bool Referable::toJsonString(StringBuffer& buf)
	{
		return buf.addStatic("{}");
	}

<<<<<<< HEAD
=======
	sl_bool Referable::toJsonBinary(MemoryBuffer& buf)
	{
		return buf.addStatic("", 1);
	}

>>>>>>> 40947566
	sl_bool Referable::_isWeakRef() const noexcept
	{
		return getObjectType() == CWeakRef::ObjectType();
	}

	CWeakRef* Referable::_getWeakObject() noexcept
	{
		if (m_weak) {
			return m_weak;
		}
		SpinLock* locker = SpinLockPoolForWeakRef::get(this);
		locker->lock();
		if (!m_weak) {
			m_weak = CWeakRef::create(this);
		}
		locker->unlock();
		return m_weak;
	}

	void Referable::_clearWeak() noexcept
	{
		if (m_weak) {
			m_weak->release();
			m_weak = sl_null;
		}
	}

	void Referable::_free() noexcept
	{
		_clearWeak();
		delete this;
	}
	
	Referable& Referable::operator=(const Referable& other)
	{
		return *this;
	}
	
	Referable& Referable::operator=(Referable&& other)
	{
		return *this;
	}

	
	SLIB_DEFINE_ROOT_OBJECT(CWeakRef)

	CWeakRef::CWeakRef() noexcept
	{
		m_object = sl_null;
	}

	CWeakRef::~CWeakRef() noexcept
	{
	}

	CWeakRef* CWeakRef::create(Referable* object) noexcept
	{
		CWeakRef* ret = new CWeakRef;
		if (ret) {
			ret->m_object = (Referable*)object;
			ret->increaseReference();
		}
		return ret;
	}

	Ref<Referable> CWeakRef::lock() noexcept
	{
		Ref<Referable> ret;
		if (!m_object) {
			return sl_null;
		}
		m_lock.lock();
		Referable* obj = m_object;
		if (obj) {
			sl_reg n = obj->increaseReference();
			if (n > 1) {
				ret = obj;
			}
			obj->decreaseReferenceNoFree();
		}
		m_lock.unlock();
		return ret;
	}

	void CWeakRef::release() noexcept
	{
		m_lock.lock();
		m_object = sl_null;
		m_lock.unlock();
		decreaseReference();
	}

}<|MERGE_RESOLUTION|>--- conflicted
+++ resolved
@@ -24,10 +24,7 @@
 
 #include "slib/core/base.h"
 #include "slib/core/string_buffer.h"
-<<<<<<< HEAD
-=======
 #include "slib/core/memory_buffer.h"
->>>>>>> 40947566
 
 #define PRIV_SIGNATURE 0x15181289
 
@@ -127,14 +124,11 @@
 		return buf.addStatic("{}");
 	}
 
-<<<<<<< HEAD
-=======
 	sl_bool Referable::toJsonBinary(MemoryBuffer& buf)
 	{
 		return buf.addStatic("", 1);
 	}
 
->>>>>>> 40947566
 	sl_bool Referable::_isWeakRef() const noexcept
 	{
 		return getObjectType() == CWeakRef::ObjectType();
