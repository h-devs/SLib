--- conflicted
+++ resolved
@@ -739,11 +739,7 @@
 			}
 		}
 		if (ret.isEmpty()) {
-<<<<<<< HEAD
 			return String::concat("Unknown error: ", String::fromUint32(errorCode));
-=======
-			return String::join("Unknown error: ", String::fromUint32(errorCode));
->>>>>>> 0d959a5a
 		}
 		return ret;
 	}
