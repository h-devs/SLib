--- conflicted
+++ resolved
@@ -175,19 +175,11 @@
 		return std::regex_match(start, end, *obj, (std::regex_constants::match_flag_type)flags);
 	}
 	
-<<<<<<< HEAD
-	RegEx::RegEx(const String& pattern) noexcept: ref(CRegEx::create(pattern))
-	{
-	}
-
-	RegEx::RegEx(const String& pattern, const RegExFlags& flags) noexcept: ref(CRegEx::create(pattern, flags))
-=======
 	RegEx::RegEx(const StringParam& pattern) noexcept: ref(CRegEx::create(pattern))
 	{
 	}
 
 	RegEx::RegEx(const StringParam& pattern, const RegExFlags& flags) noexcept: ref(CRegEx::create(pattern, flags))
->>>>>>> 40947566
 	{
 	}
 	
@@ -199,19 +191,11 @@
 		return sl_false;
 	}
 	
-<<<<<<< HEAD
-	Atomic<RegEx>::Atomic(const String& pattern) noexcept: ref(CRegEx::create(pattern, 0))
-	{
-	}
-	
-	Atomic<RegEx>::Atomic(const String& pattern, const RegExFlags& flags) noexcept: ref(CRegEx::create(pattern, flags))
-=======
 	Atomic<RegEx>::Atomic(const StringParam& pattern) noexcept: ref(CRegEx::create(pattern, 0))
 	{
 	}
 	
 	Atomic<RegEx>::Atomic(const StringParam& pattern, const RegExFlags& flags) noexcept: ref(CRegEx::create(pattern, flags))
->>>>>>> 40947566
 	{
 	}
 	
