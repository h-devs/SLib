/*
 *   Copyright (c) 2008-2018 SLIBIO <https://github.com/SLIBIO>
 *
 *   Permission is hereby granted, free of charge, to any person obtaining a copy
 *   of this software and associated documentation files (the "Software"), to deal
 *   in the Software without restriction, including without limitation the rights
 *   to use, copy, modify, merge, publish, distribute, sublicense, and/or sell
 *   copies of the Software, and to permit persons to whom the Software is
 *   furnished to do so, subject to the following conditions:
 *
 *   The above copyright notice and this permission notice shall be included in
 *   all copies or substantial portions of the Software.
 *
 *   THE SOFTWARE IS PROVIDED "AS IS", WITHOUT WARRANTY OF ANY KIND, EXPRESS OR
 *   IMPLIED, INCLUDING BUT NOT LIMITED TO THE WARRANTIES OF MERCHANTABILITY,
 *   FITNESS FOR A PARTICULAR PURPOSE AND NONINFRINGEMENT. IN NO EVENT SHALL THE
 *   AUTHORS OR COPYRIGHT HOLDERS BE LIABLE FOR ANY CLAIM, DAMAGES OR OTHER
 *   LIABILITY, WHETHER IN AN ACTION OF CONTRACT, TORT OR OTHERWISE, ARISING FROM,
 *   OUT OF OR IN CONNECTION WITH THE SOFTWARE OR THE USE OR OTHER DEALINGS IN
 *   THE SOFTWARE.
 */

#include "slib/core/definition.h"

#ifdef SLIB_PLATFORM_IS_WIN32

#include "slib/core/file.h"
#include "slib/core/file_util.h"

#include "slib/core/hash_map.h"
#include "slib/core/dl_windows_kernel32.h"

#include <winioctl.h>

namespace slib
{

	namespace priv
	{
		namespace file
		{

			SLIB_INLINE static Time FileTimeToTime(const FILETIME& ft)
			{
				return Time::fromWindowsFileTime(*((sl_int64*)&ft));
			}

<<<<<<< HEAD
			SLIB_INLINE static void TimeToFileTime(Time time, FILETIME& ft)
=======
			SLIB_INLINE static void TimeToFileTime(const Time& time, FILETIME& ft)
>>>>>>> 40947566
			{
				*((sl_int64*)&ft) = time.toWindowsFileTime();
			}

			SLIB_INLINE static Time GetModifiedTime(HANDLE handle)
			{
				FILETIME ft;
				BOOL bRet = GetFileTime(handle, NULL, NULL, &ft);
				if (bRet) {
					return FileTimeToTime(ft);
				} else {
					return Time::zero();
				}
			}

			SLIB_INLINE static Time GetAccessedTime(HANDLE handle)
			{
				FILETIME ft;
				BOOL bRet = GetFileTime(handle, NULL, &ft, NULL);
				if (bRet) {
					return FileTimeToTime(ft);
				} else {
					return Time::zero();
				}
			}

			SLIB_INLINE static Time GetCreatedTime(HANDLE handle)
			{
				FILETIME ft;
				BOOL bRet = GetFileTime(handle, &ft, NULL, NULL);
				if (bRet) {
					return FileTimeToTime(ft);
				} else {
					return Time::zero();
				}
			}

<<<<<<< HEAD
			SLIB_INLINE static sl_bool SetModifiedTime(HANDLE handle, Time time)
=======
			SLIB_INLINE static sl_bool SetModifiedTime(HANDLE handle, const Time& time)
>>>>>>> 40947566
			{
				FILETIME ft;
				TimeToFileTime(time, ft);
				BOOL bRet = SetFileTime(handle, NULL, NULL, &ft);
				return bRet != 0;
			}

<<<<<<< HEAD
			SLIB_INLINE static sl_bool SetAccessedTime(HANDLE handle, Time time)
=======
			SLIB_INLINE static sl_bool SetAccessedTime(HANDLE handle, const Time& time)
>>>>>>> 40947566
			{
				FILETIME ft;
				TimeToFileTime(time, ft);
				BOOL bRet = SetFileTime(handle, NULL, &ft, NULL);
				return bRet != 0;
			}

<<<<<<< HEAD
			SLIB_INLINE static sl_bool SetCreatedTime(HANDLE handle, Time time)
=======
			SLIB_INLINE static sl_bool SetCreatedTime(HANDLE handle, const Time& time)
>>>>>>> 40947566
			{
				FILETIME ft;
				TimeToFileTime(time, ft);
				BOOL bRet = SetFileTime(handle, &ft, NULL, NULL);
				return bRet != 0;
			}

		}
	}

	using namespace priv::file;

	sl_file File::_open(const StringParam& _filePath, const FileMode& mode, const FileAttributes& attrs)
	{
		StringCstr16 filePath(_filePath);
		if (filePath.isEmpty()) {
			return (sl_file)(INVALID_HANDLE_VALUE);
		}

		DWORD dwShareMode = 0;
		DWORD dwDesiredAccess = 0;
		DWORD dwCreateDisposition = 0;
		DWORD dwFlags = 0;
		if (mode & FileMode::Write) {
			if (!(mode & FileMode::NotCreate)) {
				dwFlags = attrs & 0x7ffff;
			}
		}
		if (mode & FileMode::ShareRead) {
			dwShareMode |= FILE_SHARE_READ;
		}
		if (mode & FileMode::ShareWrite) {
			dwShareMode |= FILE_SHARE_WRITE;
		}
		if (mode & FileMode::ShareDelete) {
			dwShareMode |= FILE_SHARE_DELETE;
		}
		if (mode & FileMode::Read) {
			if (mode & FileMode::ReadData) {
				dwDesiredAccess |= FILE_READ_DATA;
			}
			if (mode & FileMode::ReadAttrs) {
				dwDesiredAccess |= FILE_READ_ATTRIBUTES | FILE_READ_EA;
			}
			dwDesiredAccess |= GENERIC_READ;
		}
		if (mode & FileMode::Write) {
			if (mode & FileMode::WriteData) {
				dwDesiredAccess |= FILE_WRITE_DATA;
<<<<<<< HEAD
			}
			if (mode & FileMode::WriteAttrs) {
				dwDesiredAccess |= FILE_WRITE_ATTRIBUTES | FILE_WRITE_EA;
			}
=======
			}
			if (mode & FileMode::WriteAttrs) {
				dwDesiredAccess |= FILE_WRITE_ATTRIBUTES | FILE_WRITE_EA;
			}
>>>>>>> 40947566
			dwDesiredAccess |= GENERIC_WRITE;
			if (mode & FileMode::SeekToEnd) {
				dwDesiredAccess |= FILE_APPEND_DATA;
			}
		}
		if (mode & FileMode::Sync) {
			dwDesiredAccess |= SYNCHRONIZE;
		}
		if (mode & FileMode::Write) {
			if (mode & FileMode::NotCreate) {
				if (mode & FileMode::NotTruncate) {
					dwCreateDisposition = OPEN_EXISTING;
				} else {
					dwCreateDisposition = TRUNCATE_EXISTING;
				}
			} else {
				if (mode & FileMode::NotTruncate) {
					dwCreateDisposition = OPEN_ALWAYS;
				} else {
					dwCreateDisposition = CREATE_ALWAYS;
				}
			}
		} else {
			dwCreateDisposition = OPEN_EXISTING;
		}
		if (mode & FileMode::HintRandomAccess) {
			dwFlags |= FILE_FLAG_RANDOM_ACCESS;
		}
		if (mode & FileMode::Directory) {
			dwFlags |= FILE_FLAG_BACKUP_SEMANTICS;
		}

		HANDLE handle = CreateFileW(
			(LPCWSTR)(filePath.getData())
			, dwDesiredAccess
			, dwShareMode
			, NULL
			, dwCreateDisposition
			, dwFlags
			, NULL
		);
		return (sl_file)handle;
	}

	sl_bool File::_close(sl_file file)
	{
		HANDLE handle = (HANDLE)file;
		if (handle != INVALID_HANDLE_VALUE) {
			CloseHandle(handle);
			return sl_true;
		}
		return sl_false;
	}

	sl_bool File::getPosition(sl_uint64& outPos)
	{
		HANDLE handle = (HANDLE)m_file;
		if (handle != INVALID_HANDLE_VALUE) {
			static LARGE_INTEGER zero = { 0 };
			if (SetFilePointerEx(handle, zero, ((LARGE_INTEGER*)&outPos), FILE_CURRENT)) {
				return sl_true;
			}
		}
		return sl_false;
	}

	sl_bool File::seek(sl_int64 location, SeekPosition from)
	{
		HANDLE handle = (HANDLE)m_file;
		if (handle != INVALID_HANDLE_VALUE) {
			DWORD dwFrom;
			if (from == SeekPosition::Current) {
				dwFrom = FILE_CURRENT;
			} else if (from == SeekPosition::Begin) {
				dwFrom = FILE_BEGIN;
			} else if (from == SeekPosition::End) {
				dwFrom = FILE_END;
			} else {
				return sl_false;
			}
			if (SetFilePointerEx(handle, *((LARGE_INTEGER*)&location), NULL, dwFrom)) {
				return sl_true;
			}
		}
		return sl_false;
	}

	sl_bool File::isEnd(sl_bool& outFlag)
	{
		HANDLE handle = (HANDLE)m_file;
		if (handle != INVALID_HANDLE_VALUE) {
			static LARGE_INTEGER zero = { 0 };
			sl_uint64 cur;
			if (SetFilePointerEx(handle, zero, ((LARGE_INTEGER*)&cur), FILE_CURRENT)) {
				sl_uint64 end;
				if (SetFilePointerEx(handle, zero, ((LARGE_INTEGER*)&end), FILE_END)) {
					if (cur == end) {
						outFlag = sl_true;
					} else {
						outFlag = sl_false;
						SetFilePointerEx(handle, *((LARGE_INTEGER*)&cur), NULL, FILE_BEGIN);
					}
					return sl_true;
				}
			}
		}
		return sl_false;
	}

	sl_int32 File::read32(void* buf, sl_uint32 size)
	{
		HANDLE handle = (HANDLE)m_file;
		if (handle != INVALID_HANDLE_VALUE) {
			if (size == 0) {
				return 0;
			}
			sl_uint32 ret = 0;
			if (ReadFile(handle, buf, size, (DWORD*)&ret, NULL)) {
				if (ret > 0) {
					return ret;
				}
			}
		}
		return -1;
	}

	sl_int32 File::write32(const void* buf, sl_uint32 size)
	{
		HANDLE handle = (HANDLE)m_file;
		if (handle != INVALID_HANDLE_VALUE) {
			if (size == 0) {
				return 0;
			}
			sl_uint32 ret = 0;
			if (WriteFile(handle, (LPVOID)buf, size, (DWORD*)&ret, NULL)) {
				if (ret > 0) {
					return ret;
				}
			}
		}
		return -1;
	}

	sl_bool File::setSize(sl_uint64 size)
	{
		HANDLE handle = (HANDLE)m_file;
		if (handle != INVALID_HANDLE_VALUE) {
			sl_int64 posOld = getPosition();
			if (seek(size, SeekPosition::Begin)) {
				BOOL bRet = SetEndOfFile(handle);
				seek(posOld, SeekPosition::Begin);
				return bRet != 0;
			}
		}
		return sl_false;
	}

	sl_bool File::getSizeByHandle(sl_file fd, sl_uint64& outSize)
	{
		HANDLE handle = (HANDLE)fd;
		if (handle != INVALID_HANDLE_VALUE) {
			if (GetFileSizeEx(handle, (PLARGE_INTEGER)(&outSize))) {
				return sl_true;
			}
		}
		return sl_false;
	}

	sl_bool File::getSize(const StringParam& _filePath, sl_uint64& outSize)
	{
		StringCstr16 filePath(_filePath);
		if (filePath.isEmpty()) {
			return sl_false;
		}
		HANDLE handle = CreateFileW((LPCWSTR)(filePath.getData()), 0, 0, NULL, OPEN_EXISTING, 0, NULL);
		if (handle != INVALID_HANDLE_VALUE) {
			sl_bool bRet = getSizeByHandle((sl_file)handle, outSize);
			CloseHandle(handle);
			return bRet;
		}
		return sl_false;
	}

	sl_bool File::getDiskSizeByHandle(sl_file fd, sl_uint64& outSize)
	{
		HANDLE handle = (HANDLE)fd;
		if (handle != INVALID_HANDLE_VALUE) {
			sl_uint64 size = 0;
			DWORD nOutput;
			if (DeviceIoControl(handle, IOCTL_DISK_GET_LENGTH_INFO, NULL, 0, &size, sizeof(size), &nOutput, NULL)) {
				outSize = size;
				return sl_true;
			}
		}
		return sl_false;
	}

	sl_bool File::lock()
	{
		HANDLE handle = (HANDLE)m_file;
		if (handle != INVALID_HANDLE_VALUE) {
			OVERLAPPED o;
			ZeroMemory(&o, sizeof(o));
			if (LockFileEx(handle, LOCKFILE_EXCLUSIVE_LOCK | LOCKFILE_FAIL_IMMEDIATELY, 0, 1, 0, &o)) {
				return sl_true;
			}
		}
		return sl_false;
	}

	sl_bool File::unlock()
	{
		HANDLE handle = (HANDLE)m_file;
		if (handle != INVALID_HANDLE_VALUE) {
			OVERLAPPED o;
			ZeroMemory(&o, sizeof(o));
			if (UnlockFileEx(handle, 0, 0, 0, &o)) {
				return sl_true;
			}
		}
		return sl_false;
	}

	sl_bool File::flush()
	{
		HANDLE handle = (HANDLE)m_file;
		if (handle != INVALID_HANDLE_VALUE) {
			if (FlushFileBuffers(handle)) {
				return sl_true;
			}
		}
		return sl_false;
	}

	Time File::getModifiedTime()
	{
		HANDLE handle = (HANDLE)m_file;
		if (handle != INVALID_HANDLE_VALUE) {
			return GetModifiedTime(handle);
		} else {
			return Time::zero();
		}
	}

	Time File::getModifiedTime(const StringParam& _filePath)
	{
		StringCstr16 filePath(_filePath);
		if (filePath.isEmpty()) {
			return Time::zero();
		}
		HANDLE handle = CreateFileW((LPCWSTR)(filePath.getData()), FILE_READ_ATTRIBUTES, 0, NULL, OPEN_EXISTING,
			FILE_FLAG_BACKUP_SEMANTICS, NULL);
		if (handle != INVALID_HANDLE_VALUE) {
			Time ret = GetModifiedTime(handle);
			CloseHandle(handle);
			return ret;
		} else {
			return Time::zero();
		}
	}

	Time File::getAccessedTime()
	{
		HANDLE handle = (HANDLE)m_file;
		if (handle != INVALID_HANDLE_VALUE) {
			return GetAccessedTime(handle);
		} else {
			return Time::zero();
		}
	}

	Time File::getAccessedTime(const StringParam& _filePath)
	{
		StringCstr16 filePath(_filePath);
		if (filePath.isEmpty()) {
			return Time::zero();
		}
		HANDLE handle = CreateFileW((LPCWSTR)(filePath.getData()), FILE_READ_ATTRIBUTES, 0, NULL, OPEN_EXISTING,
			FILE_FLAG_BACKUP_SEMANTICS, NULL);
		if (handle != INVALID_HANDLE_VALUE) {
			Time ret = GetAccessedTime(handle);
			CloseHandle(handle);
			return ret;
		} else {
			return Time::zero();
		}
	}

	Time File::getCreatedTime()
	{
		HANDLE handle = (HANDLE)m_file;
		if (handle != INVALID_HANDLE_VALUE) {
			return GetCreatedTime(handle);
		} else {
			return Time::zero();
		}
	}

	Time File::getCreatedTime(const StringParam& _filePath)
	{
		StringCstr16 filePath(_filePath);
		if (filePath.isEmpty()) {
			return Time::zero();
		}
		HANDLE handle = CreateFileW((LPCWSTR)(filePath.getData()), FILE_READ_ATTRIBUTES, 0, NULL, OPEN_EXISTING, FILE_FLAG_BACKUP_SEMANTICS, NULL);
		if (handle != INVALID_HANDLE_VALUE) {
			Time ret = GetCreatedTime(handle);
			CloseHandle(handle);
			return ret;
		} else {
			return Time::zero();
		}
	}

<<<<<<< HEAD
	sl_bool File::setModifiedTime(Time time)
=======
	sl_bool File::setModifiedTime(const Time& time)
>>>>>>> 40947566
	{
		HANDLE handle = (HANDLE)m_file;
		if (handle != INVALID_HANDLE_VALUE) {
			return SetModifiedTime(handle, time);
		} else {
			return sl_false;
		}
	}

<<<<<<< HEAD
	sl_bool File::setModifiedTime(const StringParam& _filePath, Time time)
=======
	sl_bool File::setModifiedTime(const StringParam& _filePath, const Time& time)
>>>>>>> 40947566
	{
		StringCstr16 filePath(_filePath);
		if (filePath.isEmpty()) {
			return sl_false;
		}
		HANDLE handle = CreateFileW((LPCWSTR)(filePath.getData()), FILE_WRITE_ATTRIBUTES, 0, NULL, OPEN_EXISTING, FILE_FLAG_BACKUP_SEMANTICS, NULL);
		if (handle != INVALID_HANDLE_VALUE) {
			sl_bool ret = SetModifiedTime(handle, time);
			CloseHandle(handle);
			return ret;
<<<<<<< HEAD
		} else {
			return sl_false;
		}
	}

	sl_bool File::setAccessedTime(Time time)
	{
		HANDLE handle = (HANDLE)m_file;
		if (handle != INVALID_HANDLE_VALUE) {
			return SetAccessedTime(handle, time);
=======
>>>>>>> 40947566
		} else {
			return sl_false;
		}
	}

	sl_bool File::setAccessedTime(const Time& time)
	{
		HANDLE handle = (HANDLE)m_file;
		if (handle != INVALID_HANDLE_VALUE) {
			return SetAccessedTime(handle, time);
		} else {
			return sl_false;
		}
	}

	sl_bool File::setAccessedTime(const StringParam& _filePath, const Time& time)
	{
		StringCstr16 filePath(_filePath);
		if (filePath.isEmpty()) {
			return sl_false;
		}
		HANDLE handle = CreateFileW((LPCWSTR)(filePath.getData()), FILE_WRITE_ATTRIBUTES, 0, NULL, OPEN_EXISTING, FILE_FLAG_BACKUP_SEMANTICS, NULL);
		if (handle != INVALID_HANDLE_VALUE) {
			sl_bool ret = SetAccessedTime(handle, time);
			CloseHandle(handle);
			return ret;
		} else {
			return sl_false;
		}
	}

<<<<<<< HEAD
	sl_bool File::setCreatedTime(Time time)
=======
	sl_bool File::setCreatedTime(const Time& time)
>>>>>>> 40947566
	{
		HANDLE handle = (HANDLE)m_file;
		if (handle != INVALID_HANDLE_VALUE) {
			return SetCreatedTime(handle, time);
		} else {
			return sl_false;
		}
	}

	sl_bool File::setCreatedTime(const StringParam& _filePath, const Time& time)
	{
		StringCstr16 filePath(_filePath);
		if (filePath.isEmpty()) {
			return sl_false;
		}
		HANDLE handle = CreateFileW((LPCWSTR)(filePath.getData()), FILE_WRITE_ATTRIBUTES, 0, NULL, OPEN_EXISTING, FILE_FLAG_BACKUP_SEMANTICS, NULL);
		if (handle != INVALID_HANDLE_VALUE) {
			sl_bool ret = SetCreatedTime(handle, time);
			CloseHandle(handle);
			return ret;
		} else {
			return sl_false;
		}
	}

	FileAttributes File::getAttributes()
	{
		HANDLE handle = (HANDLE)m_file;
		if (handle != INVALID_HANDLE_VALUE) {
			BY_HANDLE_FILE_INFORMATION info;
			if (GetFileInformationByHandle(handle, &info)) {
				return info.dwFileAttributes & 0x7ffff;
			}
		}
		return FileAttributes::NotExist;
	}

	FileAttributes File::_getAttributes(const StringParam& _filePath)
	{
		StringCstr16 filePath(_filePath);
		DWORD attr = GetFileAttributesW((LPCWSTR)(filePath.getData()));
		if (attr == -1) {
			return FileAttributes::NotExist;
		} else {
			return (int)(attr & 0x7ffff);
		}
	}

	sl_bool File::_setAttributes(const StringParam& _filePath, const FileAttributes& attrs)
	{
		StringCstr16 filePath(_filePath);
		if (filePath.isEmpty()) {
			return sl_false;
		}
		return SetFileAttributesW((LPCWSTR)(filePath.getData()), (DWORD)(attrs.value & 0x7ffff)) != 0;
	}

	List<String> File::getFiles(const StringParam& _filePath)
	{
		String filePath(_filePath.toString());
		if (filePath.isEmpty()) {
			return sl_null;
		}
		if (File::isDirectory(filePath)) {
			filePath = normalizeDirectoryPath(filePath);
		} else {
			return sl_null;
		}

		String16 query = String16::create(filePath + "/*");
		WIN32_FIND_DATAW fd;
		HANDLE handle = FindFirstFileW((LPCWSTR)(query.getData()), &fd);
		if (handle != INVALID_HANDLE_VALUE) {
			List<String> ret;
			BOOL c = TRUE;
			while (c) {
				String str = String::create((sl_char16*)(fd.cFileName));
				if (str != "." && str != "..") {
					ret.add_NoLock(Move(str));
				}
				c = FindNextFileW(handle, &fd);
			}
			FindClose(handle);
			return ret;
		} else {
			return sl_null;
		}
	}

	HashMap<String, FileInfo> File::getFileInfos(const StringParam& _filePath)
	{
		String filePath(_filePath.toString());
		if (filePath.isEmpty()) {
			return sl_null;
		}
		if (File::isDirectory(filePath)) {
			filePath = normalizeDirectoryPath(filePath);
		} else {
			return sl_null;
		}

		String16 query = String16::create(filePath + "/*");
		WIN32_FIND_DATAW fd;
		HANDLE handle = FindFirstFileW((LPCWSTR)(query.getData()), &fd);
		if (handle != INVALID_HANDLE_VALUE) {
			HashMap<String, FileInfo> ret;
			BOOL c = TRUE;
			while (c) {
				String str = String::create((sl_char16*)(fd.cFileName));
				if (str != "." && str != "..") {
					FileInfo info;
					info.attributes = (int)fd.dwFileAttributes;
					info.size = info.allocSize = SLIB_MAKE_QWORD4(fd.nFileSizeHigh, fd.nFileSizeLow);
					info.createdAt = FileTimeToTime(fd.ftCreationTime);
					info.modifiedAt = FileTimeToTime(fd.ftLastWriteTime);
					info.accessedAt = FileTimeToTime(fd.ftLastAccessTime);
					ret.add_NoLock(Move(str), info);
				}
				c = FindNextFileW(handle, &fd);
			}
			FindClose(handle);
			return ret;
		} else {
			return sl_null;
		}
	}

	sl_bool File::_createDirectory(const StringParam& _filePath)
	{
		StringCstr16 filePath(_filePath);
		if (filePath.isEmpty()) {
			return sl_false;
		}
		BOOL ret = CreateDirectoryW((LPCWSTR)(filePath.getData()), NULL);
		return ret != 0;
	}

	sl_bool File::deleteFile(const StringParam& _filePath)
	{
		StringCstr16 filePath(_filePath);
		if (filePath.isEmpty()) {
			return sl_false;
		}
		BOOL ret = DeleteFileW((LPCWSTR)(filePath.getData()));
		return ret != 0;
	}

	sl_bool File::deleteDirectory(const StringParam& _filePath)
	{
		String filePath = _filePath.toString();
		if (filePath.isEmpty()) {
			return sl_false;
		}
		String16 dirPath = String16::from(normalizeDirectoryPath(filePath));
		BOOL ret = RemoveDirectoryW((LPCWSTR)(dirPath.getData()));
		return ret != 0;
	}

<<<<<<< HEAD
	sl_bool File::move(const StringParam& _oldPath, const StringParam& _newPath, sl_bool flagReplaceIfExists)
=======
	sl_bool File::_copyFile(const StringParam& _pathSrc, const StringParam& _pathDst)
	{
		StringCstr16 pathSrc(_pathSrc);
		if (pathSrc.isEmpty()) {
			return sl_false;
		}
		StringCstr16 pathDst(_pathDst);
		if (pathDst.isEmpty()) {
			return sl_false;
		}
		BOOL ret = CopyFileW((LPCWSTR)(pathSrc.getData()), (LPCWSTR)(pathDst.getData()), FALSE);
		return ret != 0;
	}

	sl_bool File::_move(const StringParam& _oldPath, const StringParam& _newPath)
>>>>>>> 40947566
	{
		StringCstr16 oldPath(_oldPath);
		if (oldPath.isEmpty()) {
			return sl_false;
		}
		StringCstr16 newPath(_newPath);
		if (newPath.isEmpty()) {
			return sl_false;
		}
<<<<<<< HEAD
		DWORD flags = 0;
		if (flagReplaceIfExists) {
			flags |= MOVEFILE_REPLACE_EXISTING;
		}
		BOOL ret = MoveFileExW((LPCWSTR)(oldPath.getData()), (LPCWSTR)(newPath.getData()), flags);
=======
		BOOL ret = MoveFileExW((LPCWSTR)(oldPath.getData()), (LPCWSTR)(newPath.getData()), MOVEFILE_REPLACE_EXISTING);
>>>>>>> 40947566
		return ret != 0;
	}

	String File::getRealPath(const StringParam& _filePath)
	{
		StringCstr16 path(_filePath);
		WCHAR buf[4096];
		buf[0] = 0;
		if (GetFullPathNameW((LPCWSTR)(path.getData()), 4096, buf, NULL)) {
			return String::create(buf);
		}
		return sl_null;
	}

<<<<<<< HEAD
=======
	String File::getOwnerName(const StringParam& filePath)
	{
		return sl_null;
	}

>>>>>>> 40947566

	DisableWow64FsRedirectionScope::DisableWow64FsRedirectionScope()
	{
		auto func = kernel32::getApi_Wow64DisableWow64FsRedirection();
		if (func) {
			func(&m_pOldValue);
		}
	}

	DisableWow64FsRedirectionScope::~DisableWow64FsRedirectionScope()
	{
		auto func = kernel32::getApi_Wow64RevertWow64FsRedirection();
		if (func) {
			func(m_pOldValue);
		}
	}

}

#endif<|MERGE_RESOLUTION|>--- conflicted
+++ resolved
@@ -45,11 +45,7 @@
 				return Time::fromWindowsFileTime(*((sl_int64*)&ft));
 			}
 
-<<<<<<< HEAD
-			SLIB_INLINE static void TimeToFileTime(Time time, FILETIME& ft)
-=======
 			SLIB_INLINE static void TimeToFileTime(const Time& time, FILETIME& ft)
->>>>>>> 40947566
 			{
 				*((sl_int64*)&ft) = time.toWindowsFileTime();
 			}
@@ -87,11 +83,7 @@
 				}
 			}
 
-<<<<<<< HEAD
-			SLIB_INLINE static sl_bool SetModifiedTime(HANDLE handle, Time time)
-=======
 			SLIB_INLINE static sl_bool SetModifiedTime(HANDLE handle, const Time& time)
->>>>>>> 40947566
 			{
 				FILETIME ft;
 				TimeToFileTime(time, ft);
@@ -99,11 +91,7 @@
 				return bRet != 0;
 			}
 
-<<<<<<< HEAD
-			SLIB_INLINE static sl_bool SetAccessedTime(HANDLE handle, Time time)
-=======
 			SLIB_INLINE static sl_bool SetAccessedTime(HANDLE handle, const Time& time)
->>>>>>> 40947566
 			{
 				FILETIME ft;
 				TimeToFileTime(time, ft);
@@ -111,11 +99,7 @@
 				return bRet != 0;
 			}
 
-<<<<<<< HEAD
-			SLIB_INLINE static sl_bool SetCreatedTime(HANDLE handle, Time time)
-=======
 			SLIB_INLINE static sl_bool SetCreatedTime(HANDLE handle, const Time& time)
->>>>>>> 40947566
 			{
 				FILETIME ft;
 				TimeToFileTime(time, ft);
@@ -165,17 +149,10 @@
 		if (mode & FileMode::Write) {
 			if (mode & FileMode::WriteData) {
 				dwDesiredAccess |= FILE_WRITE_DATA;
-<<<<<<< HEAD
 			}
 			if (mode & FileMode::WriteAttrs) {
 				dwDesiredAccess |= FILE_WRITE_ATTRIBUTES | FILE_WRITE_EA;
 			}
-=======
-			}
-			if (mode & FileMode::WriteAttrs) {
-				dwDesiredAccess |= FILE_WRITE_ATTRIBUTES | FILE_WRITE_EA;
-			}
->>>>>>> 40947566
 			dwDesiredAccess |= GENERIC_WRITE;
 			if (mode & FileMode::SeekToEnd) {
 				dwDesiredAccess |= FILE_APPEND_DATA;
@@ -490,11 +467,7 @@
 		}
 	}
 
-<<<<<<< HEAD
-	sl_bool File::setModifiedTime(Time time)
-=======
 	sl_bool File::setModifiedTime(const Time& time)
->>>>>>> 40947566
 	{
 		HANDLE handle = (HANDLE)m_file;
 		if (handle != INVALID_HANDLE_VALUE) {
@@ -504,11 +477,7 @@
 		}
 	}
 
-<<<<<<< HEAD
-	sl_bool File::setModifiedTime(const StringParam& _filePath, Time time)
-=======
 	sl_bool File::setModifiedTime(const StringParam& _filePath, const Time& time)
->>>>>>> 40947566
 	{
 		StringCstr16 filePath(_filePath);
 		if (filePath.isEmpty()) {
@@ -519,19 +488,6 @@
 			sl_bool ret = SetModifiedTime(handle, time);
 			CloseHandle(handle);
 			return ret;
-<<<<<<< HEAD
-		} else {
-			return sl_false;
-		}
-	}
-
-	sl_bool File::setAccessedTime(Time time)
-	{
-		HANDLE handle = (HANDLE)m_file;
-		if (handle != INVALID_HANDLE_VALUE) {
-			return SetAccessedTime(handle, time);
-=======
->>>>>>> 40947566
 		} else {
 			return sl_false;
 		}
@@ -563,11 +519,7 @@
 		}
 	}
 
-<<<<<<< HEAD
-	sl_bool File::setCreatedTime(Time time)
-=======
 	sl_bool File::setCreatedTime(const Time& time)
->>>>>>> 40947566
 	{
 		HANDLE handle = (HANDLE)m_file;
 		if (handle != INVALID_HANDLE_VALUE) {
@@ -726,9 +678,6 @@
 		return ret != 0;
 	}
 
-<<<<<<< HEAD
-	sl_bool File::move(const StringParam& _oldPath, const StringParam& _newPath, sl_bool flagReplaceIfExists)
-=======
 	sl_bool File::_copyFile(const StringParam& _pathSrc, const StringParam& _pathDst)
 	{
 		StringCstr16 pathSrc(_pathSrc);
@@ -744,7 +693,6 @@
 	}
 
 	sl_bool File::_move(const StringParam& _oldPath, const StringParam& _newPath)
->>>>>>> 40947566
 	{
 		StringCstr16 oldPath(_oldPath);
 		if (oldPath.isEmpty()) {
@@ -754,15 +702,7 @@
 		if (newPath.isEmpty()) {
 			return sl_false;
 		}
-<<<<<<< HEAD
-		DWORD flags = 0;
-		if (flagReplaceIfExists) {
-			flags |= MOVEFILE_REPLACE_EXISTING;
-		}
-		BOOL ret = MoveFileExW((LPCWSTR)(oldPath.getData()), (LPCWSTR)(newPath.getData()), flags);
-=======
 		BOOL ret = MoveFileExW((LPCWSTR)(oldPath.getData()), (LPCWSTR)(newPath.getData()), MOVEFILE_REPLACE_EXISTING);
->>>>>>> 40947566
 		return ret != 0;
 	}
 
@@ -777,14 +717,11 @@
 		return sl_null;
 	}
 
-<<<<<<< HEAD
-=======
 	String File::getOwnerName(const StringParam& filePath)
 	{
 		return sl_null;
 	}
 
->>>>>>> 40947566
 
 	DisableWow64FsRedirectionScope::DisableWow64FsRedirectionScope()
 	{
