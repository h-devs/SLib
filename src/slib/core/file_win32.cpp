--- conflicted
+++ resolved
@@ -86,7 +86,6 @@
 				FILETIME ft;
 				TimeToFileTime(time, ft);
 				BOOL bRet = SetFileTime(handle, NULL, NULL, &ft);
-				CloseHandle(handle);
 				return bRet != 0;
 			}
 
@@ -95,7 +94,6 @@
 				FILETIME ft;
 				TimeToFileTime(time, ft);
 				BOOL bRet = SetFileTime(handle, NULL, &ft, NULL);
-				CloseHandle(handle);
 				return bRet != 0;
 			}
 
@@ -104,7 +102,6 @@
 				FILETIME ft;
 				TimeToFileTime(time, ft);
 				BOOL bRet = SetFileTime(handle, &ft, NULL, NULL);
-				CloseHandle(handle);
 				return bRet != 0;
 			}
 
@@ -350,92 +347,6 @@
 		return sl_false;
 	}
 
-<<<<<<< HEAD
-	namespace priv
-	{
-		namespace file
-		{
-
-			static SLIB_INLINE Time filetimeToTime(const FILETIME& ft)
-			{
-				Time time;
-				SYSTEMTIME st = { 0 };
-				FileTimeToSystemTime(&(ft), &st);
-				time.setUTC(st.wYear, st.wMonth, st.wDay, st.wHour, st.wMinute, st.wSecond, st.wMilliseconds);
-				return time;
-			}
-
-			static SLIB_INLINE void timeToFiletime(Time time, FILETIME& ft)
-			{
-				TimeComponents tc;
-				time.getUTC(tc);
-				SYSTEMTIME st = { (WORD)tc.year, (WORD)tc.month, (WORD)tc.dayOfWeek, (WORD)tc.day,
-					(WORD)tc.hour, (WORD)tc.minute, (WORD)tc.second, (WORD)tc.milliseconds };
-				SystemTimeToFileTime(&st, &ft);
-			}
-
-			static Time getModifiedTime(HANDLE handle)
-			{
-				FILETIME ft;
-				BOOL bRet = GetFileTime(handle, NULL, NULL, &ft);
-				if (bRet) {
-					return filetimeToTime(ft);
-				} else {
-					return Time::zero();
-				}
-			}
-
-			static Time getAccessedTime(HANDLE handle)
-			{
-				FILETIME ft;
-				BOOL bRet = GetFileTime(handle, NULL, &ft, NULL);
-				if (bRet) {
-					return filetimeToTime(ft);
-				} else {
-					return Time::zero();
-				}
-			}
-
-			static Time getCreatedTime(HANDLE handle)
-			{
-				FILETIME ft;
-				BOOL bRet = GetFileTime(handle, &ft, NULL, NULL);
-				if (bRet) {
-					return filetimeToTime(ft);
-				} else {
-					return Time::zero();
-				}
-			}
-
-			static sl_bool setModifiedTime(HANDLE handle, Time time)
-			{
-				FILETIME ft;
-				timeToFiletime(time, ft);
-				BOOL bRet = SetFileTime(handle, NULL, NULL, &ft);
-				return bRet != 0;
-			}
-
-			static sl_bool setAccessedTime(HANDLE handle, Time time)
-			{
-				FILETIME ft;
-				timeToFiletime(time, ft);
-				BOOL bRet = SetFileTime(handle, NULL, &ft, NULL);
-				return bRet != 0;
-			}
-
-			static sl_bool setCreatedTime(HANDLE handle, Time time)
-			{
-				FILETIME ft;
-				timeToFiletime(time, ft);
-				BOOL bRet = SetFileTime(handle, &ft, NULL, NULL);
-				return bRet != 0;
-			}
-
-		}
-	}
-
-=======
->>>>>>> a5535016
 	Time File::getModifiedTime()
 	{
 		if (isOpened()) {
@@ -517,7 +428,7 @@
 	sl_bool File::setModifiedTime(Time time)
 	{
 		if (isOpened()) {
-			return priv::file::setModifiedTime((HANDLE)m_file, time);
+			return SetModifiedTime((HANDLE)m_file, time);
 		}
 		else {
 			return sl_false;
@@ -532,11 +443,7 @@
 		}
 		HANDLE handle = CreateFileW((LPCWSTR)(filePath.getData()), GENERIC_WRITE, 0, NULL, OPEN_EXISTING, 0, NULL);
 		if (handle != INVALID_HANDLE_VALUE) {
-<<<<<<< HEAD
-			sl_bool ret = priv::file::setModifiedTime(handle, time);
-=======
 			sl_bool ret = SetModifiedTime(handle, time);
->>>>>>> a5535016
 			CloseHandle(handle);
 			return ret;
 		} else {
@@ -547,7 +454,7 @@
 	sl_bool File::setAccessedTime(Time time)
 	{
 		if (isOpened()) {
-			return priv::file::setAccessedTime((HANDLE)m_file, time);
+			return SetAccessedTime((HANDLE)m_file, time);
 		}
 		else {
 			return sl_false;
@@ -562,11 +469,7 @@
 		}
 		HANDLE handle = CreateFileW((LPCWSTR)(filePath.getData()), GENERIC_WRITE, 0, NULL, OPEN_EXISTING, 0, NULL);
 		if (handle != INVALID_HANDLE_VALUE) {
-<<<<<<< HEAD
-			sl_bool ret = priv::file::setAccessedTime(handle, time);
-=======
 			sl_bool ret = SetAccessedTime(handle, time);
->>>>>>> a5535016
 			CloseHandle(handle);
 			return ret;
 		} else {
@@ -577,7 +480,7 @@
 	sl_bool File::setCreatedTime(Time time)
 	{
 		if (isOpened()) {
-			return priv::file::setCreatedTime((HANDLE)m_file, time);
+			return SetCreatedTime((HANDLE)m_file, time);
 		}
 		else {
 			return sl_false;
@@ -592,11 +495,7 @@
 		}
 		HANDLE handle = CreateFileW((LPCWSTR)(filePath.getData()), GENERIC_WRITE, 0, NULL, OPEN_EXISTING, 0, NULL);
 		if (handle != INVALID_HANDLE_VALUE) {
-<<<<<<< HEAD
-			sl_bool ret = priv::file::setCreatedTime(handle, time);
-=======
 			sl_bool ret = SetCreatedTime(handle, time);
->>>>>>> a5535016
 			CloseHandle(handle);
 			return ret;
 		} else {
