--- conflicted
+++ resolved
@@ -35,12 +35,9 @@
 #include "slib/core/thread.h"
 #include "slib/core/scoped.h"
 #include "slib/math/bigint.h"
-<<<<<<< HEAD
-=======
 
 #include "slib/core/serialize/io.h"
 #include "slib/core/serialize/variable_length_integer.h"
->>>>>>> 40947566
 
 namespace slib
 {
@@ -132,7 +129,7 @@
 
 	sl_bool IReader::readInt8(sl_int8* output)
 	{
-		if (read32(output, 1) == 1) {
+		if (readFully(output, 1) == 1) {
 			return sl_true;
 		} else {
 			return sl_false;
@@ -151,7 +148,7 @@
 
 	sl_bool IReader::readUint8(sl_uint8* output)
 	{
-		if (read32(output, 1) == 1) {
+		if (readFully(output, 1) == 1) {
 			return sl_true;
 		} else {
 			return sl_false;
@@ -969,16 +966,12 @@
 
 	sl_bool IWriter::writeInt8(sl_int8 value)
 	{
-		return write32(&value, 1) == 1;
+		return writeFully(&value, 1) == 1;
 	}
 
 	sl_bool IWriter::writeUint8(sl_uint8 value)
 	{
-<<<<<<< HEAD
-		return write32(&value, 1) == 1;
-=======
 		return writeFully(&value, 1) == 1;
->>>>>>> 40947566
 	}
 
 	sl_bool IWriter::writeInt16(sl_int16 value, EndianType endian)
@@ -1280,7 +1273,6 @@
 	}
 
 	sl_reg IBlockWriter::writeAt(sl_uint64 offset, const void* _buf, sl_size size)
-<<<<<<< HEAD
 	{
 		char* buf = (char*)_buf;
 		if (size == 0) {
@@ -1339,66 +1331,6 @@
 
 	ISize::ISize()
 	{
-=======
-	{
-		char* buf = (char*)_buf;
-		if (size == 0) {
-			return 0;
-		}
-		sl_size nWrite = 0;
-		while (nWrite < size) {
-			sl_size n = size - nWrite;
-			if (n > 0x40000000) {
-				n = 0x40000000; // 1GB
-			}
-			sl_uint32 n32 = (sl_uint32)n;
-			sl_int32 m = writeAt32(offset, buf + nWrite, n32);
-			if (m <= 0) {
-				break;
-			}
-			nWrite += m;
-			if (m != n32 || Thread::isStoppingCurrent()) {
-				return nWrite;
-			}
-		}
-		return nWrite;
-	}
-
-	sl_reg IBlockWriter::writeFullyAt(sl_uint64 offset, const void* _buf, sl_size size)
-	{
-		char* buf = (char*)_buf;
-		if (size == 0) {
-			return 0;
-		}
-		sl_size nWrite = 0;
-		while (nWrite < size) {
-			sl_size n = size - nWrite;
-			sl_reg m = writeAt(offset + nWrite, buf + nWrite, n);
-			if (m < 0) {
-				if (nWrite) {
-					return nWrite;
-				} else {
-					return m;
-				}
-			}
-			nWrite += m;
-			if (Thread::isStoppingCurrent()) {
-				return nWrite;
-			}
-			if (m == 0) {
-				Thread::sleep(1);
-				if (Thread::isStoppingCurrent()) {
-					return nWrite;
-				}
-			}
-		}
-		return nWrite;
-	}
-
-
-	ISize::ISize()
-	{
->>>>>>> 40947566
 	}
 
 	ISize::~ISize()
@@ -1433,7 +1365,6 @@
 	}
 
 	sl_bool ISeekable::isEnd(sl_bool& outFlag)
-<<<<<<< HEAD
 	{
 		sl_uint64 pos, size;
 		if (getPosition(pos) && getSize(size)) {
@@ -1467,54 +1398,12 @@
 	}
 
 	sl_bool ISeekable::seekToEnd()
-=======
-	{
-		sl_uint64 pos, size;
-		if (getPosition(pos) && getSize(size)) {
-			outFlag = pos >= size;
-			return sl_true;
-		}
-		return sl_false;
-	}
-
-	sl_uint64 ISeekable::getPosition()
-	{
-		sl_uint64 pos;
-		if (getPosition(pos)) {
-			return pos;
-		}
-		return 0;
-	}
-
-	sl_bool ISeekable::isEnd()
-	{
-		sl_bool flag;
-		if (isEnd(flag)) {
-			return flag;
-		}
-		return sl_false;
-	}
-
-	sl_bool ISeekable::seekToBegin()
-	{
-		return seek(0, SeekPosition::Begin);
-	}
-
-	sl_bool ISeekable::seekToEnd()
 	{
 		return seek(0, SeekPosition::End);
 	}
 
 
 	IClosable::IClosable()
->>>>>>> 40947566
-	{
-		return seek(0, SeekPosition::End);
-	}
-
-<<<<<<< HEAD
-
-	IClosable::IClosable()
 	{
 	}
 
@@ -1523,13 +1412,6 @@
 	}
 
 
-=======
-	IClosable::~IClosable()
-	{
-	}
-
-
->>>>>>> 40947566
 	SLIB_DEFINE_OBJECT(Stream, Object)
 
 	Stream::Stream()
@@ -1576,7 +1458,6 @@
 						if (i != n - 1) {
 							seekable->seek(i + 1 - n, SeekPosition::Current);
 						}
-<<<<<<< HEAD
 					}
 					return sb.merge();
 				}
@@ -1611,13 +1492,9 @@
 						flagFoundStart = sl_true;
 						start = i;
 						break;
-=======
->>>>>>> 40947566
 					}
-					return sb.merge();
-				}
-			}
-<<<<<<< HEAD
+				}
+			}
 			for (sl_reg i = start; i < n; i++) {
 				char ch = buf[i];
 				if (!ch || SLIB_CHAR_IS_WHITE_SPACE(ch)) {
@@ -1645,10 +1522,6 @@
 			sl_reg n = reader->read(buf, sizeof(buf));
 			if (n <= 0) {
 				break;
-=======
-			if (!(sb.add(String(buf, n)))) {
-				return sl_null;
->>>>>>> 40947566
 			}
 			flagNull = sl_false;
 			for (sl_reg i = 0; i < n; i++) {
@@ -1672,89 +1545,9 @@
 		}
 		return sb.merge();
 	}
-<<<<<<< HEAD
 	
 	Memory SeekableReaderHelper::readAllBytes(IReader* reader, ISeekable* seekable, sl_size maxSize)
 	{
-=======
-
-	String SeekableReaderHelper::readStringUntilWhitespace(IReader* reader, ISeekable* seekable)
-	{
-		StringBuffer sb;
-		char buf[512];
-		sl_bool flagNull = sl_true;
-		sl_bool flagFoundStart = sl_false;
-		for (;;) {
-			sl_reg n = reader->read(buf, sizeof(buf));
-			if (n <= 0) {
-				break;
-			}
-			flagNull = sl_false;
-			sl_reg start = 0;
-			if (!flagFoundStart) {
-				for (sl_reg i = 0; i < n; i++) {
-					sl_char8 ch = buf[i];
-					if (ch && !SLIB_CHAR_IS_WHITE_SPACE(buf[i])) {
-						flagFoundStart = sl_true;
-						start = i;
-						break;
-					}
-				}
-			}
-			for (sl_reg i = start; i < n; i++) {
-				char ch = buf[i];
-				if (!ch || SLIB_CHAR_IS_WHITE_SPACE(ch)) {
-					sb.add(String(buf + start, i - start));
-					if (i != n - 1) {
-						seekable->seek(i + 1 - n, SeekPosition::Current);
-					}
-					return sb.merge();
-				}
-			}
-			sb.add(String(buf + start, n - start));
-		}
-		if (flagNull) {
-			return sl_null;
-		}
-		return sb.merge();
-	}
-
-	String SeekableReaderHelper::readNullTerminatedString(IReader* reader, ISeekable* seekable)
-	{
-		StringBuffer sb;
-		char buf[128];
-		sl_bool flagNull = sl_true;
-		for (;;) {
-			sl_reg n = reader->read(buf, sizeof(buf));
-			if (n <= 0) {
-				break;
-			}
-			flagNull = sl_false;
-			for (sl_reg i = 0; i < n; i++) {
-				char ch = buf[i];
-				if (!ch) {
-					if (i) {
-						sb.add(String(buf, i));
-					}
-					if (i != n - 1) {
-						seekable->seek(i + 1 - n, SeekPosition::Current);
-					}
-					return sb.merge();
-				}
-			}
-			if (!(sb.add(String(buf, n)))) {
-				return sl_null;
-			}
-		}
-		if (flagNull) {
-			return sl_null;
-		}
-		return sb.merge();
-	}
-	
-	Memory SeekableReaderHelper::readAllBytes(IReader* reader, ISeekable* seekable, sl_size maxSize)
-	{
->>>>>>> 40947566
 #if defined(SLIB_ARCH_IS_64BIT)
 		sl_uint64 size = seekable->getSize();
 #else
@@ -1861,7 +1654,6 @@
 		}
 		return sl_null;
 	}
-<<<<<<< HEAD
 
 	sl_int64 SeekableReaderHelper::find(IReader* reader, ISeekable* seekable, const void* _pattern, sl_size nPattern, sl_int64 _startPosition, sl_uint64 sizeFind)
 	{
@@ -2109,7 +1901,7 @@
 		if (data.isNotNull()) {
 			m_buf = data.getData();
 			m_size = data.getSize();
-			m_flagResizable = !(data.isStatic());
+			m_flagResizable = data.isResizable();
 			m_data = data;
 		} else {
 			m_buf = sl_null;
@@ -2159,305 +1951,6 @@
 	void MemoryIO::initialize(void* data, sl_size size)
 	{
 		m_data.setNull();
-=======
-
-	sl_int64 SeekableReaderHelper::find(IReader* reader, ISeekable* seekable, const void* _pattern, sl_size nPattern, sl_int64 _startPosition, sl_uint64 sizeFind)
-	{
-		sl_uint64 size = seekable->getSize();
-		if (!size) {
-			return -1;
-		}
-		if (!sizeFind) {
-			return -1;
-		}
-		sl_uint64 startPosition;
-		if (_startPosition < 0) {
-			startPosition = 0;
-		} else {
-			startPosition = _startPosition;
-			if (startPosition >= size) {
-				return -1;
-			}
-		}
-		if (!nPattern) {
-			return startPosition;
-		}
-		sl_uint64 sizeRemain = size - startPosition;
-		if (sizeFind > sizeRemain) {
-			sizeFind = sizeRemain;
-		}
-		if (!(seekable->seek(startPosition, SeekPosition::Begin))) {
-			return -1;
-		}
-		sl_uint8* pattern = (sl_uint8*)_pattern;
-		sl_uint8 buf[1024];
-		sl_reg posMatching = 0;
-		sl_uint64 endPosition = startPosition + sizeFind;
-		while (startPosition < endPosition) {
-			sl_uint64 n = endPosition - startPosition;
-			if (n > sizeof(buf)) {
-				n = sizeof(buf);
-			}
-			sl_reg nRead = reader->readFully(buf, (sl_size)n);
-			if (nRead <= 0) {
-				return -1;
-			}
-			sl_size bMatching = posMatching != 0;
-			sl_reg i = -posMatching;
-			for (; i < nRead; i++) {
-				sl_size k;
-				if (bMatching) {
-					k = posMatching;
-					bMatching = sl_false;
-				} else {
-					k = 0;
-				}
-				for (; k < nPattern; k++) {
-					sl_reg j = i + k;
-					if (j >= nRead) {
-						break;
-					}
-					if (j >= 0) {
-						if (buf[j] != pattern[k]) {
-							break;
-						}
-					} else {
-						if (pattern[posMatching + j] != pattern[k]) {
-							break;
-						}
-					}
-				}
-				if (k == nPattern) {
-					return startPosition + i;
-				}
-				if (i + k == nRead) {
-					posMatching = k;
-					break;
-				}
-			}
-			if (i == nRead) {
-				posMatching = 0;
-			}
-			startPosition += nRead;
-		}
-		return -1;
-	}
-
-	sl_int64 SeekableReaderHelper::findBackward(IReader* reader, ISeekable* seekable, const void* _pattern, sl_size nPattern, sl_int64 _startPosition, sl_uint64 sizeFind)
-	{
-		sl_uint64 size = seekable->getSize();
-		if (!size) {
-			return -1;
-		}
-		if (!sizeFind) {
-			return -1;
-		}
-		sl_uint64 startPosition;
-		if (_startPosition < 0) {
-			startPosition = size;
-		} else {
-			startPosition = _startPosition;
-			if (startPosition >= size) {
-				startPosition = size;
-			}
-		}
-		if (!nPattern) {
-			return startPosition;
-		}
-		if (sizeFind > startPosition) {
-			sizeFind = startPosition;
-		}
-		sl_uint8* pattern = (sl_uint8*)_pattern;
-		sl_uint8 buf[1024];
-		sl_reg posMatching = 0;
-		sl_uint64 endPosition = startPosition - sizeFind;
-		while (endPosition < startPosition) {
-			sl_uint64 _n = startPosition - endPosition;
-			if (_n > sizeof(buf)) {
-				_n = sizeof(buf);
-			}
-			sl_size n = (sl_size)_n;
-			if (!(seekable->seek(startPosition - _n, SeekPosition::Begin))) {
-				return -1;
-			}
-			sl_reg nRead = reader->readFully(buf, n);
-			if (nRead != n) {
-				return -1;
-			}
-			sl_size bMatching = posMatching != 0;
-			sl_reg i = -posMatching;
-			for (; i < nRead; i++) {
-				sl_size k;
-				if (bMatching) {
-					k = posMatching;
-					bMatching = sl_false;
-				} else {
-					k = 0;
-				}
-				for (; k < nPattern; k++) {
-					sl_reg j = i + k;
-					if (j >= nRead) {
-						break;
-					}
-					if (j >= 0) {
-						if (buf[nRead - 1 - j] != pattern[nPattern - 1 - k]) {
-							break;
-						}
-					} else {
-						if (pattern[nPattern - 1 - (posMatching + j)] != pattern[nPattern - 1 - k]) {
-							break;
-						}
-					}
-				}
-				if (k == nPattern) {
-					return startPosition - i - nPattern;
-				}
-				if (i + k == nRead) {
-					posMatching = k;
-					break;
-				}
-			}
-			if (i == nRead) {
-				posMatching = 0;
-			}
-			startPosition -= nRead;
-		}
-		return -1;
-	}
-
-
-	SLIB_DEFINE_OBJECT(IO, Stream)
-
-	IO::IO()
-	{
-	}
-
-	IO::~IO()
-	{
-	}
-
-
-	SLIB_DEFINE_OBJECT(MemoryIO, IO)
-
-	MemoryIO::MemoryIO()
-	{
-		_initialize();
-	}
-
-	MemoryIO::MemoryIO(sl_size size)
-	{
-		_initialize(size);
-	}
-	
-	MemoryIO::MemoryIO(void* data, sl_size size)
-	{
-		_initialize(data, size);
-	}
-
-	MemoryIO::MemoryIO(const Memory& mem)
-	{
-		_initialize(mem);
-	}
-
-	MemoryIO::~MemoryIO()
-	{
-		_free();
-	}
-
-	void MemoryIO::_initialize()
-	{
-		m_buf = sl_null;
-		m_size = 0;
-		m_offset = 0;
-		m_flagResizable = sl_true;
-	}
-
-	void MemoryIO::_initialize(sl_size size)
-	{
-		if (size) {
-			Memory data = Memory::createResizable(size);
-			if (data.isNotNull()) {
-				m_buf = data.getData();
-				m_size = size;
-				m_offset = 0;
-				m_flagResizable = sl_true;
-				m_data = Move(data);
-				return;
-			}
-		}
-		_initialize();
-	}
-
-	void MemoryIO::_initialize(void* data, sl_size size)
-	{
-		m_flagResizable = sl_false;
-		m_offset = 0;
-		if (data && size) {
-			m_buf = data;
-			m_size = size;
-		} else {
-			m_buf = sl_null;
-			m_size = 0;
-		}
-	}
-
-	void MemoryIO::_initialize(const Memory& data)
-	{
-		m_offset = 0;
-		if (data.isNotNull()) {
-			m_buf = data.getData();
-			m_size = data.getSize();
-			m_flagResizable = data.isResizable();
-			m_data = data;
-		} else {
-			m_buf = sl_null;
-			m_size = 0;
-			m_flagResizable = sl_false;
-		}
-	}
-
-	sl_bool MemoryIO::_growCapacity(sl_size size)
-	{
-		if (!m_flagResizable) {
-			return sl_false;
-		}
-		sl_size n = m_data.getSize();
-		if (size < n) {
-			m_size = size;
-			return sl_true;
-		}
-		if (n < 16) {
-			n = 16;
-		} else {
-			n = n + (n >> 1);
-		}
-		if (n < size) {
-			n = size;
-		}
-		if (m_data.setSize(n)) {
-			m_buf = m_data.getData();
-			m_size = size;
-			return sl_true;
-		}
-		return sl_false;
-	}
-
-	void MemoryIO::initialize()
-	{
-		m_data.setNull();
-		_initialize();
-	}
-
-	void MemoryIO::initialize(sl_size size)
-	{
-		m_data.setNull();
-		_initialize(size);
-	}
-
-	void MemoryIO::initialize(void* data, sl_size size)
-	{
-		m_data.setNull();
->>>>>>> 40947566
 		_initialize(data, size);
 	}
 
@@ -2761,22 +2254,6 @@
 	}
 
 	sl_size MemoryReader::getPosition()
-<<<<<<< HEAD
-	{
-		return m_offset;
-	}
-
-	sl_size MemoryReader::getSize()
-	{
-		return m_size;
-	}
-
-	sl_uint8* MemoryReader::getBuffer()
-	{
-		return (sl_uint8*)m_buf;
-	}
-
-=======
 	{
 		return m_offset;
 	}
@@ -2818,7 +2295,6 @@
 		return (sl_uint8*)m_buf;
 	}
 
->>>>>>> 40947566
 	sl_int64 MemoryReader::find(const void* pattern, sl_size nPattern, sl_int64 _startPosition, sl_int64 _endPosition)
 	{
 		sl_size startPosition, endPosition;
@@ -3073,7 +2549,6 @@
 		if (offsetNext <= m_size) {
 			if (output) {
 				*output = MIO::readFloat((char*)m_buf + m_offset, endian);
-<<<<<<< HEAD
 			}
 			m_offset = offsetNext;
 			return sl_true;
@@ -3102,8 +2577,6 @@
 		if (offsetNext <= m_size) {
 			if (output) {
 				*output = MIO::readDouble((char*)m_buf + m_offset, endian);
-=======
->>>>>>> 40947566
 			}
 			m_offset = offsetNext;
 			return sl_true;
@@ -3113,7 +2586,6 @@
 		return sl_false;
 	}
 
-<<<<<<< HEAD
 	double MemoryReader::readDouble(double def, EndianType endian)
 	{
 		sl_size offsetNext = m_offset + 8;
@@ -3273,37 +2745,14 @@
 		sl_size offsetNext = m_offset + 2;
 		if (offsetNext <= m_size) {
 			MIO::writeUint16((char*)m_buf + m_offset, value, endian);
-=======
-	float MemoryReader::readFloat(float def, EndianType endian)
-	{
-		sl_size offsetNext = m_offset + 4;
-		if (offsetNext <= m_size) {
-			float ret = MIO::readFloat((char*)m_buf + m_offset, endian);
 			m_offset = offsetNext;
-			return ret;
+			return sl_true;
 		} else {
 			m_offset = m_size;
 		}
-		return def;
-	}
-
-	sl_bool MemoryReader::readDouble(double* output, EndianType endian)
-	{
-		sl_size offsetNext = m_offset + 8;
-		if (offsetNext <= m_size) {
-			if (output) {
-				*output = MIO::readDouble((char*)m_buf + m_offset, endian);
-			}
->>>>>>> 40947566
-			m_offset = offsetNext;
-			return sl_true;
-		} else {
-			m_offset = m_size;
-		}
 		return sl_false;
 	}
 
-<<<<<<< HEAD
 	sl_bool MemoryWriter::writeInt32(sl_int32 value, EndianType endian)
 	{
 		sl_size offsetNext = m_offset + 4;
@@ -3434,14 +2883,11 @@
 		if (!n) {
 			return sl_true;
 		}
-		MemoryData mem;
-		mem.data = m_buffer.getData();
-		mem.size = n;
-		mem.refer = Move(m_buffer.ref);
+		MemoryData mem(m_buffer.getData(), n, Move(m_buffer.ref));
 		if (m_queue.add(mem)) {
 			return sl_true;
 		}
-		m_buffer.ref = Move(Ref< CList<sl_uint8> >::from(mem.refer));
+		m_buffer.ref = Move(Ref< CList<sl_uint8> >::from(mem.ref));
 		return sl_false;
 	}
 
@@ -4489,1356 +3935,6 @@
 		} else {
 			return m_pos;
 		}
-=======
-	double MemoryReader::readDouble(double def, EndianType endian)
-	{
-		sl_size offsetNext = m_offset + 8;
-		if (offsetNext <= m_size) {
-			double ret = MIO::readDouble((char*)m_buf + m_offset, endian);
-			m_offset = offsetNext;
-			return ret;
-		} else {
-			m_offset = m_size;
-		}
-		return def;
-	}
-
-	
-	SLIB_DEFINE_ROOT_OBJECT(MemoryWriter)
-
-	MemoryWriter::MemoryWriter(const Memory& mem)
-	{
-		initialize(mem);
-	}
-
-	MemoryWriter::MemoryWriter(void* buf, sl_size size)
-	{
-		initialize(buf, size);
-	}
-
-	MemoryWriter::~MemoryWriter()
-	{
-	}
-	
-	void MemoryWriter::initialize(const Memory& mem)
-	{
-		m_mem = mem;
-		m_buf = mem.getData();
-		m_size = mem.getSize();
-		m_offset = 0;
-	}
-	
-	void MemoryWriter::initialize(void* buf, sl_size size)
-	{
-		if (buf && size) {
-			m_buf = buf;
-			m_size = size;
-		} else {
-			m_buf = sl_null;
-			m_size = 0;
-		}
-		m_offset = 0;
-	}
-	
-	sl_reg MemoryWriter::write(const void* buf, sl_size size)
-	{
-		if (!size) {
-			return 0;
-		}
-		if (m_offset >= m_size) {
-			return -1;
-		}
-		sl_size limit = m_size - m_offset;
-		if (size > limit) {
-			size = limit;
-		}
-		if (size > 0) {
-			Base::copyMemory((char*)m_buf + m_offset, buf, size);
-			m_offset += size;
-		}
-		return size;
-	}
-
-	sl_reg MemoryWriter::write(const Memory& mem)
-	{
-		return write(mem.getData(), mem.getSize());
-	}
-
-	sl_bool MemoryWriter::seek(sl_int64 offset, SeekPosition pos)
-	{
-		sl_uint64 p = m_offset;
-		if (pos == SeekPosition::Begin) {
-			p = 0;
-		} else if (pos == SeekPosition::End) {
-			p = m_size;
-		}
-		p += offset;
-		if (p > m_size) {
-			return sl_false;
-		}
-		m_offset = (sl_size)p;
-		return sl_true;
-	}
-
-	sl_bool MemoryWriter::getPosition(sl_uint64& outPos)
-	{
-		outPos = m_offset;
-		return sl_true;
-	}
-
-	sl_bool MemoryWriter::getSize(sl_uint64& outSize)
-	{
-		outSize = m_size;
-		return sl_true;
-	}
-
-	sl_size MemoryWriter::getPosition()
-	{
-		return m_offset;
-	}
-
-	sl_size MemoryWriter::getSize()
-	{
-		return m_size;
-	}
-
-	sl_uint8* MemoryWriter::getBuffer()
-	{
-		return (sl_uint8*)m_buf;
-	}
-
-	sl_bool MemoryWriter::writeInt8(sl_int8 value)
-	{
-		if (m_offset < m_size) {
-			((sl_int8*)m_buf)[m_offset] = value;
-			m_offset++;
-			return sl_true;
-		} else {
-			m_offset = m_size;
-		}
-		return sl_false;
-	}
-
-	sl_bool MemoryWriter::writeUint8(sl_uint8 value)
-	{
-		if (m_offset < m_size) {
-			((sl_uint8*)m_buf)[m_offset] = value;
-			m_offset++;
-			return sl_true;
-		} else {
-			m_offset = m_size;
-		}
-		return sl_false;
-	}
-
-	sl_bool MemoryWriter::writeInt16(sl_int16 value, EndianType endian)
-	{
-		sl_size offsetNext = m_offset + 2;
-		if (offsetNext <= m_size) {
-			MIO::writeInt16((char*)m_buf + m_offset, value, endian);
-			m_offset = offsetNext;
-			return sl_true;
-		} else {
-			m_offset = m_size;
-		}
-		return sl_false;
-	}
-
-	sl_bool MemoryWriter::writeUint16(sl_uint16 value, EndianType endian)
-	{
-		sl_size offsetNext = m_offset + 2;
-		if (offsetNext <= m_size) {
-			MIO::writeUint16((char*)m_buf + m_offset, value, endian);
-			m_offset = offsetNext;
-			return sl_true;
-		} else {
-			m_offset = m_size;
-		}
-		return sl_false;
-	}
-
-	sl_bool MemoryWriter::writeInt32(sl_int32 value, EndianType endian)
-	{
-		sl_size offsetNext = m_offset + 4;
-		if (offsetNext <= m_size) {
-			MIO::writeInt32((char*)m_buf + m_offset, value, endian);
-			m_offset = offsetNext;
-			return sl_true;
-		} else {
-			m_offset = m_size;
-		}
-		return sl_false;
-	}
-
-	sl_bool MemoryWriter::writeUint32(sl_uint32 value, EndianType endian)
-	{
-		sl_size offsetNext = m_offset + 4;
-		if (offsetNext <= m_size) {
-			MIO::writeUint32((char*)m_buf + m_offset, value, endian);
-			m_offset = offsetNext;
-			return sl_true;
-		} else {
-			m_offset = m_size;
-		}
-		return sl_false;
-	}
-
-	sl_bool MemoryWriter::writeInt64(sl_int64 value, EndianType endian)
-	{
-		sl_size offsetNext = m_offset + 8;
-		if (offsetNext <= m_size) {
-			MIO::writeInt64((char*)m_buf + m_offset, value, endian);
-			m_offset = offsetNext;
-			return sl_true;
-		} else {
-			m_offset = m_size;
-		}
-		return sl_false;
-	}
-
-	sl_bool MemoryWriter::writeUint64(sl_uint64 value, EndianType endian)
-	{
-		sl_size offsetNext = m_offset + 8;
-		if (offsetNext <= m_size) {
-			MIO::writeUint64((char*)m_buf + m_offset, value, endian);
-			m_offset = offsetNext;
-			return sl_true;
-		} else {
-			m_offset = m_size;
-		}
-		return sl_false;
-	}
-
-	sl_bool MemoryWriter::writeFloat(float value, EndianType endian)
-	{
-		sl_size offsetNext = m_offset + 4;
-		if (offsetNext <= m_size) {
-			MIO::writeFloat((char*)m_buf + m_offset, value, endian);
-			m_offset = offsetNext;
-			return sl_true;
-		} else {
-			m_offset = m_size;
-		}
-		return sl_false;
-	}
-
-	sl_bool MemoryWriter::writeDouble(double value, EndianType endian)
-	{
-		sl_size offsetNext = m_offset + 8;
-		if (offsetNext <= m_size) {
-			MIO::writeDouble((char*)m_buf + m_offset, value, endian);
-			m_offset = offsetNext;
-			return sl_true;
-		} else {
-			m_offset = m_size;
-		}
-		return sl_false;
-	}
-
-	
-	SLIB_DEFINE_ROOT_OBJECT(MemoryOutput)
-
-	MemoryOutput::MemoryOutput()
-	{
-	}
-
-	MemoryOutput::~MemoryOutput()
-	{
-	}
-
-	sl_reg MemoryOutput::write(const void* buf, sl_size size)
-	{
-		if (!size) {
-			return 0;
-		}
-		if (size <= 64) {
-			if (m_buffer.addElements_NoLock((sl_uint8*)buf, size)) {
-				return size;
-			}
-		} else {
-			if (flush()) {
-				Memory mem = Memory::create(buf, size);
-				if (mem.isNotNull()) {
-					if (m_queue.add(mem)) {
-						return size;
-					}
-				}
-			}
-		}
-		return -1;
-	}
-
-	sl_reg MemoryOutput::write(const Memory& mem)
-	{
-		if (mem.isNull()) {
-			return 0;
-		}
-		if (flush()) {
-			if (m_queue.add(mem)) {
-				return mem.getSize();
-			}
-		}
-		return -1;
-	}
-
-	sl_bool MemoryOutput::flush()
-	{
-		sl_size n = m_buffer.getCount();
-		if (!n) {
-			return sl_true;
-		}
-		MemoryData mem(m_buffer.getData(), n, Move(m_buffer.ref));
-		if (m_queue.add(mem)) {
-			return sl_true;
-		}
-		m_buffer.ref = Move(Ref< CList<sl_uint8> >::from(mem.ref));
-		return sl_false;
-	}
-
-	sl_size MemoryOutput::getSize()
-	{
-		return m_queue.getSize() + m_buffer.getCount();
-	}
-
-	Memory MemoryOutput::getData()
-	{
-		flush();
-		return m_queue.merge();
-	}
-
-	sl_bool MemoryOutput::writeInt8(sl_int8 value)
-	{
-		return m_buffer.add_NoLock(value);
-	}
-
-	sl_bool MemoryOutput::writeUint8(sl_uint8 value)
-	{
-		return m_buffer.add_NoLock(value);
-	}
-
-	sl_bool MemoryOutput::writeInt16(sl_int16 value, EndianType endian)
-	{
-		sl_uint8 v[2];
-		MIO::writeInt16(v, value, endian);
-		return m_buffer.addElements_NoLock(v, 2);
-	}
-
-	sl_bool MemoryOutput::writeUint16(sl_uint16 value, EndianType endian)
-	{
-		sl_uint8 v[2];
-		MIO::writeUint16(v, value, endian);
-		return m_buffer.addElements_NoLock(v, 2);
-	}
-
-	sl_bool MemoryOutput::writeInt32(sl_int32 value, EndianType endian)
-	{
-		sl_uint8 v[4];
-		MIO::writeInt32(v, value, endian);
-		return m_buffer.addElements_NoLock(v, 4);
-	}
-
-	sl_bool MemoryOutput::writeUint32(sl_uint32 value, EndianType endian)
-	{
-		sl_uint8 v[4];
-		MIO::writeUint32(v, value, endian);
-		return m_buffer.addElements_NoLock(v, 4);
-	}
-
-	sl_bool MemoryOutput::writeInt64(sl_int64 value, EndianType endian)
-	{
-		sl_uint8 v[8];
-		MIO::writeInt64(v, value, endian);
-		return m_buffer.addElements_NoLock(v, 8);
-	}
-
-	sl_bool MemoryOutput::writeUint64(sl_uint64 value, EndianType endian)
-	{
-		sl_uint8 v[8];
-		MIO::writeUint64(v, value, endian);
-		return m_buffer.addElements_NoLock(v, 8);
-	}
-
-	sl_bool MemoryOutput::writeFloat(float value, EndianType endian)
-	{
-		sl_uint8 v[4];
-		MIO::writeFloat(v, value, endian);
-		return m_buffer.addElements_NoLock(v, 4);
-	}
-
-	sl_bool MemoryOutput::writeDouble(double value, EndianType endian)
-	{
-		sl_uint8 v[8];
-		MIO::writeDouble(v, value, endian);
-		return m_buffer.addElements_NoLock(v, 8);
-	}
-
-
-	SLIB_DEFINE_ROOT_OBJECT(BufferedReader)
-
-	BufferedReader::BufferedReader(): m_reader(sl_null), m_closable(sl_null), m_posInBuf(0), m_sizeRead(0), m_dataBuf(sl_null), m_sizeBuf(0)
-	{
-	}
-
-	BufferedReader::~BufferedReader()
-	{
-	}
-
-	Ref<BufferedReader> BufferedReader::create(const Ptrx<IReader, IClosable>& _obj, sl_size bufferSize)
-	{
-		if (!bufferSize) {
-			return sl_null;
-		}
-		Ptrx<IReader, IClosable> obj = _obj.lock();
-		if (!(obj.ptr)) {
-			return sl_null;
-		}
-		Memory buf = Memory::create(bufferSize);
-		if (buf.isNull()) {
-			return sl_null;
-		}
-
-		Ref<BufferedReader> ret = new BufferedReader;
-		if (ret.isNotNull()) {
-			ret->_init(obj, buf);
-			return ret;
-		}
-		return sl_null;
-	}
-
-	sl_reg BufferedReader::read(void* buf, sl_size size)
-	{
-		if (!size) {
-			return -1;
-		}
-		IReader* reader = m_reader;
-		if (!reader) {
-			return -1;
-		}
-		sl_size nAvailable = m_sizeRead - m_posInBuf;
-		if (!nAvailable) {
-			if (size >= m_sizeBuf) {
-				return reader->read(buf, size);
-			}
-			m_posInBuf = 0;
-			sl_reg nRead = reader->read(m_dataBuf, m_sizeBuf);
-			if (nRead <= 0) {
-				m_sizeRead = 0;
-				return nRead;
-			}
-			m_sizeRead = nRead;
-			nAvailable = nRead;
-		}
-		if (size > nAvailable) {
-			size = nAvailable;
-		}
-		Base::copyMemory(buf, m_dataBuf + m_posInBuf, size);
-		m_posInBuf += size;
-		return size;
-	}
-
-	void BufferedReader::close()
-	{
-		if (m_closable) {
-			m_closable->close();
-		}
-		m_reader = sl_null;
-		m_closable = sl_null;
-		m_ref.setNull();
-	}
-
-	sl_bool BufferedReader::readInt8(sl_int8* output)
-	{
-		if (m_posInBuf < m_sizeRead) {
-			if (output) {
-				*output = m_dataBuf[m_posInBuf];
-			}
-			m_posInBuf++;
-			return sl_true;
-		} else {
-			return IReader::readInt8(output);
-		}
-	}
-
-	sl_int8 BufferedReader::readInt8(sl_int8 def)
-	{
-		if (m_posInBuf < m_sizeRead) {
-			sl_int8 ret = m_dataBuf[m_posInBuf];
-			m_posInBuf++;
-			return ret;
-		} else {
-			return IReader::readInt8(def);
-		}
-	}
-
-	sl_bool BufferedReader::readUint8(sl_uint8* output)
-	{
-		if (m_posInBuf < m_sizeRead) {
-			if (output) {
-				*output = m_dataBuf[m_posInBuf];
-			}
-			m_posInBuf++;
-			return sl_true;
-		} else {
-			return IReader::readUint8(output);
-		}
-	}
-
-	sl_uint8 BufferedReader::readUint8(sl_uint8 def)
-	{
-		if (m_posInBuf < m_sizeRead) {
-			sl_uint8 ret = m_dataBuf[m_posInBuf];
-			m_posInBuf++;
-			return ret;
-		} else {
-			return IReader::readUint8(def);
-		}
-	}
-
-	sl_bool BufferedReader::readInt16(sl_int16* output, EndianType endian)
-	{
-		sl_size offsetNext = m_posInBuf + 2;
-		if (offsetNext <= m_sizeRead) {
-			if (output) {
-				*output = MIO::readInt16(m_dataBuf + m_posInBuf, endian);
-			}
-			m_posInBuf = offsetNext;
-			return sl_true;
-		} else {
-			return IReader::readInt16(output, endian);
-		}
-	}
-
-	sl_int16 BufferedReader::readInt16(sl_int16 def, EndianType endian)
-	{
-		sl_size offsetNext = m_posInBuf + 2;
-		if (offsetNext <= m_sizeRead) {
-			sl_int16 ret = MIO::readInt16(m_dataBuf + m_posInBuf, endian);
-			m_posInBuf = offsetNext;
-			return ret;
-		} else {
-			return IReader::readInt16(def, endian);
-		}
-	}
-
-	sl_bool BufferedReader::readUint16(sl_uint16* output, EndianType endian)
-	{
-		sl_size offsetNext = m_posInBuf + 2;
-		if (offsetNext <= m_sizeRead) {
-			if (output) {
-				*output = MIO::readUint16(m_dataBuf + m_posInBuf, endian);
-			}
-			m_posInBuf = offsetNext;
-			return sl_true;
-		} else {
-			return IReader::readUint16(output, endian);
-		}
-	}
-
-	sl_uint16 BufferedReader::readUint16(sl_uint16 def, EndianType endian)
-	{
-		sl_size offsetNext = m_posInBuf + 2;
-		if (offsetNext <= m_sizeRead) {
-			sl_uint16 ret = MIO::readUint16(m_dataBuf + m_posInBuf, endian);
-			m_posInBuf = offsetNext;
-			return ret;
-		} else {
-			return IReader::readUint16(def, endian);
-		}
-	}
-
-	sl_bool BufferedReader::readInt32(sl_int32* output, EndianType endian)
-	{
-		sl_size offsetNext = m_posInBuf + 4;
-		if (offsetNext <= m_sizeRead) {
-			if (output) {
-				*output = MIO::readInt32(m_dataBuf + m_posInBuf, endian);
-			}
-			m_posInBuf = offsetNext;
-			return sl_true;
-		} else {
-			return IReader::readInt32(output, endian);
-		}
-	}
-
-	sl_int32 BufferedReader::readInt32(sl_int32 def, EndianType endian)
-	{
-		sl_size offsetNext = m_posInBuf + 4;
-		if (offsetNext <= m_sizeRead) {
-			sl_int32 ret = MIO::readInt32(m_dataBuf + m_posInBuf, endian);
-			m_posInBuf = offsetNext;
-			return ret;
-		} else {
-			return IReader::readInt32(def, endian);
-		}
-	}
-
-	sl_bool BufferedReader::readUint32(sl_uint32* output, EndianType endian)
-	{
-		sl_size offsetNext = m_posInBuf + 4;
-		if (offsetNext <= m_sizeRead) {
-			if (output) {
-				*output = MIO::readUint32(m_dataBuf + m_posInBuf, endian);
-			}
-			m_posInBuf = offsetNext;
-			return sl_true;
-		} else {
-			return IReader::readUint32(output, endian);
-		}
-	}
-
-	sl_uint32 BufferedReader::readUint32(sl_uint32 def, EndianType endian)
-	{
-		sl_size offsetNext = m_posInBuf + 4;
-		if (offsetNext <= m_sizeRead) {
-			sl_uint32 ret = MIO::readUint32(m_dataBuf + m_posInBuf, endian);
-			m_posInBuf = offsetNext;
-			return ret;
-		} else {
-			return IReader::readUint32(def, endian);
-		}
-	}
-
-	sl_bool BufferedReader::readInt64(sl_int64* output, EndianType endian)
-	{
-		sl_size offsetNext = m_posInBuf + 8;
-		if (offsetNext <= m_sizeRead) {
-			if (output) {
-				*output = MIO::readInt64(m_dataBuf + m_posInBuf, endian);
-			}
-			m_posInBuf = offsetNext;
-			return sl_true;
-		} else {
-			return IReader::readInt64(output, endian);
-		}
-	}
-
-	sl_int64 BufferedReader::readInt64(sl_int64 def, EndianType endian)
-	{
-		sl_size offsetNext = m_posInBuf + 8;
-		if (offsetNext <= m_sizeRead) {
-			sl_int64 ret = MIO::readInt64(m_dataBuf + m_posInBuf, endian);
-			m_posInBuf = offsetNext;
-			return ret;
-		} else {
-			return IReader::readInt64(def, endian);
-		}
-	}
-
-	sl_bool BufferedReader::readUint64(sl_uint64* output, EndianType endian)
-	{
-		sl_size offsetNext = m_posInBuf + 8;
-		if (offsetNext <= m_sizeRead) {
-			if (output) {
-				*output = MIO::readUint64(m_dataBuf + m_posInBuf, endian);
-			}
-			m_posInBuf = offsetNext;
-			return sl_true;
-		} else {
-			return IReader::readUint64(output, endian);
-		}
-	}
-
-	sl_uint64 BufferedReader::readUint64(sl_uint64 def, EndianType endian)
-	{
-		sl_size offsetNext = m_posInBuf + 8;
-		if (offsetNext <= m_sizeRead) {
-			sl_uint64 ret = MIO::readUint64(m_dataBuf + m_posInBuf, endian);
-			m_posInBuf = offsetNext;
-			return ret;
-		} else {
-			return IReader::readUint64(def, endian);
-		}
-	}
-
-	sl_bool BufferedReader::readFloat(float* output, EndianType endian)
-	{
-		sl_size offsetNext = m_posInBuf + 4;
-		if (offsetNext <= m_sizeRead) {
-			if (output) {
-				*output = MIO::readFloat(m_dataBuf + m_posInBuf, endian);
-			}
-			m_posInBuf = offsetNext;
-			return sl_true;
-		} else {
-			return IReader::readFloat(output, endian);
-		}
-	}
-
-	float BufferedReader::readFloat(float def, EndianType endian)
-	{
-		sl_size offsetNext = m_posInBuf + 4;
-		if (offsetNext <= m_sizeRead) {
-			float ret = MIO::readFloat(m_dataBuf + m_posInBuf, endian);
-			m_posInBuf = offsetNext;
-			return ret;
-		} else {
-			return IReader::readFloat(def, endian);
-		}
-	}
-
-	sl_bool BufferedReader::readDouble(double* output, EndianType endian)
-	{
-		sl_size offsetNext = m_posInBuf + 8;
-		if (offsetNext <= m_sizeRead) {
-			if (output) {
-				*output = MIO::readDouble(m_dataBuf + m_posInBuf, endian);
-			}
-			m_posInBuf = offsetNext;
-			return sl_true;
-		} else {
-			return IReader::readDouble(output, endian);
-		}
-	}
-
-	double BufferedReader::readDouble(double def, EndianType endian)
-	{
-		sl_size offsetNext = m_posInBuf + 8;
-		if (offsetNext <= m_sizeRead) {
-			double ret = MIO::readDouble(m_dataBuf + m_posInBuf, endian);
-			m_posInBuf = offsetNext;
-			return ret;
-		} else {
-			return IReader::readDouble(def, endian);
-		}
-	}
-
-	void BufferedReader::_init(const Ptrx<IReader, IClosable>& reader, const Memory& buf)
-	{
-		m_ref = reader.ref;
-		m_reader = reader;
-		m_closable = reader;
-
-		m_buf = buf;
-		m_dataBuf = (sl_uint8*)(buf.getData());
-		m_sizeBuf = buf.getSize();
-	}
-
-	
-	SLIB_DEFINE_ROOT_OBJECT(BufferedWriter)
-
-	BufferedWriter::BufferedWriter(): m_writer(sl_null), m_closable(sl_null), m_dataBuf(sl_null), m_sizeBuf(0), m_sizeWritten(0)
-	{
-	}
-
-	BufferedWriter::~BufferedWriter()
-	{
-		flush();
-	}
-
-	Ref<BufferedWriter> BufferedWriter::create(const Ptrx<IWriter, IClosable>& _obj, sl_size bufferSize)
-	{
-		if (!bufferSize) {
-			return sl_null;
-		}
-		Memory buf = Memory::create(bufferSize);
-		if (buf.isNull()) {
-			return sl_null;
-		}
-		Ptrx<IWriter, IClosable> obj = _obj.lock();
-		if (!(obj.ptr)) {
-			return sl_null;
-		}
-		Ref<BufferedWriter> ret = new BufferedWriter;
-		if (ret.isNotNull()) {
-			ret->_init(obj, buf);
-			return ret;
-		}
-		return sl_null;
-	}
-
-	sl_reg BufferedWriter::write(const void* buf, sl_size size)
-	{
-		if (!size) {
-			return -1;
-		}
-		IWriter* writer = m_writer;
-		if (!writer) {
-			return -1;
-		}
-		if (size <= m_sizeBuf - m_sizeWritten) {
-			Base::copyMemory(m_dataBuf + m_sizeWritten, buf, size);
-			m_sizeWritten += size;
-			return size;
-		} else {
-			if (flush()) {
-				return writer->write(buf, size);
-			}
-		}
-		return -1;
-	}
-
-	void BufferedWriter::close()
-	{
-		flush();
-		if (m_closable) {
-			m_closable->close();
-		}
-		m_writer = sl_null;
-		m_closable = sl_null;
-		m_ref.setNull();
-	}
-
-	sl_bool BufferedWriter::flush()
-	{
-		sl_size size = m_sizeWritten;
-		if (!size) {
-			return sl_true;
-		}
-		IWriter* writer = m_writer;
-		if (!writer) {
-			return sl_false;
-		}
-		sl_reg n = writer->writeFully(m_dataBuf, size);
-		if (n == size) {
-			m_sizeWritten = 0;
-			return sl_true;
-		}
-		if (n <= 0) {
-			return sl_false;
-		}
-		size -= n;
-		Base::moveMemory(m_dataBuf, m_dataBuf + n, size);
-		m_sizeWritten = size;
-		return sl_false;
-	}
-
-	sl_bool BufferedWriter::writeInt8(sl_int8 value)
-	{
-		if (m_sizeWritten < m_sizeBuf) {
-			m_dataBuf[m_sizeWritten] = value;
-			m_sizeWritten++;
-			return sl_true;
-		} else {
-			return IWriter::writeInt8(value);
-		}
-	}
-
-	sl_bool BufferedWriter::writeUint8(sl_uint8 value)
-	{
-		if (m_sizeWritten < m_sizeBuf) {
-			m_dataBuf[m_sizeWritten] = value;
-			m_sizeWritten++;
-			return sl_true;
-		} else {
-			return IWriter::writeUint8(value);
-		}
-	}
-
-	sl_bool BufferedWriter::writeInt16(sl_int16 value, EndianType endian)
-	{
-		sl_size offsetNext = m_sizeWritten + 2;
-		if (offsetNext <= m_sizeBuf) {
-			MIO::writeInt16(m_dataBuf + m_sizeWritten, value, endian);
-			m_sizeWritten = offsetNext;
-			return sl_true;
-		} else {
-			return IWriter::writeInt16(value, endian);
-		}
-	}
-
-	sl_bool BufferedWriter::writeUint16(sl_uint16 value, EndianType endian)
-	{
-		sl_size offsetNext = m_sizeWritten + 2;
-		if (offsetNext <= m_sizeBuf) {
-			MIO::writeUint16(m_dataBuf + m_sizeWritten, value, endian);
-			m_sizeWritten = offsetNext;
-			return sl_true;
-		} else {
-			return IWriter::writeUint16(value, endian);
-		}
-	}
-
-	sl_bool BufferedWriter::writeInt32(sl_int32 value, EndianType endian)
-	{
-		sl_size offsetNext = m_sizeWritten + 4;
-		if (offsetNext <= m_sizeBuf) {
-			MIO::writeInt32(m_dataBuf + m_sizeWritten, value, endian);
-			m_sizeWritten = offsetNext;
-			return sl_true;
-		} else {
-			return IWriter::writeInt32(value, endian);
-		}
-	}
-
-	sl_bool BufferedWriter::writeUint32(sl_uint32 value, EndianType endian)
-	{
-		sl_size offsetNext = m_sizeWritten + 4;
-		if (offsetNext <= m_sizeBuf) {
-			MIO::writeUint32(m_dataBuf + m_sizeWritten, value, endian);
-			m_sizeWritten = offsetNext;
-			return sl_true;
-		} else {
-			return IWriter::writeUint32(value, endian);
-		}
-	}
-
-	sl_bool BufferedWriter::writeInt64(sl_int64 value, EndianType endian)
-	{
-		sl_size offsetNext = m_sizeWritten + 8;
-		if (offsetNext <= m_sizeBuf) {
-			MIO::writeInt64(m_dataBuf + m_sizeWritten, value, endian);
-			m_sizeWritten = offsetNext;
-			return sl_true;
-		} else {
-			return IWriter::writeInt64(value, endian);
-		}
-	}
-
-	sl_bool BufferedWriter::writeUint64(sl_uint64 value, EndianType endian)
-	{
-		sl_size offsetNext = m_sizeWritten + 8;
-		if (offsetNext <= m_sizeBuf) {
-			MIO::writeUint64(m_dataBuf + m_sizeWritten, value, endian);
-			m_sizeWritten = offsetNext;
-			return sl_true;
-		} else {
-			return IWriter::writeUint64(value, endian);
-		}
-	}
-
-	sl_bool BufferedWriter::writeFloat(float value, EndianType endian)
-	{
-		sl_size offsetNext = m_sizeWritten + 4;
-		if (offsetNext <= m_sizeBuf) {
-			MIO::writeFloat(m_dataBuf + m_sizeWritten, value, endian);
-			m_sizeWritten = offsetNext;
-			return sl_true;
-		} else {
-			return IWriter::writeFloat(value, endian);
-		}
-	}
-
-	sl_bool BufferedWriter::writeDouble(double value, EndianType endian)
-	{
-		sl_size offsetNext = m_sizeWritten + 8;
-		if (offsetNext <= m_sizeBuf) {
-			MIO::writeDouble(m_dataBuf + m_sizeWritten, value, endian);
-			m_sizeWritten = offsetNext;
-			return sl_true;
-		} else {
-			return IWriter::writeDouble(value, endian);
-		}
-	}
-
-	void BufferedWriter::_init(const Ptrx<IWriter, IClosable>& writer, const Memory& buf)
-	{
-		m_ref = writer.ref;
-		m_writer = writer;
-		m_closable = writer;
-
-		m_buf = buf;
-		m_dataBuf = (sl_uint8*)(buf.getData());
-		m_sizeBuf = buf.getSize();
-		m_sizeWritten = 0;
-	}
-
-
-	SLIB_DEFINE_ROOT_OBJECT(BufferedSeekableReader)
-
-	BufferedSeekableReader::BufferedSeekableReader() : m_reader(sl_null), m_seekable(sl_null), m_closable(sl_null), m_posCurrent(0), m_sizeTotal(0), m_posInternal(0), m_dataBuf(sl_null), m_sizeBuf(0), m_sizeRead(0), m_posBuf(0)
-	{
-	}
-
-	BufferedSeekableReader::~BufferedSeekableReader()
-	{
-	}
-
-	Ref<BufferedSeekableReader> BufferedSeekableReader::create(const Ptrx<IReader, ISeekable, IClosable>& _obj, sl_size bufferSize)
-	{
-		if (!bufferSize) {
-			return sl_null;
-		}
-		Ptrx<IReader, ISeekable, IClosable> obj = _obj.lock();
-		if (!(obj.ptr)) {
-			return sl_null;
-		}
-		ISeekable* seeker = obj;
-		if (!seeker) {
-			return sl_null;
-		}
-		sl_uint64 size = seeker->getSize();
-		if (!size) {
-			return sl_null;
-		}
-		Memory buf = Memory::create(bufferSize);
-		if (buf.isNull()) {
-			return sl_null;
-		}
-
-		Ref<BufferedSeekableReader> ret = new BufferedSeekableReader;
-		if (ret.isNotNull()) {
-			ret->_init(obj, size, buf);
-			return ret;
-		}
-		return sl_null;
-	}
-
-	void BufferedSeekableReader::_init(const Ptrx<IReader, ISeekable, IClosable>& reader, sl_uint64 size, const Memory& buf)
-	{
-		m_ref = reader.ref;
-		m_reader = reader;
-		m_seekable = reader;
-		m_closable = reader;
-
-		m_sizeTotal = size;
-
-		m_buf = buf;
-		m_dataBuf = (sl_uint8*)(buf.getData());
-		m_sizeBuf = buf.getSize();
-	}
-
-	sl_reg BufferedSeekableReader::_readInBuf(void* buf, sl_size size)
-	{
-		if (m_posCurrent >= m_posBuf) {
-			sl_uint64 _offset = m_posCurrent - m_posBuf;
-			if (_offset < m_sizeRead) {
-				sl_size offset = (sl_size)_offset;
-				sl_size nAvailable = m_sizeRead - offset;
-				if (size > nAvailable) {
-					size = nAvailable;
-				}
-				Base::copyMemory(buf, m_dataBuf + offset, size);
-				m_posCurrent += size;
-				return size;
-			}
-		}
-		return -1;
-	}
-
-	sl_bool BufferedSeekableReader::_seekInternal(sl_uint64 pos)
-	{
-		if (pos == m_posInternal) {
-			return sl_true;
-		}
-		ISeekable* seeker = m_seekable;
-		if (seeker) {
-			if (seeker->seek(pos, SeekPosition::Begin)) {
-				m_posInternal = pos;
-				return sl_true;
-			}
-		}
-		return sl_false;
-	}
-
-	sl_reg BufferedSeekableReader::_readInternal(sl_uint64 pos, void* buf, sl_size size)
-	{
-		if (_seekInternal(pos)) {
-			sl_uint64 n = m_sizeTotal - pos;
-			if (size > n) {
-				size = (sl_size)n;
-			}
-			if (!size) {
-				return -1;
-			}
-			IReader* reader = m_reader;
-			if (reader) {
-				sl_reg nRead = reader->read(buf, size);
-				if (nRead > 0) {
-					m_posInternal += nRead;
-				}
-				return nRead;
-			}
-		}
-		return -1;
-	}
-
-	sl_reg BufferedSeekableReader::_fillBuf(sl_uint64 pos, sl_size size)
-	{
-		m_posBuf = pos;
-		sl_reg nRead = _readInternal(pos, m_dataBuf, size);
-		if (nRead > 0) {
-			m_sizeRead = nRead;
-		} else {
-			m_sizeRead = 0;
-		}
-		return nRead;
-	}
-
-	sl_reg BufferedSeekableReader::_fillBuf(sl_uint64 pos)
-	{
-		return _fillBuf(pos, m_sizeBuf);
-	}
-
-	sl_reg BufferedSeekableReader::_readFillingBuf(sl_uint64 pos, void* buf, sl_size size)
-	{
-		sl_reg nRead = _fillBuf(pos);
-		if (nRead > 0) {
-			return _readInBuf(buf, size);
-		}
-		return nRead;
-	}
-
-	sl_reg BufferedSeekableReader::read(void*& buf)
-	{
-		if (m_posCurrent >= m_sizeTotal) {
-			return -1;
-		}
-		if (m_posCurrent >= m_posBuf) {
-			sl_uint64 _offset = m_posCurrent - m_posBuf;
-			if (_offset < m_sizeRead) {
-				sl_size offset = (sl_size)_offset;
-				sl_size sizeRemain = m_sizeRead - offset;
-				m_posCurrent += sizeRemain;
-				buf = m_dataBuf + offset;
-				return sizeRemain;
-			}
-		}
-		sl_reg nRead = _fillBuf(m_posCurrent);
-		if (nRead > 0) {
-			buf = m_dataBuf;
-			m_posCurrent += nRead;
-		}
-		return nRead;
-	}
-
-	sl_reg BufferedSeekableReader::read(void* _buf, sl_size size)
-	{
-		sl_uint8* buf = (sl_uint8*)_buf;
-		if (!size) {
-			return -1;
-		}
-		if (m_posCurrent >= m_sizeTotal) {
-			return -1;
-		}
-		if (!m_sizeRead) {
-			return _readFillingBuf(m_posCurrent, buf, size);
-		}
-		sl_reg nRead = _readInBuf(buf, size);
-		if (nRead > 0) {
-			return nRead;
-		}
-		if (m_posCurrent >= m_posBuf) {
-			return _readFillingBuf(m_posCurrent, buf, size);
-		}
-		sl_uint64 _offset = m_posBuf - m_posCurrent;
-		if (_offset >= m_sizeBuf) {
-			return _readFillingBuf(m_posCurrent, buf, size);
-		}
-		sl_size offset = (sl_size)_offset;
-		sl_size sizeTailData;
-		if (offset < size) {
-			sizeTailData = size - offset;
-			if (sizeTailData > m_sizeRead) {
-				sizeTailData = m_sizeRead;
-			}
-			Base::copyMemory(buf + offset, m_dataBuf, sizeTailData);
-			size = offset;
-		} else {
-			sizeTailData = 0;
-		}
-		if (m_posBuf >= m_sizeBuf) {
-			nRead = _fillBuf(m_posBuf - m_sizeBuf);
-			if (nRead <= 0) {
-				return nRead;
-			}
-		} else {
-			sl_size pos = (sl_size)m_posBuf;
-			sl_size n = pos + m_sizeRead;
-			if (n > m_sizeBuf) {
-				n = m_sizeBuf;
-			}
-			n -= pos;
-			Base::moveMemory(m_dataBuf + pos, m_dataBuf, n);
-			nRead = _fillBuf(0, pos);
-			if (nRead == pos) {
-				m_sizeRead += n;
-			}
-		}
-		nRead = _readInBuf(buf, size);
-		if (nRead == size) {
-			m_posCurrent += sizeTailData;
-			return size + sizeTailData;
-		}
-		return nRead;
-	}
-
-	sl_bool BufferedSeekableReader::getPosition(sl_uint64& outPos)
-	{
-		outPos = m_posCurrent;
-		return sl_true;
-	}
-
-	sl_bool BufferedSeekableReader::getSize(sl_uint64& outSize)
-	{
-		outSize = m_sizeTotal;
-		return sl_true;
-	}
-
-	sl_bool BufferedSeekableReader::seek(sl_int64 offset, SeekPosition pos)
-	{
-		sl_uint64 posNew;
-		switch (pos) {
-		case SeekPosition::Begin:
-			if (offset < 0) {
-				return sl_false;
-			}
-			if ((sl_uint64)offset > m_sizeTotal) {
-				return sl_false;
-			}
-			m_posCurrent = offset;
-			break;
-		case SeekPosition::End:
-			if (offset > 0) {
-				return sl_false;
-			}
-			if ((sl_uint64)(-offset) > m_sizeTotal) {
-				return sl_false;
-			}
-			posNew = m_sizeTotal + offset;
-			break;
-		case SeekPosition::Current:
-		{
-			sl_uint64 posCurrent = m_posCurrent;
-			if (offset > 0) {
-				if ((sl_uint64)offset > m_sizeTotal - posCurrent) {
-					return sl_false;
-				}
-			} else if (offset < 0) {
-				if ((sl_uint64)(-offset) > posCurrent) {
-					return sl_false;
-				}
-			} else {
-				return sl_true;
-			}
-			m_posCurrent = posCurrent + offset;
-			break;
-		}
-		}
-		return sl_true;
-	}
-
-	void BufferedSeekableReader::close()
-	{
-		if (m_closable) {
-			m_closable->close();
-		}
-		m_reader = sl_null;
-		m_seekable = sl_null;
-		m_closable = sl_null;
-		m_ref.setNull();
-	}
-
-
-	sl_uint64 IOUtil::skip(const Pointerx<IReader, ISeekable>& _reader, sl_uint64 size)
-	{
-		if (!size) {
-			return 0;
-		}
-		ISeekable* seekable = _reader;
-		if (seekable) {
-			if (seekable->seek(size, SeekPosition::Current)) {
-				return size;
-			}
-			sl_uint64 pos = seekable->getPosition();
-			sl_uint64 total = seekable->getSize();
-			if (pos >= total) {
-				return 0;
-			}
-			sl_uint64 remain = total - pos;
-			if (size > remain) {
-				size = remain;
-			}
-			if (seekable->seek(size, SeekPosition::Current)) {
-				return size;
-			}
-			return 0;
-		} else {
-			IReader* reader = _reader;
-			if (reader) {
-				char buf[1024];
-				sl_uint64 nRead = 0;
-				while (nRead < size) {
-					sl_uint64 nRemain = size - nRead;
-					sl_uint32 n = sizeof(buf);
-					if (n > nRemain) {
-						n = (sl_uint32)nRemain;
-					}
-					sl_reg m = reader->read(buf, n);
-					if (m < 0) {
-						return nRead;
-					}
-					nRead += m;
-					if (Thread::isStoppingCurrent()) {
-						return nRead;
-					}
-					if (m == 0) {
-						Thread::sleep(1);
-						if (Thread::isStoppingCurrent()) {
-							return nRead;
-						}
-					}
-				}
-				return nRead;
-			}
-		}
-		return 0;
-	}
-
-	sl_int64 IOUtil::find(const Pointer<IReader, ISeekable>& reader, const void* pattern, sl_size nPattern, sl_int64 startPosition, sl_uint64 sizeFind)
-	{
-		return SeekableReaderHelper::find(reader, reader, pattern, nPattern, startPosition, sizeFind);
-	}
-
-	sl_int64 IOUtil::findBackward(const Pointer<IReader, ISeekable>& reader, const void* pattern, sl_size nPattern, sl_int64 startPosition, sl_uint64 sizeFind)
-	{
-		return SeekableReaderHelper::findBackward(reader, reader, pattern, nPattern, startPosition, sizeFind);
-	}
-
-
-	SkippableReader::SkippableReader(): m_reader(sl_null), m_seekable(sl_null), m_pos(0)
-	{
-	}
-
-	SkippableReader::SkippableReader(const Ptrx<IReader, ISeekable>& reader): m_ref(reader.ref), m_reader(reader), m_seekable(reader), m_pos(0)
-	{
-	}
-
-	SkippableReader::~SkippableReader()
-	{
-	}
-
-	sl_bool SkippableReader::setReader(const Ptrx<IReader, ISeekable>& reader)
-	{
-		m_ref = reader.ref;
-		m_reader = reader;
-		m_seekable = reader;
-		return m_reader != sl_null;
-	}
-
-	sl_reg SkippableReader::read(void* buf, sl_size size)
-	{
-		sl_reg iRead = m_reader->read(buf, size);
-		if (iRead > 0) {
-			m_pos += iRead;
-		}
-		return iRead;
-	}
-
-	sl_int32 SkippableReader::read32(void* buf, sl_uint32 size)
-	{
-		sl_int32 iRead = m_reader->read32(buf, size);
-		if (iRead > 0) {
-			m_pos += iRead;
-		}
-		return iRead;
-	}
-
-	sl_uint64 SkippableReader::skip(sl_uint64 size)
-	{
-		sl_uint64 nSkip = IOUtil::skip(Pointerx<IReader, ISeekable>(m_reader, m_seekable), size);
-		if (nSkip) {
-			m_pos += nSkip;
-		}
-		return nSkip;
-	}
-
-	sl_uint64 SkippableReader::getPosition()
-	{
-		if (m_seekable) {
-			return m_seekable->getPosition();
-		} else {
-			return m_pos;
-		}
 	}
 
 
@@ -6038,7 +4134,6 @@
 	sl_bool DeserializeRaw(DeserializeBuffer* buf, void* data, sl_size size) noexcept
 	{
 		return buf->read(data, size) == size;
->>>>>>> 40947566
 	}
 
 }