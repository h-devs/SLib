--- conflicted
+++ resolved
@@ -972,51 +972,6 @@
 	}
 
 
-<<<<<<< HEAD
-	String String::substring(sl_reg start, sl_reg end) const noexcept
-	{
-		if (isNull()) {
-			return sl_null;
-		}
-		sl_reg count = getLength();
-		if (start < 0) {
-			start = 0;
-		}
-		if (end < 0 || end > count) {
-			end = count;
-		}
-		if (start >= end) {
-			return getEmpty();
-		}
-		if (start == 0 && end == count) {
-			return *this;
-		}
-		return String(getData() + start, end - start);
-	}
-
-	String16 String16::substring(sl_reg start, sl_reg end) const noexcept
-	{
-		if (isNull()) {
-			return sl_null;
-		}
-		sl_reg count = getLength();
-		if (start < 0) {
-			start = 0;
-		}
-		if (end < 0 || end > count) {
-			end = count;
-		}
-		if (start >= end) {
-			return getEmpty();
-		}
-		if (start == 0 && end == count) {
-			return *this;
-		}
-		return String16(getData() + start, end - start);
-	}
-
-=======
->>>>>>> 40947566
 	String Atomic<String>::substring(sl_reg start, sl_reg end) const noexcept
 	{
 		String s(*this);
@@ -1995,22 +1950,13 @@
 		namespace string
 		{
 
-<<<<<<< HEAD
-			template <class ST, class CT>
-			SLIB_INLINE static ST ReplaceAll(const CT* buf, sl_reg count, CT pattern, CT replace) noexcept
-=======
 			template <class CT>
 			SLIB_INLINE static typename StringTypeFromCharType<CT>::Type ReplaceAll(const CT* buf, sl_reg count, CT pattern, CT replace) noexcept
->>>>>>> 40947566
 			{
 				if (count <= 0) {
 					return sl_null;
 				}
-<<<<<<< HEAD
-				ST ret = ST::allocate(count);
-=======
 				auto ret = StringTypeFromCharType<CT>::Type::allocate(count);
->>>>>>> 40947566
 				if (ret.isNull()) {
 					return sl_null;
 				}
@@ -2095,20 +2041,12 @@
 
 	String String::replaceAll(sl_char8 pattern, sl_char8 replacement) const noexcept
 	{
-<<<<<<< HEAD
-		return priv::string::ReplaceAll<String, sl_char8>(getData(), getLength(), pattern, replacement);
-=======
 		return priv::string::ReplaceAll(getData(), getLength(), pattern, replacement);
->>>>>>> 40947566
 	}
 
 	String16 String16::replaceAll(sl_char16 pattern, sl_char16 replacement) const noexcept
 	{
-<<<<<<< HEAD
-		return priv::string::ReplaceAll<String16, sl_char16>(getData(), getLength(), pattern, replacement);
-=======
 		return priv::string::ReplaceAll(getData(), getLength(), pattern, replacement);
->>>>>>> 40947566
 	}
 
 	String Atomic<String>::replaceAll(sl_char8 pattern, sl_char8 replacement) const noexcept
@@ -2125,20 +2063,12 @@
 
 	String StringView::replaceAll(sl_char8 pattern, sl_char8 replacement) const noexcept
 	{
-<<<<<<< HEAD
-		return priv::string::ReplaceAll<String, sl_char8>(getData(), getLength(), pattern, replacement);
-=======
 		return priv::string::ReplaceAll(getData(), getLength(), pattern, replacement);
->>>>>>> 40947566
 	}
 
 	String16 StringView16::replaceAll(sl_char16 pattern, sl_char16 replacement) const noexcept
 	{
-<<<<<<< HEAD
-		return priv::string::ReplaceAll<String16, sl_char16>(getData(), getLength(), pattern, replacement);
-=======
 		return priv::string::ReplaceAll(getData(), getLength(), pattern, replacement);
->>>>>>> 40947566
 	}
 
 	String String::replaceAll(const StringParam& _pattern, const StringParam& _replacement) const noexcept
@@ -2237,83 +2167,16 @@
 		return s.removeAll(pattern);
 	}
 
-<<<<<<< HEAD
-	String String::removeAll(sl_char8 pattern) const noexcept
-	{
-		return priv::string::ReplaceAll<String, sl_char8>(getData(), getLength(), pattern, 0);
-	}
-
-	String16 String16::removeAll(sl_char16 pattern) const noexcept
-	{
-		return priv::string::ReplaceAll<String16, sl_char16>(getData(), getLength(), pattern, 0);
-	}
-
-	String Atomic<String>::removeAll(sl_char8 pattern) const noexcept
-	{
-		String s(*this);
-		return s.removeAll(pattern);
-	}
-
-	String16 Atomic<String16>::removeAll(sl_char16 pattern) const noexcept
-	{
-		String16 s(*this);
-		return s.removeAll(pattern);
-	}
-
-	String StringView::removeAll(sl_char8 pattern) const noexcept
-	{
-		return priv::string::ReplaceAll<String, sl_char8>(getData(), getLength(), pattern, 0);
-	}
-
-	String16 StringView16::removeAll(sl_char16 pattern) const noexcept
-	{
-		return priv::string::ReplaceAll<String16, sl_char16>(getData(), getLength(), pattern, 0);
-	}
-
-	String String::removeAll(const StringParam& _pattern) const noexcept
-	{
-		StringData pattern(_pattern);
-		return priv::string::ReplaceAll<String, sl_char8>(getData(), getLength(), pattern.getData(), pattern.getLength(), sl_null, 0);
-	}
-
-	String16 String16::removeAll(const StringParam& _pattern) const noexcept
-	{
-		StringData16 pattern(_pattern);
-		return priv::string::ReplaceAll<String16, sl_char16>(getData(), getLength(), pattern.getData(), pattern.getLength(), sl_null, 0);
-	}
-
-	String Atomic<String>::removeAll(const StringParam& pattern) const noexcept
-	{
-		String s(*this);
-		return s.removeAll(pattern);
-	}
-
-	String16 Atomic<String16>::removeAll(const StringParam& pattern) const noexcept
-	{
-		String16 s(*this);
-		return s.removeAll(pattern);
-	}
-
-	String StringView::removeAll(const StringParam& _pattern) const noexcept
-	{
-		StringData pattern(_pattern);
-		return priv::string::ReplaceAll<String, sl_char8>(getData(), getLength(), pattern.getData(), pattern.getLength(), sl_null, 0);
-=======
 	String StringView::removeAll(const StringParam& _pattern) const noexcept
 	{
 		StringData pattern(_pattern);
 		return priv::string::ReplaceAll(getData(), getLength(), pattern.getData(), pattern.getLength(), (sl_char8*)sl_null, 0);
->>>>>>> 40947566
 	}
 
 	String16 StringView16::removeAll(const StringParam& _pattern) const noexcept
 	{
 		StringData16 pattern(_pattern);
-<<<<<<< HEAD
-		return priv::string::ReplaceAll<String16, sl_char16>(getData(), getLength(), pattern.getData(), pattern.getLength(), sl_null, 0);
-=======
 		return priv::string::ReplaceAll(getData(), getLength(), pattern.getData(), pattern.getLength(), (sl_char16*)sl_null, 0);
->>>>>>> 40947566
 	}
 
 	namespace priv
@@ -2327,19 +2190,11 @@
 				if (str.isNull()) {
 					return sl_null;
 				}
-<<<<<<< HEAD
-				const CT* sz = str.getData();
-				sl_size n = str.getLength();
-				sl_size i = 0;
-				for (; i < n; i++) {
-					CT c = sz[i];
-=======
 				auto sz = str.getData();
 				sl_size n = str.getLength();
 				sl_size i = 0;
 				for (; i < n; i++) {
 					auto c = sz[i];
->>>>>>> 40947566
 					if (!(SLIB_CHAR_IS_WHITE_SPACE(c))) {
 						break;
 					}
@@ -2349,11 +2204,7 @@
 				}
 				sl_size j = n - 1;
 				for (; j >= i; j--) {
-<<<<<<< HEAD
-					CT c = sz[j];
-=======
 					auto c = sz[j];
->>>>>>> 40947566
 					if (!(SLIB_CHAR_IS_WHITE_SPACE(c))) {
 						break;
 					}
@@ -2367,19 +2218,11 @@
 				if (str.isNull()) {
 					return sl_null;
 				}
-<<<<<<< HEAD
-				const CT* sz = str.getData();
-				sl_size n = str.getLength();
-				sl_size i = 0;
-				for (; i < n; i++) {
-					CT c = sz[i];
-=======
 				auto sz = str.getData();
 				sl_size n = str.getLength();
 				sl_size i = 0;
 				for (; i < n; i++) {
 					auto c = sz[i];
->>>>>>> 40947566
 					if (!(SLIB_CHAR_IS_WHITE_SPACE(c))) {
 						break;
 					}
@@ -2396,19 +2239,11 @@
 				if (str.isNull()) {
 					return sl_null;
 				}
-<<<<<<< HEAD
-				const CT* sz = str.getData();
-				sl_size n = str.getLength();
-				sl_size j = n;
-				for (; j > 0; j--) {
-					CT c = sz[j-1];
-=======
 				auto sz = str.getData();
 				sl_size n = str.getLength();
 				sl_size j = n;
 				for (; j > 0; j--) {
 					auto c = sz[j-1];
->>>>>>> 40947566
 					if (!(SLIB_CHAR_IS_WHITE_SPACE(c))) {
 						break;
 					}
@@ -2419,29 +2254,17 @@
 				return str.substring(0, j);
 			}
 
-<<<<<<< HEAD
-			template <class ST, class CT>
-=======
 			template <class ST>
->>>>>>> 40947566
 			SLIB_INLINE static ST TrimLine(const ST& str) noexcept
 			{
 				if (str.isNull()) {
 					return sl_null;
 				}
-<<<<<<< HEAD
-				const CT* sz = str.getData();
-				sl_size n = str.getLength();
-				sl_size i = 0;
-				for (; i < n; i++) {
-					CT c = sz[i];
-=======
 				auto sz = str.getData();
 				sl_size n = str.getLength();
 				sl_size i = 0;
 				for (; i < n; i++) {
 					auto c = sz[i];
->>>>>>> 40947566
 					if (c != '\r' && c != '\n') {
 						break;
 					}
@@ -2451,11 +2274,7 @@
 				}
 				sl_size j = n - 1;
 				for (; j >= i; j--) {
-<<<<<<< HEAD
-					CT c = sz[j];
-=======
 					auto c = sz[j];
->>>>>>> 40947566
 					if (c != '\r' && c != '\n') {
 						break;
 					}
@@ -2592,38 +2411,6 @@
 	StringView16 StringView16::trimLine() const noexcept
 	{
 		return priv::string::TrimLine(*this);
-	}
-
-	String String::trimLine() const noexcept
-	{
-		return priv::string::TrimLine<String, sl_char8>(*this);
-	}
-
-	String16 String16::trimLine() const noexcept
-	{
-		return priv::string::TrimLine<String16, sl_char16>(*this);
-	}
-
-	String Atomic<String>::trimLine() const noexcept
-	{
-		String s(*this);
-		return s.trimLine();
-	}
-
-	String16 Atomic<String16>::trimLine() const noexcept
-	{
-		String16 s(*this);
-		return s.trimLine();
-	}
-
-	StringView StringView::trimLine() const noexcept
-	{
-		return priv::string::TrimLine<StringView, sl_char8>(*this);
-	}
-
-	StringView16 StringView16::trimLine() const noexcept
-	{
-		return priv::string::TrimLine<StringView16, sl_char16>(*this);
 	}
 
 
