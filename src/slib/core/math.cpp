/*
 *   Copyright (c) 2008-2018 SLIBIO <https://github.com/SLIBIO>
 *
 *   Permission is hereby granted, free of charge, to any person obtaining a copy
 *   of this software and associated documentation files (the "Software"), to deal
 *   in the Software without restriction, including without limitation the rights
 *   to use, copy, modify, merge, publish, distribute, sublicense, and/or sell
 *   copies of the Software, and to permit persons to whom the Software is
 *   furnished to do so, subject to the following conditions:
 *
 *   The above copyright notice and this permission notice shall be included in
 *   all copies or substantial portions of the Software.
 *
 *   THE SOFTWARE IS PROVIDED "AS IS", WITHOUT WARRANTY OF ANY KIND, EXPRESS OR
 *   IMPLIED, INCLUDING BUT NOT LIMITED TO THE WARRANTIES OF MERCHANTABILITY,
 *   FITNESS FOR A PARTICULAR PURPOSE AND NONINFRINGEMENT. IN NO EVENT SHALL THE
 *   AUTHORS OR COPYRIGHT HOLDERS BE LIABLE FOR ANY CLAIM, DAMAGES OR OTHER
 *   LIABILITY, WHETHER IN AN ACTION OF CONTRACT, TORT OR OTHERWISE, ARISING FROM,
 *   OUT OF OR IN CONNECTION WITH THE SOFTWARE OR THE USE OR OTHER DEALINGS IN
 *   THE SOFTWARE.
 */

#include "slib/core/math.h"

#include "slib/core/system.h"
#include "slib/core/process.h"
#include "slib/core/thread.h"
#include "slib/core/file.h"
#include "slib/crypto/sha2.h"

#include <math.h>
#include <stdlib.h>

#if defined(SLIB_PLATFORM_IS_UWP)
#include "float.h"
#endif

#if defined(_WIN32)
#include <slib/core/dl_windows_bcrypt.h>
#include <wincrypt.h>
#endif

#if defined(SLIB_COMPILER_IS_VC)
#include <intrin.h>
#pragma intrinsic(__emulu)
#if defined(SLIB_ARCH_IS_64BIT)
#pragma intrinsic(_umul128)
#endif
#endif

namespace slib
{

	float Math::pow(float x, float y) noexcept
	{
		return ::powf(x, y);
	}

	double Math::pow(double x, double y) noexcept
	{
		return ::pow(x, y);
	}

	sl_uint64 Math::pow10i(sl_uint32 exponent) noexcept
	{
		static sl_uint64 p[] = {
			SLIB_POW10_0,
			SLIB_POW10_1,
			SLIB_POW10_2,
			SLIB_POW10_3,
			SLIB_POW10_4,
			SLIB_POW10_5,
			SLIB_POW10_6,
			SLIB_POW10_7,
			SLIB_POW10_8,
			SLIB_POW10_9,
			SLIB_POW10_10,
			SLIB_POW10_11,
			SLIB_POW10_12,
			SLIB_POW10_13,
			SLIB_POW10_14,
			SLIB_POW10_15,
			SLIB_POW10_16,
			SLIB_POW10_17,
			SLIB_POW10_18,
			SLIB_POW10_19
		};
		if (exponent < sizeof(p)) {
			return p[exponent];
		}
		return 0;
	}

	float Math::sqrt(float f) noexcept
	{
		return ::sqrtf(f);
	}

	double Math::sqrt(double f) noexcept
	{
		return ::sqrt(f);
	}

	float Math::cbrt(float f) noexcept
	{
		return ::cbrtf(f);
	}

	double Math::cbrt(double f) noexcept
	{
		return ::cbrt(f);
	}

	float Math::sin(float f) noexcept
	{
		return ::sinf(f);
	}

	double Math::sin(double f) noexcept
	{
		return ::sin(f);
	}

	float Math::cos(float f) noexcept
	{
		return ::cosf(f);
	}

	double Math::cos(double f) noexcept
	{
		return ::cos(f);
	}

	float Math::tan(float f) noexcept
	{
		return ::tanf(f);
	}

	double Math::tan(double f) noexcept
	{
		return ::tan(f);
	}

	float Math::cot(float f) noexcept
	{
		return 1.0f / tan(f);
	}

	double Math::cot(double f) noexcept
	{
		return 1.0 / tan(f);
	}

	float Math::arccos(float f) noexcept
	{
		return ::acosf(f);
	}

	double Math::arccos(double f) noexcept
	{
		return ::acos(f);
	}

	float Math::arcsin(float f) noexcept
	{
		return ::asinf(f);
	}

	double Math::arcsin(double f) noexcept
	{
		return ::asin(f);
	}

	float Math::arctan(float f) noexcept
	{
		return ::atanf(f);
	}

	double Math::arctan(double f) noexcept
	{
		return ::atan(f);
	}

	float Math::arctan2(float y, float x) noexcept
	{
		return ::atan2f(y, x);
	}

	double Math::arctan2(double y, double x) noexcept
	{
		return ::atan2(y, x);
	}

	float Math::log(float f) noexcept
	{
		return ::logf(f);
	}

	double Math::log(double f) noexcept
	{
		return ::log(f);
	}

	float Math::log10(float f) noexcept
	{
		return ::log10f(f);
	}

	double Math::log10(double f) noexcept
	{
		return ::log10(f);
	}

	sl_uint32 Math::log10i(sl_uint32 n) noexcept
	{
		if (n >= SLIB_POW10_5) {
			if (n >= SLIB_POW10_7) {
				if (n >= SLIB_POW10_8) {
					if (n >= SLIB_POW10_9) {
						return 9;
					} else {
						return 8;
					}
				} else {
					return 7;
				}
			} else {
				if (n >= SLIB_POW10_6) {
					return 6;
				} else {
					return 5;
				}
			}
		} else {
			if (n >= SLIB_POW10_3) {
				if (n >= SLIB_POW10_4) {
					return 4;
				} else {
					return 3;
				}
			} else {
				if (n >= SLIB_POW10_2) {
					return 2;
				} else {
					if (n >= SLIB_POW10_1) {
						return 1;
					} else {
						return 0;
					}
				}
			}
		}
	}

	sl_uint32 Math::log10i(sl_uint64 n) noexcept
	{
		if (n < SLIB_POW10_10) {
			if (n >> 32) {
				return 9;
			} else {
				return log10i((sl_uint32)n);
			}
		}
		if (n >= SLIB_POW10_15) {
			if (n >= SLIB_POW10_17) {
				if (n >= SLIB_POW10_18) {
					if (n >= SLIB_POW10_19) {
						return 19;
					} else {
						return 18;
					}
				} else {
					return 17;
				}
			} else {
				if (n >= SLIB_POW10_16) {
					return 16;
				} else {
					return 15;
				}
			}
		} else {
			if (n >= SLIB_POW10_13) {
				if (n >= SLIB_POW10_14) {
					return 14;
				} else {
					return 13;
				}
			} else {
				if (n >= SLIB_POW10_12) {
					return 12;
				} else {
					if (n >= SLIB_POW10_11) {
						return 11;
					} else {
						return 10;
					}
				}
			}
		}
	}

	float Math::log2(float f) noexcept
	{
		float log2f = 0.69314718055994530941723212145818f;
		return ::logf(f) / log2f;
	}

	double Math::log2(double f) noexcept
	{
		double log2 = 0.69314718055994530941723212145818;
		return ::log(f) / log2;
	}

	float Math::exp(float f) noexcept
	{
		return ::expf(f);
	}

	double Math::exp(double f) noexcept
	{
		return ::exp(f);
	}

	float Math::round(float f) noexcept
	{
		return ::floorf(f + 0.5f);
	}

	double Math::round(double f) noexcept
	{
		return ::floor(f + 0.5);
	}

	float Math::floor(float f) noexcept
	{
		return ::floorf(f);
	}

	double Math::floor(double f) noexcept
	{
		return ::floor(f);
	}

	float Math::ceil(float f) noexcept
	{
		return ::ceilf(f);
	}

	double Math::ceil(double f) noexcept
	{
		return ::ceil(f);
	}

#if defined(SLIB_PLATFORM_IS_UWP)

	sl_bool Math::isNaN(float f) noexcept
	{
		sl_int32 ret = _isnan(f);
		if (ret == 0) {
			return sl_false;
		}
		return sl_true;
	}

	sl_bool Math::isNaN(double f) noexcept
	{
		sl_int32 ret = _isnan(f);
		if (ret == 0) {
			return sl_false;
		}
		return sl_true;
	}

	sl_bool Math::isInfinite(float f) noexcept
	{
		sl_int32 ret = _finite(f);
		if (ret == 0) {
			return sl_false;
		}
		return sl_true;
	}

	sl_bool Math::isInfinite(double f) noexcept
	{
		sl_int32 ret = _finite(f);
		if (ret == 0) {
			return sl_false;
		}
		return sl_true;
	}

#else

	sl_bool Math::isNaN(float f) noexcept
	{
		return isnan(f) != 0;
	}

	sl_bool Math::isNaN(double f) noexcept
	{
		return isnan(f) != 0;
	}

	sl_bool Math::isInfinite(float f) noexcept
	{
		return isinf(f) != 0;
	}

	sl_bool Math::isInfinite(double f) noexcept
	{
		return isinf(f) != 0;
	}

#endif

	sl_bool Math::isPositiveInfinite(float f) noexcept
	{
		return isInfinite(f) && f > 0;
	}

	sl_bool Math::isPositiveInfinite(double f) noexcept
	{
		return isInfinite(f) && f > 0;
	}

	sl_bool Math::isNegativeInfinite(float f) noexcept
	{
		return isInfinite(f) && f < 0;
	}

	sl_bool Math::isNegativeInfinite(double f) noexcept
	{
		return isInfinite(f) && f < 0;
	}

	void Math::getNaN(float& f) noexcept
	{
		f = NAN;
	}

	void Math::getNaN(double& f) noexcept
	{
		f = NAN;
	}

	void Math::getPositiveInfinite(float& f) noexcept
	{
		f = INFINITY;
	}

	void Math::getPositiveInfinite(double& f) noexcept
	{
		f = INFINITY;
	}

	void Math::getNegativeInfinite(float& f) noexcept
	{
		f = -INFINITY;
	}

	void Math::getNegativeInfinite(double& f) noexcept
	{
		f = -INFINITY;
	}

	namespace priv
	{
		namespace math
		{
			template <class T>
			SLIB_INLINE static T normalizeDegree(T v) noexcept
			{
				if (Math::isNaN(v)) {
					return 0;
				}
				sl_int32 n = (sl_int32)v;
				T f = v - n;
				if (f < 0) {
					f = 1 + f;
					n--;
				}
				n = n % 360;
				if (n < 0) {
					n += 360;
				}
				v = (T)(n) + f;
				return v;
			}
		}
	}
	
	float Math::normalizeDegree(float v) noexcept
	{
		return priv::math::normalizeDegree(v);
	}

	double Math::normalizeDegree(double v) noexcept
	{
		return priv::math::normalizeDegree(v);
	}

	float Math::normalizeDegreeDistance(float v) noexcept
	{
		return normalizeDegree(v + 180) - 180;
	}

	double Math::normalizeDegreeDistance(double v) noexcept
	{
		return normalizeDegree(v + 180) - 180;
	}

	namespace priv
	{
		namespace math
		{
			template <class T>
			SLIB_INLINE static T convertAngleFromEllipseToCircle(T angle, T radiusX, T radiusY) noexcept
			{
				T _cos = Math::cos(angle);
				if (Math::isAlmostZero(_cos) || Math::isAlmostZero(sin(angle))) {
					return angle;
				}
				T PI2 = Math::DualPI<T>();
				T stretched = Math::arctan2(Math::sin(angle) / Math::abs(radiusY), Math::cos(angle) / Math::abs(radiusX));
				T revs_off = Math::round(angle / PI2) - Math::round(stretched / PI2);
				stretched += revs_off * PI2;
				return stretched;
			}
		}
	}

	float Math::convertAngleFromEllipseToCircle(float angle, float radiusX, float radiusY) noexcept
	{
		return priv::math::convertAngleFromEllipseToCircle(angle, radiusX, radiusY);
	}

	double Math::convertAngleFromEllipseToCircle(double angle, double radiusX, double radiusY) noexcept
	{
		return priv::math::convertAngleFromEllipseToCircle(angle, radiusX, radiusY);
	}

	double Math::random() noexcept
	{
		return (randomInt() % 10000) / 10000.0;
	}
	
	sl_uint32 Math::randomInt() noexcept
	{
		return ::rand();
	}
	
	double Math::randomByTime() noexcept
	{
		return (randomIntByTime() % 10000) / 10000.0;
	}
	
	sl_uint32 Math::randomIntByTime() noexcept
	{
		sl_uint32 dw = System::getTickCount();
		::srand(dw);
		return ::rand();
	}
	
	void Math::srand(sl_uint32 seed) noexcept
	{
		::srand(seed);
	}
	
	void Math::randomMemory(void* _mem, sl_size size) noexcept
	{
		if (!size) {
			return;
		}
#if defined(__linux__) || defined(__APPLE__) || defined(__FreeBSD__)
		{
			SLIB_STATIC_STRING(path, "/dev/urandom")
			Ref<File> file = File::open(path, FileMode::Read);
			if (file.isNotNull()) {
				sl_size sizeRead = file->read(_mem, size);
				if (sizeRead == size) {
					return;
				}
			}
		}
#elif defined(_WIN32)
		{
			auto funcBCryptOpenAlgorithmProvider = bcrypt::getApi_BCryptOpenAlgorithmProvider();
			if (funcBCryptOpenAlgorithmProvider) {
				auto funcBCryptCloseAlgorithmProvider = bcrypt::getApi_BCryptCloseAlgorithmProvider();
				auto funcBCryptGenRandom = bcrypt::getApi_BCryptGenRandom();
				PVOID hAlgorithm;
				if (funcBCryptOpenAlgorithmProvider(&hAlgorithm, L"RNG", L"Microsoft Primitive Provider", 0) == 0) {
					sl_bool flagSuccess = sl_true;
#if defined(SLIB_ARCH_IS_64BIT)
					if (size >> 32) {
						sl_size segment = 0x40000000;
						while (size) {
							sl_size n = size;
							if (n > segment) {
								n = segment;
							}
							if (funcBCryptGenRandom(hAlgorithm, (PUCHAR)_mem, (ULONG)n, 0) != 0) {
								flagSuccess = sl_false;
								break;
							}
							size -= n;
						}
					} else {
						if (funcBCryptGenRandom(hAlgorithm, (PUCHAR)_mem, (ULONG)size, 0) != 0) {
							flagSuccess = sl_false;
						}
				}
#else
					if (funcBCryptGenRandom(hAlgorithm, (PUCHAR)_mem, size, 0) != 0) {
						flagSuccess = sl_false;
					}
#endif
					funcBCryptCloseAlgorithmProvider(hAlgorithm, 0);
					if (flagSuccess) {
						return;
					}
				}
			}
			sl_bool flagSuccess = sl_true;
			HCRYPTPROV hCryptProv;
			if (CryptAcquireContextW(&hCryptProv, NULL, NULL, PROV_RSA_FULL, CRYPT_VERIFYCONTEXT)) {
#if defined(SLIB_ARCH_IS_64BIT)
				if (size >> 32) {
					sl_size segment = 0x40000000;
					while (size) {
						sl_size n = size;
						if (n > segment) {
							n = segment;
						}
						if (!CryptGenRandom(hCryptProv, (DWORD)n, (BYTE*)_mem)) {
							flagSuccess = sl_false;
							break;
						}
						size -= n;
					}
				} else {
					if (!CryptGenRandom(hCryptProv, (DWORD)size, (BYTE*)_mem)) {
						flagSuccess = sl_false;
					}
				}
#else
				if (!CryptGenRandom(hCryptProv, (DWORD)size, (BYTE*)_mem)) {
					flagSuccess = sl_false;
				}
#endif
				CryptReleaseContext(hCryptProv, 0);
				if (flagSuccess) {
					return;
				}
			}
		}
#endif

#define RANDOM_BLOCK 64
		sl_size nSections = size / RANDOM_BLOCK;
		if (size % RANDOM_BLOCK) {
			nSections++;
		}

		sl_uint32 dw = System::getTickCount() + (::rand());
		dw = (dw >> 16) ^ (dw & 0xFFFF);
		::srand((unsigned int)(dw + 1000));

		sl_uint8* mem = (sl_uint8*)_mem;
		for (sl_size i = 0; i < nSections; i++) {
			sl_size n;
			if (i == nSections - 1) {
				n = size - i * RANDOM_BLOCK;
			} else {
				n = RANDOM_BLOCK;
			}
			char hashSeed[RANDOM_BLOCK];
			// preparing referencing data
			{
				char buf[72];
				// 0:8 Time
				sl_uint64 t = Time::now().toInt();
				Base::copyMemory(buf, &t, 8);
				// 8:4 Stack Address
				sl_uint32 sa = (sl_uint32)(sl_reg)((void*)(&size));
				Base::copyMemory(buf + 8, &sa, 4);
				// 12:4 Random
				sl_uint32 ra = ::rand();
				Base::copyMemory(buf + 12, &ra, 4);

				static sl_bool flagStatics = sl_false;
				static sl_uint32 pid = 0;
				static char hashAppPath[32] = { 0 };
				if (!flagStatics) {
					pid = Process::getCurrentProcessId();
					String str = System::getApplicationPath();
					SHA256::hash(str, hashAppPath);
					flagStatics = sl_true;
				}
				// 16:4 process id
				Base::copyMemory(buf + 16, &pid, 4);
				// 20:4 thread id
				sl_uint32 tid = (sl_uint32)(Thread::getCurrentThreadId());
				Base::copyMemory(buf + 20, &tid, 4);
				// 24:4 new address
				void* pna = Base::createMemory(1);
				sl_uint32 na = (sl_uint32)(sl_reg)(pna);
				if (pna) {
					Base::freeMemory(pna);
				}
				Base::copyMemory(buf + 24, &na, 4);
				// 28:4 system ticks
				sl_uint32 tick = System::getTickCount();
				Base::copyMemory(buf + 28, &tick, 4);
				// 32:32 app path hash
				Base::copyMemory(buf + 32, hashAppPath, 32);
				// 64:8 sequence
				static sl_uint64 se = 0;
				se++;
				Base::copyMemory(buf + 64, &se, 8);
				SHA512::hash(buf, 72, hashSeed);
			}
			sl_uint32 mm = 0;
			for (sl_size i = 0; i < n; i++) {
				mm ^= rand();
				mem[i] = (char)mm ^ hashSeed[i];
				mm >>= 8;
			}
			mem += RANDOM_BLOCK;
		}
	}

	sl_uint32 Math::roundUpToPowerOfTwo(sl_uint32 num) noexcept
	{
		num--;
		num |= (num >> 1);
		num |= (num >> 2);
		num |= (num >> 4);
		num |= (num >> 8);
		num |= (num >> 16);
		return num + 1;
	}
	
	sl_uint32 Math::roundUpToPowerOfTwo32(sl_uint32 num) noexcept
	{
		num--;
		num |= (num >> 1);
		num |= (num >> 2);
		num |= (num >> 4);
		num |= (num >> 8);
		num |= (num >> 16);
		return num + 1;
	}

	sl_uint64 Math::roundUpToPowerOfTwo(sl_uint64 num) noexcept
	{
		num--;
		num |= (num >> 1);
		num |= (num >> 2);
		num |= (num >> 4);
		num |= (num >> 8);
		num |= (num >> 16);
		num |= (num >> 32);
		return num + 1;
	}
	
	sl_uint64 Math::roundUpToPowerOfTwo64(sl_uint64 num) noexcept
	{
		num--;
		num |= (num >> 1);
		num |= (num >> 2);
		num |= (num >> 4);
		num |= (num >> 8);
		num |= (num >> 16);
		num |= (num >> 32);
		return num + 1;
	}

	sl_uint32 Math::getMostSignificantBits(sl_uint32 n) noexcept
	{
		return getMostSignificantBits32(n);
	}
	
	sl_uint32 Math::getMostSignificantBits32(sl_uint32 n) noexcept
	{
		sl_uint32 ret = 0;
		sl_uint32 h = n >> 16;
		if (h) {
			ret += 16;
			n = h;
		} else {
			n = (sl_uint16)n;
		}
		h = n >> 8;
		if (h) {
			ret += 8;
			n = h;
		} else {
			n = (sl_uint8)n;
		}
		h = n >> 4;
		if (h) {
			ret += 4;
			n = h;
		} else {
			n = n & 15;
		}
		h = n >> 2;
		if (h) {
			ret += 2;
			n = h;
		} else {
			n = n & 3;
		}
		if (n & 2) {
			ret += 2;
		} else {
			ret += n;
		}
		return ret;
	}

	sl_uint32 Math::getMostSignificantBits(sl_uint64 n) noexcept
	{
		return getMostSignificantBits64(n);
	}
	
	sl_uint32 Math::getMostSignificantBits64(sl_uint64 n) noexcept
	{
		sl_uint32 h = SLIB_GET_DWORD1(n);
		if (h) {
			return getMostSignificantBits32(h) + 32;
		} else {
			return getMostSignificantBits32(SLIB_GET_DWORD0(n));
		}
	}

	sl_uint32 Math::getLeastSignificantBits(sl_uint32 n) noexcept
	{
		return getLeastSignificantBits32(n);
	}
	
	sl_uint32 Math::getLeastSignificantBits32(sl_uint32 n) noexcept
	{
		if (!n) {
			return 32;
		}
		sl_uint32 ret = 0;
		sl_uint32 l = (sl_uint16)n;
		if (l) {
			n = l;
		} else {
			ret += 16;
			n >>= 16;
		}
		l = (sl_uint8)n;
		if (l) {
			n = l;
		} else {
			ret += 8;
			n >>= 8;
		}
		l = n & 15;
		if (l) {
			n = l;
		} else {
			ret += 4;
			n >>= 4;
		}
		l = n & 3;
		if (l) {
			n = l;
		} else {
			ret += 2;
			n >>= 2;
		}
		if (!(n & 1)) {
			if (n & 2) {
				ret += 1;
			} else {
				ret += 2;
			}
		}
		return ret;
	}

	sl_uint32 Math::getLeastSignificantBits(sl_uint64 n) noexcept
	{
		return getLeastSignificantBits64(n);
	}
	
	sl_uint32 Math::getLeastSignificantBits64(sl_uint64 n) noexcept
	{
		sl_uint32 l = SLIB_GET_DWORD0(n);
		if (l) {
			return getLeastSignificantBits32(l);
		} else {
			return getLeastSignificantBits32(SLIB_GET_DWORD1(n)) + 32;
		}
	}
	
	void Math::mul32(sl_uint32 a, sl_uint32 b, sl_uint32& o_high, sl_uint32& o_low) noexcept
	{
#if defined(SLIB_COMPILER_IS_VC)
		sl_uint64 m = __emulu(a, b);
		o_high = (sl_uint32)(m >> 32);
		o_low = (sl_uint32)(m);
#else
		sl_uint64 m = a;
		m *= b;
		o_high = (sl_uint32)(m >> 32);
		o_low = (sl_uint32)(m);
#endif
	}

	void Math::mul64(sl_uint64 a, sl_uint64 b, sl_uint64& o_high, sl_uint64& o_low) noexcept
	{
#if defined(SLIB_COMPILER_IS_VC) && defined(SLIB_ARCH_IS_64BIT)
		o_low = _umul128(a, b, &o_high);
#elif defined(SLIB_COMPILER_IS_GCC) && defined(__SIZEOF_INT128__)
		unsigned __int128 m = ((unsigned __int128)a) * ((unsigned __int128)b);
		o_high = (sl_uint64)(m >> 64);
		o_low = (sl_uint64)m;
#else
		sl_uint64 al = (sl_uint64)((sl_uint32)a);
		sl_uint64 ah = a >> 32;
		sl_uint64 bl = (sl_uint64)((sl_uint32)b);
		sl_uint64 bh = b >> 32;
		sl_uint64 m0 = al * bl;
		sl_uint64 m1 = al * bh + (m0 >> 32);
		sl_uint64 m2 = bh * al + (sl_uint32)(m1);
		o_low = (((sl_uint64)((sl_uint32)m2)) << 32) + ((sl_uint32)m0);
		o_high = ah * bh + (m1 >> 32) + (m2 >> 32);
#endif
	}

<<<<<<< HEAD
}
=======
	sl_bool Math::div128_64(sl_uint64& high, sl_uint64& low, sl_uint64 divisor, sl_uint64& remainder) noexcept
	{
		if (!SLIB_GET_DWORD1(divisor)) {
			sl_uint32 r;
			if (div128_32(high, low, (sl_uint32)divisor, r)) {
				remainder = r;
				return sl_true;
			} else {
				return sl_false;
			}
		}
		if (!high) {
			remainder = low % divisor;
			low /= divisor;
			return sl_true;
		}
		sl_uint64 remainder_h = high % divisor;
		high /= divisor;
		sl_uint64 remainder_l = low;
		low = 0;
		while (remainder_h) {
			sl_uint32 t = Math::getMostSignificantBits(remainder_h);
			sl_uint32 rt = 64 - t;
			sl_uint64 q = remainder_h << rt;
			sl_uint64 r = q;
			q /= divisor;
			if (q) {
				r %= divisor;
			} else {
				q = 1;
				r = r - (divisor - r);
				rt++;
				t--;
			}
			q <<= t;
			low += q;
			if (low < q) {
				high++;
			}
			if (rt >= 64) {
				remainder_h = 0;
			} else {
				remainder_h = r >> rt;
			}
			r <<= t;
			remainder_l += r;
			if (remainder_l < r) {
				remainder_h++;
			}
		}
		remainder = remainder_l % divisor;
		sl_uint64 q = remainder_l / divisor;
		low += q;
		if (low < q) {
			high++;
		}
		return sl_true;
	}

	sl_bool Math::div128_32(sl_uint64& high, sl_uint64& low, sl_uint32 divisor, sl_uint32& remainder) noexcept
	{
		if (!divisor) {
			return sl_false;
		}
		sl_uint64 r = SLIB_MAKE_QWORD4(high % divisor, SLIB_GET_DWORD1(low));
		high /= divisor;
		sl_uint32 qlh = (sl_uint32)(r / divisor);
		r = SLIB_MAKE_QWORD4(r % divisor, SLIB_GET_DWORD0(low));
		low = SLIB_MAKE_QWORD4(qlh, r / divisor);
		remainder = r % divisor;
		return sl_true;
	}

}
>>>>>>> 40947566
<|MERGE_RESOLUTION|>--- conflicted
+++ resolved
@@ -935,9 +935,6 @@
 #endif
 	}
 
-<<<<<<< HEAD
-}
-=======
 	sl_bool Math::div128_64(sl_uint64& high, sl_uint64& low, sl_uint64 divisor, sl_uint64& remainder) noexcept
 	{
 		if (!SLIB_GET_DWORD1(divisor)) {
@@ -1011,5 +1008,4 @@
 		return sl_true;
 	}
 
-}
->>>>>>> 40947566
+}