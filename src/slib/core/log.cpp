/*
 *   Copyright (c) 2008-2018 SLIBIO <https://github.com/SLIBIO>
 *
 *   Permission is hereby granted, free of charge, to any person obtaining a copy
 *   of this software and associated documentation files (the "Software"), to deal
 *   in the Software without restriction, including without limitation the rights
 *   to use, copy, modify, merge, publish, distribute, sublicense, and/or sell
 *   copies of the Software, and to permit persons to whom the Software is
 *   furnished to do so, subject to the following conditions:
 *
 *   The above copyright notice and this permission notice shall be included in
 *   all copies or substantial portions of the Software.
 *
 *   THE SOFTWARE IS PROVIDED "AS IS", WITHOUT WARRANTY OF ANY KIND, EXPRESS OR
 *   IMPLIED, INCLUDING BUT NOT LIMITED TO THE WARRANTIES OF MERCHANTABILITY,
 *   FITNESS FOR A PARTICULAR PURPOSE AND NONINFRINGEMENT. IN NO EVENT SHALL THE
 *   AUTHORS OR COPYRIGHT HOLDERS BE LIABLE FOR ANY CLAIM, DAMAGES OR OTHER
 *   LIABILITY, WHETHER IN AN ACTION OF CONTRACT, TORT OR OTHERWISE, ARISING FROM,
 *   OUT OF OR IN CONNECTION WITH THE SOFTWARE OR THE USE OR OTHER DEALINGS IN
 *   THE SOFTWARE.
 */

#include "slib/core/log.h"

#include "slib/core/file.h"
#include "slib/core/console.h"
#include "slib/core/variant.h"
#include "slib/core/safe_static.h"

#if defined(SLIB_PLATFORM_IS_WIN32)
#include "slib/core/windows.h"
#include <stdio.h>
#elif defined(SLIB_PLATFORM_IS_ANDROID)
#include <android/log.h>
#elif defined(SLIB_PLATFORM_IS_TIZEN)
#include <dlog.h>
#else
#include <stdio.h>
#endif

namespace slib
{

	namespace priv
	{
		namespace log
		{
			
			static String GetLineString(const StringParam& tag, const StringParam& content)
			{
				return String::format("%s [%s] %s\n", Time::now(), tag, content);
			}
			
			static String GetLineStringCRLF(const StringParam& tag, const StringParam& content)
			{
				return String::format("%s [%s] %s\r\n", Time::now(), tag, content);
			}
			
#ifdef SLIB_PLATFORM_IS_WIN32
			static String16 GetLineString16(const StringParam& tag, const StringParam& content)
			{
				return String16::format(SLIB_UNICODE("%s [%s] %s\n"), Time::now(), tag, content);
			}
#endif
			
		}
	}
	
	using namespace priv::log;

	
	SLIB_DEFINE_OBJECT(Logger, Object)

	Logger::Logger()
	{
	}

	Logger::~Logger()
	{
	}

	void Logger::logError(const StringParam& tag, const StringParam& content)
	{
		log(tag, content);
	}

	void Logger::logDebug(const StringParam& tag, const StringParam& content)
	{
#ifdef SLIB_DEBUG
		log(tag, content);
#endif
	}

	FileLogger::FileLogger()
	{
	}

	FileLogger::FileLogger(const String& fileNameFormat)
	{
		m_fileNameFormat = fileNameFormat;
	}

	FileLogger::~FileLogger()
	{
	}

	void FileLogger::log(const StringParam& tag, const StringParam& content)
	{
		String fileName = getFileName();
		if (fileName.isEmpty()) {
			return;
		}
		ObjectLocker lock(this);
		File::appendAllTextUTF8(fileName, GetLineStringCRLF(tag, content));
	}
	
	String FileLogger::getFileName()
	{
		return String::format(m_fileNameFormat, Time::now());
	}
	
	class ConsoleLogger : public Logger
	{
	public:
		SLIB_INLINE ConsoleLogger() {}

	public:
		void log(const StringParam& _tag, const StringParam& _content) override
		{
#if defined(SLIB_PLATFORM_IS_ANDROID)
			StringCstr tag(_tag);
			StringCstr content(_content);
			ObjectLocker lock(this);
			__android_log_print(ANDROID_LOG_INFO, tag.getData(), "%s", content.getData());
#elif defined(SLIB_PLATFORM_IS_TIZEN)
			StringCstr tag(_tag);
			StringCstr content(_content);
			ObjectLocker lock(this);
			if (content.isNotEmpty()) {
				dlog_print(DLOG_INFO, tag.getData(), "%s", content.getData());
			} else {
				dlog_print(DLOG_INFO, tag.getData(), " ");
			}
#elif defined(SLIB_PLATFORM_IS_WIN32)
<<<<<<< HEAD
			String16 s = GetLineString16(_tag, _content);
			OutputDebugStringW((LPCWSTR)(s.getData()));
			Console::print(s);
#else
			String s = GetLineString(_tag, _content);
=======
			StringCstr16 s(GetLineString16(_tag, _content));
			OutputDebugStringW((LPCWSTR)(s.getData()));
			Console::print(s);
#else
			StringCstr s(GetLineString(_tag, _content));
>>>>>>> 40947566
			printf("%s", s.getData());
#endif
		}

		void logError(const StringParam& _tag, const StringParam& _content) override
		{
#if defined(SLIB_PLATFORM_IS_ANDROID)
			StringCstr tag(_tag);
			StringCstr content(_content);
			ObjectLocker lock(this);
			__android_log_print(ANDROID_LOG_ERROR, tag.getData(), "%s", content.getData());
#elif defined(SLIB_PLATFORM_IS_TIZEN)
			StringCstr tag(_tag);
			StringCstr content(_content);
			ObjectLocker lock(this);
			if (content.isNotEmpty()) {
				dlog_print(DLOG_ERROR, tag.getData(), "%s", content.getData());
			} else {
				dlog_print(DLOG_ERROR, tag.getData(), " ");
			}
#elif defined(SLIB_PLATFORM_IS_WIN32)
<<<<<<< HEAD
			String16 s = GetLineString16(_tag, _content);
=======
			StringCstr16 s(GetLineString16(_tag, _content));
>>>>>>> 40947566
			OutputDebugStringW((LPCWSTR)(s.getData()));
			HWND hWnd = GetConsoleWindow();
			if (hWnd) {
				Memory mem = Charsets::encode16(s.getData(), s.getLength() + 1, Charset::ANSI);
				fprintf(stderr, "%s", (char*)(mem.getData()));
			}
#else
<<<<<<< HEAD
			String s = GetLineString(_tag, _content);
=======
			StringCstr s(GetLineString(_tag, _content));
>>>>>>> 40947566
			fprintf(stderr, "%s", s.getData());
#endif
		}

	};


	LoggerSet::LoggerSet()
	{
	}

	LoggerSet::LoggerSet(const Ref<Logger>& logger, const Ref<Logger>& errorLogger)
	{
		addDefaultLogger(logger);
		addErrorLogger(errorLogger);
	}

	LoggerSet::~LoggerSet()
	{
	}

	void LoggerSet::clearDefaultLogger()
	{
		m_listLoggers.removeAll();
	}

	void LoggerSet::addDefaultLogger(const Ref<Logger>& logger)
	{
		m_listLoggers.add(logger);
	}

	void LoggerSet::removeDefaultLogger(const Ref<Logger>& logger)
	{
		m_listLoggers.remove(logger);
	}

	void LoggerSet::setDefaultLogger(const Ref<Logger>& logger)
	{
		m_listLoggers.removeAll();
		m_listLoggers.add(logger);
	}


	void LoggerSet::clearErrorLogger()
	{
		m_listErrorLoggers.removeAll();
	}

	void LoggerSet::addErrorLogger(const Ref<Logger>& logger)
	{
		m_listErrorLoggers.add(logger);
	}

	void LoggerSet::removeErrorLogger(const Ref<Logger>& logger)
	{
		m_listErrorLoggers.remove(logger);
	}

	void LoggerSet::setErrorLogger(const Ref<Logger>& logger)
	{
		m_listErrorLoggers.removeAll();
		m_listErrorLoggers.add(logger);
	}


	void LoggerSet::log(const StringParam& tag, const StringParam& content)
	{
		ListLocker< Ref<Logger> > list(m_listLoggers);
		for (sl_size i = 0; i < list.count; i++) {
			list[i]->log(tag, content);
		}
	}

	void LoggerSet::logError(const StringParam& tag, const StringParam& content)
	{
		ListLocker< Ref<Logger> > list(m_listErrorLoggers);
		for (sl_size i = 0; i < list.count; i++) {
			list[i]->logError(tag, content);
		}
	}

	Ref<LoggerSet> Logger::global()
	{
		Ref<Logger> console(getConsoleLogger());
		SLIB_SAFE_LOCAL_STATIC(Ref<LoggerSet>, log, new LoggerSet(console, console))
		if (SLIB_SAFE_STATIC_CHECK_FREED(log)) {
			return sl_null;
		}
		return log;
	}

	Ref<Logger> Logger::getConsoleLogger()
	{
		SLIB_SAFE_LOCAL_STATIC(Ref<Logger>, logger, new ConsoleLogger)
		if (SLIB_SAFE_STATIC_CHECK_FREED(logger)) {
			return sl_null;
		}
		return logger;
	}

	Ref<Logger> Logger::createFileLogger(const String& fileNameFormat)
	{
		return new FileLogger(fileNameFormat);
	}

	void Logger::logGlobal(const StringParam& tag, const StringParam& content)
	{
		Ref<LoggerSet> log = global();
		if (log.isNotNull()) {
			log->log(tag, content);
		}
	}

	void Logger::logGlobalError(const StringParam& tag, const StringParam& content)
	{
		Ref<LoggerSet> log = global();
		if (log.isNotNull()) {
			log->logError(tag, content);
		}
	}

	void Logger::logGlobalDebug(const StringParam& tag, const StringParam& content)
	{
		Ref<LoggerSet> log = global();
		if (log.isNotNull()) {
			log->logDebug(tag, content);
		}
	}

}
<|MERGE_RESOLUTION|>--- conflicted
+++ resolved
@@ -142,19 +142,11 @@
 				dlog_print(DLOG_INFO, tag.getData(), " ");
 			}
 #elif defined(SLIB_PLATFORM_IS_WIN32)
-<<<<<<< HEAD
-			String16 s = GetLineString16(_tag, _content);
-			OutputDebugStringW((LPCWSTR)(s.getData()));
-			Console::print(s);
-#else
-			String s = GetLineString(_tag, _content);
-=======
 			StringCstr16 s(GetLineString16(_tag, _content));
 			OutputDebugStringW((LPCWSTR)(s.getData()));
 			Console::print(s);
 #else
 			StringCstr s(GetLineString(_tag, _content));
->>>>>>> 40947566
 			printf("%s", s.getData());
 #endif
 		}
@@ -176,11 +168,7 @@
 				dlog_print(DLOG_ERROR, tag.getData(), " ");
 			}
 #elif defined(SLIB_PLATFORM_IS_WIN32)
-<<<<<<< HEAD
-			String16 s = GetLineString16(_tag, _content);
-=======
 			StringCstr16 s(GetLineString16(_tag, _content));
->>>>>>> 40947566
 			OutputDebugStringW((LPCWSTR)(s.getData()));
 			HWND hWnd = GetConsoleWindow();
 			if (hWnd) {
@@ -188,11 +176,7 @@
 				fprintf(stderr, "%s", (char*)(mem.getData()));
 			}
 #else
-<<<<<<< HEAD
-			String s = GetLineString(_tag, _content);
-=======
 			StringCstr s(GetLineString(_tag, _content));
->>>>>>> 40947566
 			fprintf(stderr, "%s", s.getData());
 #endif
 		}
