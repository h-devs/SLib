/*
 *   Copyright (c) 2008-2019 SLIBIO <https://github.com/SLIBIO>
 *
 *   Permission is hereby granted, free of charge, to any person obtaining a copy
 *   of this software and associated documentation files (the "Software"), to deal
 *   in the Software without restriction, including without limitation the rights
 *   to use, copy, modify, merge, publish, distribute, sublicense, and/or sell
 *   copies of the Software, and to permit persons to whom the Software is
 *   furnished to do so, subject to the following conditions:
 *
 *   The above copyright notice and this permission notice shall be included in
 *   all copies or substantial portions of the Software.
 *
 *   THE SOFTWARE IS PROVIDED "AS IS", WITHOUT WARRANTY OF ANY KIND, EXPRESS OR
 *   IMPLIED, INCLUDING BUT NOT LIMITED TO THE WARRANTIES OF MERCHANTABILITY,
 *   FITNESS FOR A PARTICULAR PURPOSE AND NONINFRINGEMENT. IN NO EVENT SHALL THE
 *   AUTHORS OR COPYRIGHT HOLDERS BE LIABLE FOR ANY CLAIM, DAMAGES OR OTHER
 *   LIABILITY, WHETHER IN AN ACTION OF CONTRACT, TORT OR OTHERWISE, ARISING FROM,
 *   OUT OF OR IN CONNECTION WITH THE SOFTWARE OR THE USE OR OTHER DEALINGS IN
 *   THE SOFTWARE.
 */

#include "slib/core/definition.h"

#if defined(SLIB_PLATFORM_IS_WINDOWS)

#include "slib/core/process.h"

#include "slib/core/app.h"
#include "slib/core/file.h"
#include "slib/core/string_buffer.h"
#include "slib/core/platform.h"

#include <process.h>

namespace slib
{

	namespace priv
	{
		namespace process
		{

#if !defined(SLIB_PLATFORM_IS_MOBILE)

			static sl_bool CreatePipe(HANDLE* pRead, HANDLE* pWrite)
			{
				SECURITY_ATTRIBUTES saAttr;
				saAttr.nLength = sizeof(SECURITY_ATTRIBUTES);
				saAttr.bInheritHandle = TRUE;
				saAttr.lpSecurityDescriptor = NULL;
				return ::CreatePipe(pRead, pWrite, &saAttr, 0) != 0;
			}
			
			static sl_bool Execute(const StringParam& _pathExecutable, const StringParam* cmds, sl_size nCmds, PROCESS_INFORMATION* pi, STARTUPINFOW* si, sl_bool flagInheritHandles)
			{
				StringCstr16 pathExecutable(_pathExecutable);
				StringCstr16 cmd;
				{
					StringBuffer16 sb;
					sb.addStatic(SLIB_UNICODE("\""));
					sb.addStatic(pathExecutable.getData(), pathExecutable.getLength());
					sb.addStatic(SLIB_UNICODE("\""));
					String args = Application::buildCommandLine(cmds, nCmds);
					if (args.isNotEmpty()) {
						sb.addStatic(SLIB_UNICODE(" "));
						sb.add(String16::from(args));
					}
					cmd = sb.merge();
				}
				return CreateProcessW(
					(LPCWSTR)(pathExecutable.getData()),
					(LPWSTR)(cmd.getData()),
					NULL, // process security attributes
					NULL, // thread security attributes
					flagInheritHandles, // handles are inherited,
					NORMAL_PRIORITY_CLASS,
					NULL, // Environment (uses parent's environment)
					NULL, // Current Directory (uses parent's current directory)
					si,
					pi) != 0;
			}

			class ProcessStream : public Stream
			{
			public:
				HANDLE m_hRead;
				HANDLE m_hWrite;

			public:
				ProcessStream()
				{
					m_hRead = INVALID_HANDLE_VALUE;
					m_hWrite = INVALID_HANDLE_VALUE;
				}

				~ProcessStream()
				{
					_close();
				}

			public:
				void close() override
				{
					ObjectLocker lock(this);
					_close();
				}

				sl_int32 read32(void* buf, sl_uint32 size) override
				{
					HANDLE handle = m_hRead;
					if (handle != INVALID_HANDLE_VALUE) {
						if (!size) {
							return 0;
						}
						sl_uint32 ret = 0;
						if (ReadFile(handle, buf, size, (DWORD*)&ret, NULL)) {
							if (ret) {
								return ret;
							}
						}
					}
					close();
					return -1;
				}

				sl_int32 write32(const void* buf, sl_uint32 size) override
				{
					HANDLE handle = m_hWrite;
					if (handle != INVALID_HANDLE_VALUE) {
						if (!size) {
							return 0;
						}
						sl_uint32 ret = 0;
						if (WriteFile(handle, (LPVOID)buf, size, (DWORD*)&ret, NULL)) {
							if (ret) {
								return ret;
							}
						}
					}
					close();
					return -1;
				}

				void _close()
				{
					if (m_hRead >= 0) {
						CloseHandle(m_hRead);
						m_hRead = INVALID_HANDLE_VALUE;
					}
					if (m_hWrite >= 0) {
						CloseHandle(m_hWrite);
						m_hWrite = INVALID_HANDLE_VALUE;
					}
				}

			};

			class ProcessImpl : public Process
			{
			public:
				HANDLE m_hProcess;
				Ref<ProcessStream> m_stream;

			public:
				ProcessImpl()
				{
					m_hProcess = INVALID_HANDLE_VALUE;
				}

				~ProcessImpl()
				{
					close();
				}

			public:
				static Ref<ProcessImpl> create(const StringParam& pathExecutable, const String* strArguments, sl_uint32 nArguments)
				{
					HANDLE hStdinRead, hStdinWrite, hStdoutRead, hStdoutWrite;
					if (CreatePipe(&hStdinRead, &hStdinWrite)) {
						SetHandleInformation(hStdinWrite, HANDLE_FLAG_INHERIT, 0);
						if (CreatePipe(&hStdoutRead, &hStdoutWrite)) {
							SetHandleInformation(hStdoutRead, HANDLE_FLAG_INHERIT, 0);
							PROCESS_INFORMATION pi;
							Base::zeroMemory(&pi, sizeof(pi));
							STARTUPINFOW si;
							Base::zeroMemory(&si, sizeof(si));
							si.cb = sizeof(si);
							si.hStdInput = hStdinRead;
							si.hStdOutput = hStdoutWrite;
							si.hStdError = hStdoutWrite;
							si.dwFlags = STARTF_USESTDHANDLES;
							if (Execute(pathExecutable, strArguments, nArguments, &pi, &si, sl_true)) {
								CloseHandle(pi.hThread);
								CloseHandle(hStdinRead);
								CloseHandle(hStdoutWrite);
								Ref<ProcessImpl> ret = new ProcessImpl;
								if (ret.isNotNull()) {
									ret->m_hProcess = pi.hProcess;
									Ref<ProcessStream> stream = new ProcessStream;
									if (stream.isNotNull()) {
										stream->m_hRead = hStdoutRead;
										stream->m_hWrite = hStdinWrite;
										ret->m_stream = Move(stream);
										return ret;
									}
								}
							}
							CloseHandle(hStdoutRead);
							CloseHandle(hStdoutWrite);
						}
						CloseHandle(hStdinRead);
						CloseHandle(hStdinWrite);
					}
					return sl_null;
				}

			public:
				void terminate() override
				{
					ObjectLocker lock(this);
					m_stream->close();
					if (m_hProcess != INVALID_HANDLE_VALUE) {
						HANDLE handle = m_hProcess;
						m_hProcess = INVALID_HANDLE_VALUE;
						lock.unlock();
						TerminateProcess(handle, 0);
						CloseHandle(handle);
						m_status = ProcessStatus::Terminated;
					}
				}

				void kill() override
				{
					terminate();
				}

				void wait() override
				{
					ObjectLocker lock(this);
					if (m_hProcess != INVALID_HANDLE_VALUE) {
						HANDLE handle = m_hProcess;
						m_hProcess = INVALID_HANDLE_VALUE;
						lock.unlock();
						DWORD ret = WaitForSingleObject(handle, INFINITE);
						if (ret == WAIT_OBJECT_0) {
							m_status = ProcessStatus::Exited;
							DWORD code = 0;
							if (GetExitCodeProcess(handle, &code)) {
								m_exitStatus = (int)code;
							}
						} else {
							m_status = ProcessStatus::Unknown;
						}
						CloseHandle(handle);
						m_stream->close();
					}
				}

				sl_bool isAlive() override
				{
					ObjectLocker lock(this);
					if (m_hProcess != INVALID_HANDLE_VALUE) {
						DWORD code = 0;
						if (GetExitCodeProcess(m_hProcess, &code)) {
							if (code == STILL_ACTIVE) {
								return sl_true;
							}
						}
					}
					return sl_false;
				}

				Ref<Stream> getStream() override
				{
					return Ref<Stream>::from(m_stream);
				}

				void close()
				{
					if (m_hProcess != INVALID_HANDLE_VALUE) {
						CloseHandle(m_hProcess);
						m_hProcess = INVALID_HANDLE_VALUE;
					}
				}

			};

#endif

		}
	}

	using namespace priv::process;

	sl_uint32 Process::getCurrentProcessId()
	{
		return (sl_uint32)(GetCurrentProcessId());
	}

#if !defined(SLIB_PLATFORM_IS_MOBILE)
	Ref<Process> Process::open(const StringParam& pathExecutable, const StringParam* arguments, sl_size nArguments)
	{
		return Ref<Process>::from(ProcessImpl::create(pathExecutable, arguments, nArguments));
	}

	Ref<Process> Process::run(const StringParam& pathExecutable, const StringParam* arguments, sl_size nArguments)
	{
		PROCESS_INFORMATION pi;
		ZeroMemory(&pi, sizeof(pi));

		STARTUPINFOW si;
		ZeroMemory(&si, sizeof(si));
		si.dwFlags = STARTF_USESTDHANDLES;
		si.cb = sizeof(si);

		if (Execute(pathExecutable, arguments, nArguments, &pi, &si, sl_false)) {
			CloseHandle(pi.hThread);
			Ref<ProcessImpl> ret = new ProcessImpl;
			if (ret.isNotNull()) {
				ret->m_hProcess = pi.hProcess;
				return ret;
			}
			CloseHandle(pi.hProcess);
		}
		return sl_null;
	}

	void Process::runAsAdmin(const StringParam& pathExecutable, const StringParam* arguments, sl_size nArguments)
	{
		ShellExecuteParam param;
		param.runAsAdmin = sl_true;
		param.path = pathExecutable;
<<<<<<< HEAD
		param.params = Application::buildCommandLine(arguments, nArguments);
		Windows::shell(param);
=======
		param.params = Application::buildCommandLine(strArguments, nArguments);
		Win32::shell(param);
>>>>>>> 224f27d3
	}

	sl_bool Process::isAdmin()
	{
		return Win32::isCurrentProcessRunAsAdmin();
	}

	void Process::exec(const StringParam& _pathExecutable, const StringParam* arguments, sl_size nArguments)
	{
#if defined(SLIB_PLATFORM_IS_WIN32)
		StringCstr pathExecutable(_pathExecutable);
		char* exe = pathExecutable.getData();
		char* args[64];
		StringCstr _args[60];
		args[0] = exe;
		if (nArguments > 60) {
			nArguments = 60;
		}
		for (sl_size i = 0; i < nArguments; i++) {
			_args[i] = strArguments[i];
			args[i + 1] = _args[i].getData();
		}
		args[nArguments + 1] = 0;
		_execvp(exe, args);
		::exit(1);
#endif
	}

	void Process::exit(int code)
	{
#if defined(SLIB_PLATFORM_IS_WIN32)
		::exit(code);
#endif
	}

#endif

}

#endif<|MERGE_RESOLUTION|>--- conflicted
+++ resolved
@@ -331,13 +331,8 @@
 		ShellExecuteParam param;
 		param.runAsAdmin = sl_true;
 		param.path = pathExecutable;
-<<<<<<< HEAD
 		param.params = Application::buildCommandLine(arguments, nArguments);
-		Windows::shell(param);
-=======
-		param.params = Application::buildCommandLine(strArguments, nArguments);
 		Win32::shell(param);
->>>>>>> 224f27d3
 	}
 
 	sl_bool Process::isAdmin()
