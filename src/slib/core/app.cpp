/*
 *   Copyright (c) 2008-2018 SLIBIO <https://github.com/SLIBIO>
 *
 *   Permission is hereby granted, free of charge, to any person obtaining a copy
 *   of this software and associated documentation files (the "Software"), to deal
 *   in the Software without restriction, including without limitation the rights
 *   to use, copy, modify, merge, publish, distribute, sublicense, and/or sell
 *   copies of the Software, and to permit persons to whom the Software is
 *   furnished to do so, subject to the following conditions:
 *
 *   The above copyright notice and this permission notice shall be included in
 *   all copies or substantial portions of the Software.
 *
 *   THE SOFTWARE IS PROVIDED "AS IS", WITHOUT WARRANTY OF ANY KIND, EXPRESS OR
 *   IMPLIED, INCLUDING BUT NOT LIMITED TO THE WARRANTIES OF MERCHANTABILITY,
 *   FITNESS FOR A PARTICULAR PURPOSE AND NONINFRINGEMENT. IN NO EVENT SHALL THE
 *   AUTHORS OR COPYRIGHT HOLDERS BE LIABLE FOR ANY CLAIM, DAMAGES OR OTHER
 *   LIABILITY, WHETHER IN AN ACTION OF CONTRACT, TORT OR OTHERWISE, ARISING FROM,
 *   OUT OF OR IN CONNECTION WITH THE SOFTWARE OR THE USE OR OTHER DEALINGS IN
 *   THE SOFTWARE.
 */

#include "slib/core/app.h"

#include "slib/core/hash_map.h"
#include "slib/core/system.h"
#include "slib/core/process.h"
#include "slib/core/file.h"
#include "slib/core/string_buffer.h"
#include "slib/core/global_unique_instance.h"
#include "slib/core/safe_static.h"
#include "slib/core/log.h"

#include "slib/core/windows.h"

namespace slib
{

	namespace priv
	{
		namespace app
		{
			
<<<<<<< HEAD
			SLIB_GLOBAL_ZERO_INITIALIZED(AtomicWeakRef<Application>, g_app)
=======
			SLIB_GLOBAL_ZERO_INITIALIZED(AtomicWeakRef<Application>, g_weakref_app)
>>>>>>> 40947566

			typedef HashMap<String, String> EnvironmentList;
			
			SLIB_SAFE_STATIC_GETTER(EnvironmentList, getEnvironmentList, EnvironmentList::create())

			SLIB_SAFE_STATIC_GETTER(String, getAppPath, System::getApplicationPath())
		
			SLIB_SAFE_STATIC_GETTER(String, getAppDir, System::getApplicationDirectory())
			
#if !defined(SLIB_PLATFORM_IS_MOBILE)
			static void CrashHandler(int)
			{
				Ref<Application> app = Application::getApp();
				if (app.isNotNull()) {
					List<String> args = app->getArguments();
					String* s = args.getData();
					sl_uint32 n = (sl_uint32)(args.getCount());
					if (n) {
						Process::exec(app->getExecutablePath(), s + 1, n - 1);
					} else {
						Process::exec(app->getExecutablePath(), s, n);
					}
				}
			}
#endif
			
		}
	}

	using namespace priv::app;

	SLIB_DEFINE_OBJECT(Application, Object)

	Application::Application()
	{
		m_flagInitialized = sl_false;
		m_flagCrashRecoverySupport = sl_false;
	}

	Application::~Application()
	{
	}

	Ref<Application> Application::getApp()
	{
		if (SLIB_SAFE_STATIC_CHECK_FREED(g_weakref_app)) {
			return sl_null;
		}
		return g_weakref_app;
	}

	void Application::setApp(Application* app)
	{
		if (SLIB_SAFE_STATIC_CHECK_FREED(g_weakref_app)) {
			return;
		}
		g_weakref_app = app;
	}

	String Application::getExecutablePath()
	{
		return m_executablePath;
	}

	String Application::getCommandLine()
	{
		return m_commandLine;
	}

	List<String> Application::getArguments()
	{
		return m_arguments;
	}

<<<<<<< HEAD
	sl_int32 Application::run(const String& commandLine)
	{
		m_commandLine = commandLine;
		m_arguments = breakCommandLine(commandLine);
		return _doRun();
	}

	sl_int32 Application::run(int argc, const char* argv[])
=======
	sl_bool Application::isInitialized()
	{
		return m_flagInitialized;
	}

	void Application::setInitialized(sl_bool flag)
	{
		m_flagInitialized = flag;
	}

	void Application::initialize(const String& commandLine)
	{
		m_commandLine = commandLine;
		m_arguments = breakCommandLine(commandLine);
		_initApp();
	}

	void Application::initialize(int argc, const char* argv[])
>>>>>>> 40947566
	{
		List<String> list;
		for (int i = 0; i < argc; i++) {
#ifdef SLIB_PLATFORM_IS_WIN32
			list.add(String::decode(Charset::ANSI, argv[i], Base::getStringLength(argv[i])));
#else
			list.add(argv[i]);
#endif
		}
<<<<<<< HEAD
		m_arguments = list;
		m_commandLine = buildCommandLine(list.getData(), list.getCount());
		return _doRun();
	}

	sl_int32 Application::run()
=======
		m_commandLine = buildCommandLine(list.getData(), argc);
		m_arguments = Move(list);
		_initApp();
	}

	void Application::initialize()
>>>>>>> 40947566
	{
#ifdef SLIB_PLATFORM_IS_WIN32
		String commandLine = String::create(GetCommandLineW());
		m_commandLine = commandLine;
		m_arguments = breakCommandLine(commandLine);
#endif
<<<<<<< HEAD
		return _doRun();
	}

	sl_int32 Application::_doRun()
	{
		Application::setApp(this);
		m_executablePath = Application::getApplicationPath();
		return doRun();
=======
		_initApp();
	}

	void Application::_initApp()
	{
		Application::setApp(this);
		m_executablePath = Application::getApplicationPath();
		m_flagInitialized = sl_true;
>>>>>>> 40947566
	}

	sl_int32 Application::doRun()
	{
#if !defined(SLIB_PLATFORM_IS_MOBILE)
		String instanceId = getUniqueInstanceId();
		if (instanceId.isNotEmpty()) {
			m_uniqueInstance = GlobalUniqueInstance::create(instanceId);
			if (m_uniqueInstance.isNull()) {
				return onExistingInstance();
			}
		}
		
		if (isCrashRecoverySupport()) {
			System::setCrashHandler(CrashHandler);
		}
#endif
		
		sl_int32 iRet = onRunApp();
		
		dispatchQuitApp();

		return iRet;
		
	}

	void Application::dispatchQuitApp()
	{
		onQuitApp();
#if !defined(SLIB_PLATFORM_IS_MOBILE)
		m_uniqueInstance.setNull();
#endif
	}

	void Application::onQuitApp()
	{
	}

	sl_int32 Application::onExistingInstance()
	{
		LogError("APP", "%s is ALREADY RUNNING", getUniqueInstanceId());
		return -1;
	}

	sl_bool Application::isUniqueInstanceRunning()
	{
#if !defined(SLIB_PLATFORM_IS_MOBILE)
		String instanceId = getUniqueInstanceId();
		if (instanceId.isNotEmpty()) {
			return GlobalUniqueInstance::exists(instanceId);
		}
#endif
		return sl_false;
	}

	String Application::getUniqueInstanceId()
	{
		return m_uniqueInstanceId;
	}

	void Application::setUniqueInstanceId(const String& _id)
	{
		m_uniqueInstanceId = _id;
	}

	sl_bool Application::isCrashRecoverySupport()
	{
		return m_flagCrashRecoverySupport;
	}

	void Application::setCrashRecoverySupport(sl_bool flagSupport)
	{
		m_flagCrashRecoverySupport = flagSupport;
	}
	
	void Application::setEnvironmentPath(const String& key, const String& path)
	{
		EnvironmentList* envMap = getEnvironmentList();
		if (envMap) {
			envMap->put(key, path);
		}
	}

	String Application::getEnvironmentPath(const String& key)
	{
		EnvironmentList* envMap = getEnvironmentList();
		if (envMap) {
			return envMap->getValue(key, String::null());
		}
		return sl_null;
	}

	String Application::parseEnvironmentPath(const String& _path)
	{
		String path = _path;
		if (path.startsWith('<')) {
			sl_reg index = path.indexOf('>', 1);
			if (index > 2) {
				String key = path.substring(1, index);
				String v;
				if (key == "APP") {
					v = getApplicationDirectory();
				} else {
					v = getEnvironmentPath(key);
				}
				path = v + path.substring(index + 1);
			}
		}
		return path;
	}

	String Application::getApplicationPath()
	{
		String* s = getAppPath();
		if (!s) {
			return sl_null;
		}
		return *s;
	}

	String Application::getApplicationDirectory()
	{
		String* s = getAppDir();
		if (!s) {
			return sl_null;
		}
		return *s;
	}

	void Application::setApplicationDirectory(const String& path)
	{
		String* s = getAppDir();
		if (s) {
			*s = path;
		}
	}

	String Application::findFileAndSetAppPath(const String& filePath, sl_uint32 nDeep)
	{
		String appPath = getApplicationDirectory();
		String path = File::findParentPathContainingFile(appPath, filePath);
		if (path.isNotNull()) {
			appPath = path;
			setApplicationDirectory(path);
		}
		return appPath;
	}


/**************************************************************************************
For breaking command line in Win32 platform,
	refered to https://msdn.microsoft.com/en-us/library/windows/desktop/17w5ykft(v=vs.85).aspx

Microsoft Specific
	Microsoft C/C++ startup code uses the following rules when interpreting arguments given on the operating system command line:
	* Arguments are delimited by white space, which is either a space or a tab.
	* The caret character (^) is not recognized as an escape character or delimiter. The character is handled completely by the command-line parser in the operating system before being passed to the argv array in the program.
	* A string surrounded by double quotation marks ("string") is interpreted as a single argument, regardless of white space contained within. A quoted string can be embedded in an argument.
	* A double quotation mark preceded by a backslash (\") is interpreted as a literal double quotation mark character (").
	* Backslashes are interpreted literally, unless they immediately precede a double quotation mark.
	* If an even number of backslashes is followed by a double quotation mark, one backslash is placed in the argv array for every pair of backslashes, and the double quotation mark is interpreted as a string delimiter.
	* If an odd number of backslashes is followed by a double quotation mark, one backslash is placed in the argv array for every pair of backslashes, and the double quotation mark is "escaped" by the remaining backslash, causing a literal double quotation mark (") to be placed in argv.
***************************************************************************************/

	namespace priv
	{
		namespace app
		{

			List<String> BreakCommandLine(const String& commandLine, sl_bool flagWin32)
			{
				List<String> ret;
				sl_char8* sz = commandLine.getData();
				sl_size len = commandLine.getLength();
				StringBuffer sb;
				sl_size start = 0;
				sl_size pos = 0;
				sl_bool flagQuote = sl_false;
				while (pos < len) {
					sl_char8 ch = sz[pos];
					if (flagWin32) {
						if (ch == '\"') {
							sl_size k = pos - 1;
							while (k > 0) {
								if (sz[k] != '\\') {
									break;
								}
								k--;
							}
							sl_size n = pos - 1 - k;
							sl_size m = n / 2;
							sb.addStatic(sz + start, k + 1 + m - start);
							if (n % 2) {
								start = pos;
								pos++;
								continue;
							} else {
								start = pos + 1;
							}
						}
					} else {
						if (ch == '\\') {
							if (pos > start) {
								sb.addStatic(sz + start, pos - start);
							}
							start = pos + 1;
							pos++;
							if (pos < len) {
								pos++;
								continue;
							} else {
								break;
							}
						}
					}
					if (flagQuote) {
						if (ch == '\"') {
							flagQuote = sl_false;
							if (pos > start) {
								sb.addStatic(sz + start, pos - start);
							}
							start = pos + 1;
						}
					} else {
						if (SLIB_CHAR_IS_WHITE_SPACE(ch)) {
							if (pos > start) {
								sb.addStatic(sz + start, pos - start);
							}
							start = pos + 1;
							String s = sb.merge();
							if (s.isNotEmpty()) {
								ret.add(s);
							}
							sb.clear();
						} else if (ch == '\"') {
							flagQuote = sl_true;
							if (pos > start) {
								sb.addStatic(sz + start, pos - start);
							}
							start = pos + 1;
						}
					}
					pos++;
				}
				if (!flagQuote) {
					if (pos > start) {
						sb.addStatic(sz + start, pos - start);
					}
					String s = sb.merge();
					if (s.isNotEmpty()) {
						ret.add(s);
					}
				}
				return ret;
			}

		}
	}

	List<String> Application::breakCommandLine(const String& commandLine)
	{
#if defined(SLIB_PLATFORM_IS_WINDOWS)
		return priv::app::BreakCommandLine(commandLine, sl_true);
#else
		return priv::app::BreakCommandLine(commandLine, sl_false);
#endif
	}

	List<String> Application::breakCommandLine_Win32(const String& commandLine)
	{
		return priv::app::BreakCommandLine(commandLine, sl_true);
	}

	List<String> Application::breakCommandLine_Unix(const String& commandLine)
	{
		return priv::app::BreakCommandLine(commandLine, sl_false);
	}

	String Application::makeSafeArgument(const String& s)
	{
#if defined(SLIB_PLATFORM_IS_WINDOWS)
		return makeSafeArgument_Win32(s);
#else
		return makeSafeArgument_Unix(s);
#endif
	}

	String Application::makeSafeArgument_Win32(const String& s)
	{
		if (s.contains(" ") || s.contains("\t") || s.contains("\r") || s.contains("\n") || s.contains("\"")) {
			StringBuffer buf;
			buf.addStatic("\"");
			ListElements<String> items(s.split("\""));
			for (sl_size k = 0; k < items.count; k++) {
				String t = items[k];
				buf.add(t);
				sl_char8* sz = t.getData();
				sl_size len = t.getLength();
				sl_size p = 0;
				for (; p < len; p++) {
					if (sz[len - 1 - p] != '\\') {
						break;
					}
				}
				buf.add(String('\\', p));
				if (k < items.count - 1) {
					buf.addStatic("\\\"");
				}
			}
			buf.addStatic("\"");
			return buf.merge();
		}
		if (s.isNotEmpty()) {
			return s;
		} else {
			SLIB_RETURN_STRING("\"\"");
		}
	}

	String Application::makeSafeArgument_Unix(const String& s)
	{
		if (s.contains(" ") || s.contains("\t") || s.contains("\r") || s.contains("\n") || s.contains("\"") || s.contains("\\")) {
			String t = s
				.replaceAll("\\", "\\\\")
				.replaceAll("\"", "\\\"");
			return String::join("\"", Move(t), "\"");
		}
		if (s.isNotEmpty()) {
			return s;
		} else {
			SLIB_RETURN_STRING("\"\"");
		}
	}

	String Application::buildCommandLine(const String* argv, sl_size argc)
	{
		StringBuffer buf;
		for (sl_size i = 0; i < argc; i++) {
			if (i > 0) {
				buf.addStatic(" ");
			}
			buf.add(makeSafeArgument(argv[i]));
		}
		return buf.merge();
	}

	String Application::buildCommandLine_Win32(const String* argv, sl_size argc)
	{
		StringBuffer buf;
		for (sl_size i = 0; i < argc; i++) {
			if (i > 0) {
				buf.addStatic(" ");
			}
			buf.add(makeSafeArgument_Win32(argv[i]));
		}
		return buf.merge();
	}

	String Application::buildCommandLine_Unix(const String* argv, sl_size argc)
	{
		StringBuffer buf;
		for (sl_size i = 0; i < argc; i++) {
			if (i > 0) {
				buf.addStatic(" ");
			}
			buf.add(makeSafeArgument_Unix(argv[i]));
		}
		return buf.merge();
	}

	String Application::buildCommandLine(const String& pathExecutable, const String* argv, sl_size argc)
	{
		StringBuffer buf;
		buf.add(makeSafeArgument(pathExecutable));
		for (sl_size i = 0; i < argc; i++) {
			buf.addStatic(" ");
			buf.add(makeSafeArgument(argv[i]));
		}
		return buf.merge();
	}

	String Application::buildCommandLine_Win32(const String& pathExecutable, const String* argv, sl_size argc)
	{
		StringBuffer buf;
		buf.add(makeSafeArgument_Win32(pathExecutable));
		for (sl_size i = 0; i < argc; i++) {
			buf.addStatic(" ");
			buf.add(makeSafeArgument_Win32(argv[i]));
		}
		return buf.merge();
	}

	String Application::buildCommandLine_Unix(const String& pathExecutable, const String* argv, sl_size argc)
	{
		StringBuffer buf;
		buf.add(makeSafeArgument_Unix(pathExecutable));
		for (sl_size i = 0; i < argc; i++) {
			buf.addStatic(" ");
			buf.add(makeSafeArgument_Unix(argv[i]));
		}
		return buf.merge();
	}

#if !defined(SLIB_UI_IS_ANDROID)
	sl_bool Application::checkPermissions(const AppPermissions& permissions)
	{
		return sl_true;
	}
	
	void Application::grantPermissions(const AppPermissions& permissions, const Function<void()>& callback)
	{
		callback();
	}

	sl_bool Application::isRoleHeld(AppRole role)
	{
		return sl_true;
	}

	void Application::requestRole(AppRole role, const Function<void()>& callback)
	{
		callback();
	}

	void Application::openDefaultAppsSetting()
	{
	}

	sl_bool Application::isSupportedDefaultCallingApp()
	{
		return sl_false;
	}

	sl_bool Application::isDefaultCallingApp()
	{
		return sl_false;
	}

	void Application::setDefaultCallingApp(const Function<void()>& callback)
	{
	}

	sl_bool Application::isSystemOverlayEnabled()
	{
		return sl_false;
	}

	void Application::openSystemOverlaySetting()
	{
	}
#endif

}<|MERGE_RESOLUTION|>--- conflicted
+++ resolved
@@ -41,11 +41,7 @@
 		namespace app
 		{
 			
-<<<<<<< HEAD
-			SLIB_GLOBAL_ZERO_INITIALIZED(AtomicWeakRef<Application>, g_app)
-=======
 			SLIB_GLOBAL_ZERO_INITIALIZED(AtomicWeakRef<Application>, g_weakref_app)
->>>>>>> 40947566
 
 			typedef HashMap<String, String> EnvironmentList;
 			
@@ -120,16 +116,6 @@
 		return m_arguments;
 	}
 
-<<<<<<< HEAD
-	sl_int32 Application::run(const String& commandLine)
-	{
-		m_commandLine = commandLine;
-		m_arguments = breakCommandLine(commandLine);
-		return _doRun();
-	}
-
-	sl_int32 Application::run(int argc, const char* argv[])
-=======
 	sl_bool Application::isInitialized()
 	{
 		return m_flagInitialized;
@@ -148,7 +134,6 @@
 	}
 
 	void Application::initialize(int argc, const char* argv[])
->>>>>>> 40947566
 	{
 		List<String> list;
 		for (int i = 0; i < argc; i++) {
@@ -158,37 +143,18 @@
 			list.add(argv[i]);
 #endif
 		}
-<<<<<<< HEAD
-		m_arguments = list;
-		m_commandLine = buildCommandLine(list.getData(), list.getCount());
-		return _doRun();
-	}
-
-	sl_int32 Application::run()
-=======
 		m_commandLine = buildCommandLine(list.getData(), argc);
 		m_arguments = Move(list);
 		_initApp();
 	}
 
 	void Application::initialize()
->>>>>>> 40947566
 	{
 #ifdef SLIB_PLATFORM_IS_WIN32
 		String commandLine = String::create(GetCommandLineW());
 		m_commandLine = commandLine;
 		m_arguments = breakCommandLine(commandLine);
 #endif
-<<<<<<< HEAD
-		return _doRun();
-	}
-
-	sl_int32 Application::_doRun()
-	{
-		Application::setApp(this);
-		m_executablePath = Application::getApplicationPath();
-		return doRun();
-=======
 		_initApp();
 	}
 
@@ -197,7 +163,6 @@
 		Application::setApp(this);
 		m_executablePath = Application::getApplicationPath();
 		m_flagInitialized = sl_true;
->>>>>>> 40947566
 	}
 
 	sl_int32 Application::doRun()
