--- conflicted
+++ resolved
@@ -293,132 +293,6 @@
 
 	StringParam& StringParam::operator=(const StringParam& other) noexcept
 	{
-<<<<<<< HEAD
-		if (this != &other) {
-			_free();
-			copy_param(*this, other);
-		}
-		return *this;
-	}
-
-	StringParam& StringParam::operator=(sl_null_t) noexcept
-	{
-		setNull();
-		return *this;
-	}
-	
-	StringParam& StringParam::operator=(const String& value) noexcept
-	{
-		if (value.isNotNull()) {
-			_free();
-			_length = STRING_TYPE_STRING8_NOREF;
-			_value = STRING_CONTAINER(value);
-		} else {
-			setNull();
-		}
-		return *this;
-	}
-	
-	StringParam& StringParam::operator=(String&& value) noexcept
-	{
-		if (value.isNotNull()) {
-			_free();
-			_length = STRING_TYPE_STRING8_REF;
-			new STRING_PTR(*this) String(Move(value));
-		} else {
-			setNull();
-		}
-		return *this;
-	}
-	
-	StringParam& StringParam::operator=(const String16& value) noexcept
-	{
-		if (value.isNotNull()) {
-			_free();
-			_length = STRING_TYPE_STRING16_NOREF;
-			_value = STRING_CONTAINER16(value);
-		} else {
-			setNull();
-		}
-		return *this;
-	}
-	
-	StringParam& StringParam::operator=(String16&& value) noexcept
-	{
-		if (value.isNotNull()) {
-			_free();
-			_length = STRING_TYPE_STRING16_REF;
-			new STRING16_PTR(*this) String16(Move(value));
-		} else {
-			setNull();
-		}
-		return *this;
-	}
-	
-	StringParam& StringParam::operator=(const AtomicString& s) noexcept
-	{
-		return *this = String(s);
-	}
-	
-	StringParam& StringParam::operator=(const AtomicString16& s) noexcept
-	{
-		return *this = String16(s);
-	}
-	
-	StringParam& StringParam::operator=(const StringView& str) noexcept
-	{
-		_assign(str.getUnsafeData(), str.getUnsafeLength());
-		return *this;
-	}
-
-	StringParam& StringParam::operator=(const StringView16& str) noexcept
-	{
-		_assign(str.getUnsafeData(), str.getUnsafeLength());
-		return *this;
-	}
-
-	StringParam& StringParam::operator=(const char* value) noexcept
-	{
-		if (value) {
-			_free();
-			_value = (void*)value;
-			_length = STRING_TYPE_SZ8;
-		} else {
-			setNull();
-		}
-		return *this;
-	}
-	
-	StringParam& StringParam::operator=(const wchar_t* value) noexcept
-	{
-		if (sizeof(wchar_t) == 2) {
-			return *this = (char16_t*)value;
-		} else {
-			return *this = String::create(value);
-		}
-	}
-
-	StringParam& StringParam::operator=(const char16_t* value) noexcept
-	{
-		if (value) {
-			_free();
-			_value = (void*)value;
-			_length = STRING_TYPE_SZ16;
-		} else {
-			setNull();
-		}
-		return *this;
-	}
-
-	StringParam& StringParam::operator=(const char32_t* value) noexcept
-	{
-		return *this = String::create(value);
-	}
-
-	void StringParam::_assign(const sl_char8* str, sl_reg length) noexcept
-	{
-=======
->>>>>>> 40947566
 		_free();
 		CopyParam(*this, other);
 		return *this;
@@ -714,8 +588,6 @@
 	{
 	}
 
-<<<<<<< HEAD
-=======
 	StringData::StringData(const String& str) noexcept: StringView(str)
 	{
 	}
@@ -733,7 +605,6 @@
 	{
 	}
 
->>>>>>> 40947566
 	String StringData::toString(const StringParam& param)
 	{
 		if (string.isNotNull()) {
@@ -788,8 +659,6 @@
 	{
 	}
 
-<<<<<<< HEAD
-=======
 	StringData16::StringData16(const String16& str) noexcept: StringView16(str)
 	{
 	}
@@ -807,7 +676,6 @@
 	{
 	}
 
->>>>>>> 40947566
 	String16 StringData16::toString16(const StringParam& param)
 	{
 		if (string.isNotNull()) {
@@ -910,8 +778,6 @@
 		}
 	}
 
-<<<<<<< HEAD
-=======
 	StringCstr::StringCstr(const sl_char16* str) noexcept: string(String::create(str))
 	{
 		data = string.getData(*((sl_size*)&length));
@@ -940,7 +806,6 @@
 		}
 	}
 
->>>>>>> 40947566
 	String StringCstr::toString(const StringParam& param)
 	{
 		if (string.isNotNull()) {
@@ -1045,8 +910,6 @@
 		}
 	}
 
-<<<<<<< HEAD
-=======
 	StringCstr16::StringCstr16(const sl_char8* str) noexcept: string(String16::create(str))
 	{
 		data = string.getData(*((sl_size*)&length));
@@ -1075,7 +938,6 @@
 		}
 	}
 
->>>>>>> 40947566
 	String16 StringCstr16::toString16(const StringParam& param)
 	{
 		if (string.isNotNull()) {
