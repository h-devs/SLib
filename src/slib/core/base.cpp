--- conflicted
+++ resolved
@@ -104,46 +104,30 @@
 	}
 
 	void Base::resetMemory(void* dst, sl_size size, sl_uint8 value) noexcept
-<<<<<<< HEAD
-=======
 	{
 		memset(dst, value, size);
 	}
 
 	void Base::resetMemory2(void* dst, sl_size count, sl_uint16 value) noexcept
->>>>>>> 40947566
-	{
-		memset(dst, value, size);
-	}
-
-<<<<<<< HEAD
-	void Base::resetMemory2(void* dst, sl_size count, sl_uint16 value) noexcept
-=======
+	{
+		std::char_traits<sl_base_char16>::assign((sl_base_char16*)dst, count, (sl_base_char16)value);
+	}
+
 	void Base::resetMemory4(void* dst, sl_size count, sl_uint32 value) noexcept
->>>>>>> 40947566
 	{
 		std::char_traits<sl_base_char32>::assign((sl_base_char32*)dst, count, (sl_base_char32)value);
 	}
 
-<<<<<<< HEAD
-	void Base::resetMemory4(void* dst, sl_size count, sl_uint32 value) noexcept
-=======
 	void Base::resetMemory8(void* dst, sl_size count, sl_uint64 value) noexcept
 	{
 		std::char_traits<sl_uint64>::assign((sl_uint64*)dst, count, value);
 	}
 
 	sl_bool Base::equalsMemory(const void* m1, const void* m2, sl_size count) noexcept
->>>>>>> 40947566
 	{
 		return !(memcmp(m1, m2, count));
 	}
 
-<<<<<<< HEAD
-	void Base::resetMemory8(void* dst, sl_size count, sl_uint64 value) noexcept
-	{
-		std::char_traits<sl_uint64>::assign((sl_uint64*)dst, count, value);
-=======
 	sl_compare_result Base::compareMemory(const void* m1, const void* m2, sl_size count) noexcept
 	{
 		return (sl_compare_result)(memcmp(m1, m2, count));
@@ -152,17 +136,10 @@
 	sl_compare_result Base::compareMemory2(const void* m1, const void* m2, sl_size count) noexcept
 	{
 		return (sl_compare_result)(std::char_traits<sl_base_char16>::compare((sl_base_char16*)m1, (sl_base_char16*)m2, count));
->>>>>>> 40947566
 	}
 
 	sl_compare_result Base::compareMemory4(const void* m1, const void* m2, sl_size count) noexcept
 	{
-<<<<<<< HEAD
-		return !(memcmp(m1, m2, count));
-	}
-
-	sl_compare_result Base::compareMemory(const void* m1, const void* m2, sl_size count) noexcept
-=======
 		return (sl_compare_result)(std::char_traits<sl_base_char32>::compare((sl_base_char32*)m1, (sl_base_char32*)m2, count));
 	}
 
@@ -242,14 +219,10 @@
 	}
 
 	sl_compare_result Base::compareMemoryZero(const void* m, sl_size count) noexcept
->>>>>>> 40947566
 	{
 		return equalsMemoryZero(m, count) ? 0 : 1;
 	}
 
-<<<<<<< HEAD
-	sl_compare_result Base::compareMemory2(const void* m1, const void* m2, sl_size count) noexcept
-=======
 	sl_compare_result Base::compareMemoryZeroSigned(const void* _m, sl_size count) noexcept
 	{
 		sl_int8* m = (sl_int8*)_m;
@@ -268,7 +241,6 @@
 	}
 
 	sl_compare_result Base::compareMemoryZeroSigned2(const void* _m, sl_size count) noexcept
->>>>>>> 40947566
 	{
 		sl_int32* m = (sl_int32*)_m;
 		sl_int32* end = m + count;
@@ -285,9 +257,6 @@
 		return 0;
 	}
 
-<<<<<<< HEAD
-	sl_compare_result Base::compareMemory4(const void* m1, const void* m2, sl_size count) noexcept
-=======
 	sl_compare_result Base::compareMemoryZeroSigned4(const void* _m, sl_size count) noexcept
 	{
 		sl_int32* m = (sl_int32*)_m;
@@ -306,7 +275,6 @@
 	}
 
 	sl_compare_result Base::compareMemoryZeroSigned8(const void* _m, sl_size count) noexcept
->>>>>>> 40947566
 	{
 		sl_int64* m = (sl_int64*)_m;
 		sl_int64* end = m + count;
@@ -323,68 +291,6 @@
 		return 0;
 	}
 
-<<<<<<< HEAD
-	sl_compare_result Base::compareMemory8(const void* m1, const void* m2, sl_size count) noexcept
-	{
-		return (sl_compare_result)(std::char_traits<sl_uint64>::compare((sl_uint64*)m1, (sl_uint64*)m2, count));
-	}
-
-	sl_compare_result Base::compareMemorySigned(const void* m1, const void* m2, sl_size count) noexcept
-	{
-		return (sl_compare_result)(std::char_traits<sl_int8>::compare((sl_int8*)m1, (sl_int8*)m2, count));
-	}
-
-	sl_compare_result Base::compareMemorySigned2(const void* m1, const void* m2, sl_size count) noexcept
-	{
-		return (sl_compare_result)(std::char_traits<sl_int16>::compare((sl_int16*)m1, (sl_int16*)m2, count));
-	}
-
-	sl_compare_result Base::compareMemorySigned4(const void* m1, const void* m2, sl_size count) noexcept
-	{
-		return (sl_compare_result)(std::char_traits<sl_int32>::compare((sl_int32*)m1, (sl_int32*)m2, count));
-	}
-
-	sl_compare_result Base::compareMemorySigned8(const void* m1, const void* m2, sl_size count) noexcept
-	{
-		return (sl_compare_result)(std::char_traits<sl_int64>::compare((sl_int64*)m1, (sl_int64*)m2, count));
-	}
-
-	sl_bool Base::equalsMemoryZero(const void* m, sl_size size) noexcept
-	{
-		sl_size t = (sl_size)m;
-		sl_uint8* b;
-#ifdef SLIB_ARCH_IS_64BIT
-		if (!(t & 7)) {
-			sl_uint64* q = (sl_uint64*)m;
-			sl_uint64* qe = q + (size >> 3);
-			while (q < qe) {
-				if (*q) {
-					return sl_false;
-				}
-				q++;
-			}
-			b = (sl_uint8*)qe;
-		} else
-#endif
-		if (!(t & 3)) {
-			sl_uint32* d = (sl_uint32*)m;
-			sl_uint32* de = d + (size >> 2);
-			while (d < de) {
-				if (*d) {
-					return sl_false;
-				}
-				d++;
-			}
-			b = (sl_uint8*)de;
-		} else if (!(t & 1)) {
-			sl_uint16* w = (sl_uint16*)m;
-			sl_uint16* we = w + (size >> 1);
-			while (w < we) {
-				if (*w) {
-					return sl_false;
-				}
-				w++;
-=======
 	sl_uint8* Base::findMemory(const void* m, sl_size size, sl_uint8 pattern) noexcept
 	{
 		return (sl_uint8*)(memchr(m, pattern, size));
@@ -433,18 +339,8 @@
 			end--;
 			if (*end == pattern) {
 				return end;
->>>>>>> 40947566
-			}
-			b = (sl_uint8*)we;
-		} else {
-			b = (sl_uint8*)m;
-		}
-<<<<<<< HEAD
-		sl_uint8* be = ((sl_uint8*)m) + size;
-		while (b < be) {
-			if (*b) {
-				return sl_false;
-=======
+			}
+		}
 		return sl_null;
 	}
 
@@ -456,32 +352,11 @@
 			end--;
 			if (*end == pattern) {
 				return end;
->>>>>>> 40947566
-			}
-			b++;
+			}
 		}
 		return sl_null;
 	}
 
-<<<<<<< HEAD
-	sl_compare_result Base::compareMemoryZero(const void* m, sl_size count) noexcept
-	{
-		return equalsMemoryZero(m, count) ? 0 : 1;
-	}
-
-	sl_compare_result Base::compareMemoryZeroSigned(const void* _m, sl_size count) noexcept
-	{
-		sl_int8* m = (sl_int8*)_m;
-		sl_int8* end = m + count;
-		for (; m < end; m++) {
-			sl_int8 v = *m;
-			if (v) {
-				if (v < 0) {
-					return -1;
-				} else {
-					return 1;
-				}
-=======
 	sl_uint32* Base::findMemoryBackward4(const void* _m, sl_size count, sl_uint32 pattern) noexcept
 	{
 		sl_uint32* m = (sl_uint32*)_m;
@@ -503,61 +378,11 @@
 			end--;
 			if (*end == pattern) {
 				return end;
->>>>>>> 40947566
 			}
 		}
 		return sl_null;
 	}
 
-<<<<<<< HEAD
-	sl_compare_result Base::compareMemoryZeroSigned2(const void* _m, sl_size count) noexcept
-	{
-		sl_int32* m = (sl_int32*)_m;
-		sl_int32* end = m + count;
-		for (; m < end; m++) {
-			sl_int16 v = *m;
-			if (v) {
-				if (v < 0) {
-					return -1;
-				} else {
-					return 1;
-				}
-			}
-		}
-		return 0;
-	}
-
-	sl_compare_result Base::compareMemoryZeroSigned4(const void* _m, sl_size count) noexcept
-	{
-		sl_int32* m = (sl_int32*)_m;
-		sl_int32* end = m + count;
-		for (; m < end; m++) {
-			sl_int32 v = *m;
-			if (v) {
-				if (v < 0) {
-					return -1;
-				} else {
-					return 1;
-				}
-			}
-		}
-		return 0;
-	}
-
-	sl_compare_result Base::compareMemoryZeroSigned8(const void* _m, sl_size count) noexcept
-	{
-		sl_int64* m = (sl_int64*)_m;
-		sl_int64* end = m + count;
-		for (; m < end; m++) {
-			sl_int64 v = *m;
-			if (v) {
-				if (v < 0) {
-					return -1;
-				} else {
-					return 1;
-				}
-			}
-=======
 	sl_uint8* Base::findMemoryBackward(const void* m, sl_size size, const void* pattern, sl_size nPattern) noexcept
 	{
 		return MemoryTraitsFind<sl_uint8>::findBackward((sl_uint8*)m, size, (sl_uint8*)pattern, nPattern);
@@ -597,61 +422,9 @@
 			return src - begin;
 		} else {
 			return copyString(dst, src);
->>>>>>> 40947566
-		}
-	}
-
-<<<<<<< HEAD
-	sl_uint8* Base::findMemory(const void* m, sl_size size, sl_uint8 pattern) noexcept
-	{
-		return (sl_uint8*)(memchr(m, pattern, size));
-	}
-
-	sl_uint16* Base::findMemory2(const void* m, sl_size count, sl_uint16 pattern) noexcept
-	{
-		return (sl_uint16*)(std::char_traits<sl_base_char16>::find((sl_base_char16*)m, count, (sl_base_char16)pattern));
-	}
-
-	sl_uint32* Base::findMemory4(const void* m, sl_size count, sl_uint32 pattern) noexcept
-	{
-		return (sl_uint32*)(std::char_traits<sl_base_char32>::find((sl_base_char32*)m, count, (sl_base_char32)pattern));
-	}
-
-	sl_uint64* Base::findMemory8(const void* m, sl_size count, sl_uint64 pattern) noexcept
-	{
-		return (sl_uint64*)(std::char_traits<sl_uint64>::find((sl_uint64*)m, count, pattern));
-	}
-
-	sl_uint8* Base::findMemory(const void* m, sl_size size, const void* pattern, sl_size nPattern) noexcept
-	{
-		return MemoryTraitsFind<sl_uint8>::find((sl_uint8*)m, size, (sl_uint8*)pattern, nPattern);
-	}
-
-	sl_uint16* Base::findMemory2(const void* m, sl_size size, const void* pattern, sl_size nPattern) noexcept
-	{
-		return MemoryTraitsFind<sl_uint16>::find((sl_uint16*)m, size, (sl_uint16*)pattern, nPattern);
-	}
-
-	sl_uint32* Base::findMemory4(const void* m, sl_size size, const void* pattern, sl_size nPattern) noexcept
-	{
-		return MemoryTraitsFind<sl_uint32>::find((sl_uint32*)m, size, (sl_uint32*)pattern, nPattern);
-	}
-
-	sl_uint64* Base::findMemory8(const void* m, sl_size size, const void* pattern, sl_size nPattern) noexcept
-	{
-		return MemoryTraitsFind<sl_uint64>::find((sl_uint64*)m, size, (sl_uint64*)pattern, nPattern);
-	}
-
-	sl_uint8* Base::findMemoryBackward(const void* _m, sl_size size, sl_uint8 pattern) noexcept
-	{
-		sl_uint8* m = (sl_uint8*)_m;
-		sl_uint8* end = m + size;
-		while (end > m) {
-			end--;
-			if (*end == pattern) {
-				return end;
-			}
-=======
+		}
+	}
+
 	sl_size Base::copyString2(sl_char16* dst, const sl_char16* src) noexcept
 	{
 		const sl_char16* begin = src;
@@ -752,7 +525,6 @@
 	{
 		if (!sz) {
 			return 0;
->>>>>>> 40947566
 		}
 #if SLIB_WCHAR_SIZE == 4
 		return wcslen((wchar_t*)sz);
@@ -763,22 +535,10 @@
 #endif
 	}
 
-<<<<<<< HEAD
-	sl_uint16* Base::findMemoryBackward2(const void* _m, sl_size count, sl_uint16 pattern) noexcept
-	{
-		sl_uint16* m = (sl_uint16*)_m;
-		sl_uint16* end = m + count;
-		while (end > m) {
-			end--;
-			if (*end == pattern) {
-				return end;
-			}
-=======
 	sl_size Base::getStringLength4(const sl_char32* sz, sl_size count) noexcept
 	{
 		if (!sz) {
 			return 0;
->>>>>>> 40947566
 		}
 #if SLIB_WCHAR_SIZE == 4
 		return wcsnlen((wchar_t*)sz, count);
@@ -797,155 +557,6 @@
 #endif
 	}
 
-<<<<<<< HEAD
-	sl_uint32* Base::findMemoryBackward4(const void* _m, sl_size count, sl_uint32 pattern) noexcept
-	{
-		sl_uint32* m = (sl_uint32*)_m;
-		sl_uint32* end = m + count;
-		while (end > m) {
-			end--;
-			if (*end == pattern) {
-				return end;
-			}
-		}
-		return sl_null;
-	}
-
-	sl_uint64* Base::findMemoryBackward8(const void* _m, sl_size count, sl_uint64 pattern) noexcept
-	{
-		sl_uint64* m = (sl_uint64*)_m;
-		sl_uint64* end = m + count;
-		while (end > m) {
-			end--;
-			if (*end == pattern) {
-				return end;
-			}
-		}
-		return sl_null;
-	}
-
-	sl_uint8* Base::findMemoryBackward(const void* m, sl_size size, const void* pattern, sl_size nPattern) noexcept
-	{
-		return MemoryTraitsFind<sl_uint8>::findBackward((sl_uint8*)m, size, (sl_uint8*)pattern, nPattern);
-	}
-
-	sl_uint16* Base::findMemoryBackward2(const void* m, sl_size size, const void* pattern, sl_size nPattern) noexcept
-	{
-		return MemoryTraitsFind<sl_uint16>::findBackward((sl_uint16*)m, size, (sl_uint16*)pattern, nPattern);
-	}
-
-	sl_uint32* Base::findMemoryBackward4(const void* m, sl_size size, const void* pattern, sl_size nPattern) noexcept
-	{
-		return MemoryTraitsFind<sl_uint32>::findBackward((sl_uint32*)m, size, (sl_uint32*)pattern, nPattern);
-	}
-
-	sl_uint64* Base::findMemoryBackward8(const void* m, sl_size size, const void* pattern, sl_size nPattern) noexcept
-	{
-		return MemoryTraitsFind<sl_uint64>::findBackward((sl_uint64*)m, size, (sl_uint64*)pattern, nPattern);
-	}
-
-#define STRING_LENGTH_LIMIT 0x1000000
-
-	sl_size Base::copyString(sl_char8* dst, const sl_char8* src, sl_reg count) noexcept
-	{
-		if (count < 0) {
-			count = STRING_LENGTH_LIMIT;
-		}
-		for (sl_reg i = 0; i < count; i++) {
-			dst[i] = src[i];
-			if (!(dst[i])) {
-				return i + 1;
-			}
-		}
-		return count;
-	}
-
-	sl_size Base::copyString2(sl_char16* dst, const sl_char16* src, sl_reg count) noexcept
-	{
-		if (count < 0) {
-			count = STRING_LENGTH_LIMIT;
-		}
-		for (sl_reg i = 0; i < count; i++) {
-			dst[i] = src[i];
-			if (!(dst[i])) {
-				return i + 1;
-			}
-		}
-		return count;
-	}
-
-	sl_size Base::copyString4(sl_char32* dst, const sl_char32* src, sl_reg count) noexcept
-	{
-		if (count < 0) {
-			count = STRING_LENGTH_LIMIT;
-		}
-		for (sl_reg i = 0; i < count; i++) {
-			dst[i] = src[i];
-			if (!(dst[i])) {
-				return i + 1;
-			}
-		}
-		return count;
-	}
-
-	sl_size Base::getStringLength(const sl_char8* sz, sl_reg count) noexcept
-	{
-		if (!sz) {
-			return 0;
-		}
-		if (!count) {
-			return 0;
-		}
-		if (count < 0) {
-			count = STRING_LENGTH_LIMIT;
-		}
-		return strnlen(sz, count);
-	}
-
-	sl_size Base::getStringLength2(const sl_char16* sz, sl_reg count) noexcept
-	{
-		if (!sz) {
-			return 0;
-		}
-		if (!count) {
-			return 0;
-		}
-		if (count < 0) {
-			count = STRING_LENGTH_LIMIT;
-		}
-#if SLIB_WCHAR_SIZE == 2
-		return wcsnlen((wchar_t*)sz, count);
-#else
-		for (sl_reg i = 0; i < count; i++) {
-			if (!(sz[i])) {
-				return i;
-			}
-		}
-		return count;
-#endif
-	}
-
-	sl_size Base::getStringLength4(const sl_char32* sz, sl_reg count) noexcept
-	{
-		if (!sz) {
-			return 0;
-		}
-		if (!count) {
-			return 0;
-		}
-		if (count < 0) {
-			count = STRING_LENGTH_LIMIT;
-		}
-#if SLIB_WCHAR_SIZE == 4
-		return wcsnlen((wchar_t*)sz, count);
-#else
-		for (sl_reg i = 0; i < count; i++) {
-			if (!(sz[i])) {
-				return i;
-			}
-		}
-		return count;
-=======
 	sl_bool Base::equalsString(const sl_char8* s1, const sl_char8* s2) noexcept
 	{
 		return !(strcmp(s1, s2));
@@ -1050,49 +661,33 @@
 		return !(_stricmp(s1, s2));
 #else
 		return !(strcasecmp(s1, s2));
->>>>>>> 40947566
 #endif
 	}
 
 	sl_bool Base::equalsStringIgnoreCase(const sl_char8* s1, const sl_char8* s2, sl_size count) noexcept
 	{
-<<<<<<< HEAD
-		if (count < 0) {
-			count = STRING_LENGTH_LIMIT;
-		}
-		return !(strncmp(s1, s2, count));
-=======
 #ifdef SLIB_COMPILER_IS_VC
 		return !(_strnicmp(s1, s2, count));
 #else
 		return !(strncasecmp(s1, s2, count));
 #endif
->>>>>>> 40947566
 	}
 
 	sl_bool Base::equalsStringIgnoreCase2(const sl_char16* s1, const sl_char16* s2) noexcept
 	{
 #if SLIB_WCHAR_SIZE == 2
-<<<<<<< HEAD
-		return !(wcsncmp((wchar_t*)s1, (wchar_t*)s2, count));
-=======
 #ifdef SLIB_COMPILER_IS_VC
 		return !(_wcsicmp((wchar_t*)s1, (wchar_t*)s2));
 #else
 		return !(wcscasecmp((wchar_t*)s1, (wchar_t*)s2));
 #endif
->>>>>>> 40947566
 #else
 		for (;;) {
 			sl_char16 c = SLIB_CHAR_LOWER_TO_UPPER(*(s1++));
 			if (c != SLIB_CHAR_LOWER_TO_UPPER(*(s2++))) {
 				return sl_false;
 			}
-<<<<<<< HEAD
-			if (!(s1[i])) {
-=======
 			if (!c) {
->>>>>>> 40947566
 				break;
 			}
 		}
@@ -1133,12 +728,8 @@
 	sl_bool Base::equalsStringIgnoreCase4(const sl_char32* s1, const sl_char32* s2) noexcept
 	{
 #if SLIB_WCHAR_SIZE == 4
-<<<<<<< HEAD
-		return !(wcsncmp((wchar_t*)s1, (wchar_t*)s2, count));
-=======
 #ifdef SLIB_COMPILER_IS_VC
 		return !(_wcsnicmp((wchar_t*)s1, (wchar_t*)s2, count));
->>>>>>> 40947566
 #else
 		return !(wcscasecmp((wchar_t*)s1, (wchar_t*)s2));
 #endif
@@ -1148,11 +739,7 @@
 			if (c != SLIB_CHAR_LOWER_TO_UPPER(*(s2++))) {
 				return sl_false;
 			}
-<<<<<<< HEAD
-			if (!(s1[i])) {
-=======
 			if (!c) {
->>>>>>> 40947566
 				break;
 			}
 		}
@@ -1160,11 +747,7 @@
 #endif
 	}
 
-<<<<<<< HEAD
-	sl_bool Base::equalsStringIgnoreCase(const sl_char8* s1, const sl_char8* s2, sl_reg count) noexcept
-=======
 	sl_bool Base::equalsStringIgnoreCase4(const sl_char32* s1, const sl_char32* s2, sl_size count) noexcept
->>>>>>> 40947566
 	{
 #if SLIB_WCHAR_SIZE == 4
 #ifdef SLIB_COMPILER_IS_VC
@@ -1176,16 +759,6 @@
 		if (!count) {
 			return sl_true;
 		}
-<<<<<<< HEAD
-#ifdef SLIB_COMPILER_IS_VC
-		return !(_strnicmp(s1, s2, count));
-#else
-		return !(strncasecmp(s1, s2, count));
-#endif
-	}
-
-	sl_bool Base::equalsStringIgnoreCase2(const sl_char16* s1, const sl_char16* s2, sl_reg count) noexcept
-=======
 		const sl_char32* end = s1 + count;
 		if (s1 < end) {
 			do {
@@ -1215,24 +788,8 @@
 	}
 
 	sl_compare_result Base::compareString2(const sl_char16* s1, const sl_char16* s2) noexcept
->>>>>>> 40947566
 	{
 #if SLIB_WCHAR_SIZE == 2
-<<<<<<< HEAD
-#ifdef SLIB_COMPILER_IS_VC
-		return !(_wcsnicmp((wchar_t*)s1, (wchar_t*)s2, count));
-#else
-		return !(wcsncasecmp((wchar_t*)s1, (wchar_t*)s2, count));
-#endif
-#else
-		for (sl_reg i = 0; i < count; i++) {
-			sl_char16 c1 = s1[i];
-			sl_char16 c2 = s2[i];
-			c1 = SLIB_CHAR_LOWER_TO_UPPER(c1);
-			c2 = SLIB_CHAR_LOWER_TO_UPPER(c2);
-			if (c1 != c2) {
-				return sl_false;
-=======
 		return (sl_compare_result)(wcscmp((wchar_t*)s1, (wchar_t*)s2));
 #else
 		for (;;) {
@@ -1242,21 +799,16 @@
 				return -1;
 			} else if (c1 > c2) {
 				return 1;
->>>>>>> 40947566
 			}
 			if (!c1) {
 				break;
 			}
 		}
-		return sl_true;
-#endif
-	}
-
-<<<<<<< HEAD
-	sl_bool Base::equalsStringIgnoreCase4(const sl_char32* s1, const sl_char32* s2, sl_reg count) noexcept
-=======
+		return 0;
+#endif
+	}
+
 	sl_compare_result Base::compareString2(const sl_char16* s1, const sl_char16* s2, sl_size count) noexcept
->>>>>>> 40947566
 	{
 #if SLIB_WCHAR_SIZE == 2
 		return (sl_compare_result)(wcsncmp((wchar_t*)s1, (wchar_t*)s2, count));
@@ -1288,21 +840,6 @@
 	sl_compare_result Base::compareString4(const sl_char32* s1, const sl_char32* s2) noexcept
 	{
 #if SLIB_WCHAR_SIZE == 4
-<<<<<<< HEAD
-#ifdef SLIB_COMPILER_IS_VC
-		return !(_wcsnicmp((wchar_t*)s1, (wchar_t*)s2, count));
-#else
-		return !(wcsncasecmp((wchar_t*)s1, (wchar_t*)s2, count));
-#endif
-#else
-		for (sl_reg i = 0; i < count; i++) {
-			sl_char32 c1 = s1[i];
-			sl_char32 c2 = s2[i];
-			c1 = SLIB_CHAR_LOWER_TO_UPPER(c1);
-			c2 = SLIB_CHAR_LOWER_TO_UPPER(c2);
-			if (c1 != c2) {
-				return sl_false;
-=======
 		return (sl_compare_result)(wcscmp((wchar_t*)s1, (wchar_t*)s2));
 #else
 		for (;;) {
@@ -1312,21 +849,16 @@
 				return -1;
 			} else if (c1 > c2) {
 				return 1;
->>>>>>> 40947566
 			}
 			if (!c1) {
 				break;
 			}
 		}
-		return sl_true;
-#endif
-	}
-
-<<<<<<< HEAD
-	sl_compare_result Base::compareString(const sl_char8 *s1, const sl_char8 *s2, sl_reg count) noexcept
-=======
+		return 0;
+#endif
+	}
+
 	sl_compare_result Base::compareString4(const sl_char32* s1, const sl_char32* s2, sl_size count) noexcept
->>>>>>> 40947566
 	{
 #if SLIB_WCHAR_SIZE == 4
 		return (sl_compare_result)(wcsncmp((wchar_t*)s1, (wchar_t*)s2, count));
@@ -1334,48 +866,6 @@
 		if (!count) {
 			return 0;
 		}
-<<<<<<< HEAD
-		return (sl_compare_result)(strncmp(s1, s2, count));
-	}
-
-	sl_compare_result Base::compareString2(const sl_char16 *s1, const sl_char16 *s2, sl_reg count) noexcept
-	{
-		if (count < 0) {
-			count = STRING_LENGTH_LIMIT;
-		}
-#if SLIB_WCHAR_SIZE == 2
-		return (sl_compare_result)(wcsncmp((wchar_t*)s1, (wchar_t*)s2, count));
-#else
-		for (sl_reg i = 0; i < count; i++) {
-			if (s1[i] < s2[i]) {
-				return -1;
-			} else if (s1[i] > s2[i]) {
-				return 1;
-			}
-			if (!(s1[i])) {
-				break;
-			}
-		}
-		return 0;
-#endif
-	}
-
-	sl_compare_result Base::compareString4(const sl_char32 *s1, const sl_char32 *s2, sl_reg count) noexcept
-	{
-		if (count < 0) {
-			count = STRING_LENGTH_LIMIT;
-		}
-#if SLIB_WCHAR_SIZE == 4
-		return (sl_compare_result)(wcsncmp((wchar_t*)s1, (wchar_t*)s2, count));
-#else
-		for (sl_reg i = 0; i < count; i++) {
-			if (s1[i] < s2[i]) {
-				return -1;
-			} else if (s1[i] > s2[i]) {
-				return 1;
-			}
-			if (!(s1[i])) {
-=======
 		const sl_char32* end = s1 + count;
 		if (s1 < end) {
 			do {
@@ -1433,7 +923,6 @@
 				return 1;
 			}
 			if (!c1) {
->>>>>>> 40947566
 				break;
 			}
 		}
@@ -1441,37 +930,6 @@
 #endif
 	}
 
-<<<<<<< HEAD
-	sl_compare_result Base::compareStringIgnoreCase(const sl_char8 *s1, const sl_char8 *s2, sl_reg count) noexcept
-	{
-		if (count < 0) {
-			count = STRING_LENGTH_LIMIT;
-		}
-#ifdef SLIB_COMPILER_IS_VC
-		return (sl_compare_result)(_strnicmp(s1, s2, count));
-#else
-		return (sl_compare_result)(strncasecmp(s1, s2, count));
-#endif
-	}
-
-	sl_compare_result Base::compareStringIgnoreCase2(const sl_char16 *s1, const sl_char16 *s2, sl_reg count) noexcept
-	{
-		if (count < 0) {
-			count = STRING_LENGTH_LIMIT;
-		}
-#if SLIB_WCHAR_SIZE == 2
-#ifdef SLIB_COMPILER_IS_VC
-		return (sl_compare_result)(_wcsnicmp((wchar_t*)s1, (wchar_t*)s2, count));
-#else
-		return (sl_compare_result)(wcsncasecmp((wchar_t*)s1, (wchar_t*)s2, count));
-#endif
-#else
-		for (sl_reg i = 0; i < count; i++) {
-			sl_char16 c1 = s1[i];
-			sl_char16 c2 = s2[i];
-			c1 = SLIB_CHAR_LOWER_TO_UPPER(c1);
-			c2 = SLIB_CHAR_LOWER_TO_UPPER(c2);
-=======
 	sl_compare_result Base::compareStringIgnoreCase2(const sl_char16* s1, const sl_char16* s2, sl_size count) noexcept
 	{
 #if SLIB_WCHAR_SIZE == 2
@@ -1517,7 +975,6 @@
 		for (;;) {
 			sl_char32 c1 = SLIB_CHAR_LOWER_TO_UPPER(*(s1++));
 			sl_char32 c2 = SLIB_CHAR_LOWER_TO_UPPER(*(s2++));
->>>>>>> 40947566
 			if (c1 < c2) {
 				return -1;
 			} else if (c1 > c2) {
@@ -1531,16 +988,8 @@
 #endif
 	}
 
-<<<<<<< HEAD
-	sl_compare_result Base::compareStringIgnoreCase4(const sl_char32 *s1, const sl_char32 *s2, sl_reg count) noexcept
-	{
-		if (count < 0) {
-			count = STRING_LENGTH_LIMIT;
-		}
-=======
 	sl_compare_result Base::compareStringIgnoreCase4(const sl_char32* s1, const sl_char32* s2, sl_size count) noexcept
 	{
->>>>>>> 40947566
 #if SLIB_WCHAR_SIZE == 4
 #ifdef SLIB_COMPILER_IS_VC
 		return (sl_compare_result)(_wcsnicmp((wchar_t*)s1, (wchar_t*)s2, count));
@@ -1548,23 +997,6 @@
 		return (sl_compare_result)(wcsncasecmp((wchar_t*)s1, (wchar_t*)s2, count));
 #endif
 #else
-<<<<<<< HEAD
-		for (sl_reg i = 0; i < count; i++) {
-			sl_char32 c1 = s1[i];
-			sl_char32 c2 = s2[i];
-			c1 = SLIB_CHAR_LOWER_TO_UPPER(c1);
-			c2 = SLIB_CHAR_LOWER_TO_UPPER(c2);
-			if (c1 < c2) {
-				return -1;
-			} else if (c1 > c2) {
-				return 1;
-			}
-			if (!c1) {
-				break;
-			}
-		}
-		return 0;
-=======
 		if (!count) {
 			return 0;
 		}
@@ -1586,7 +1018,6 @@
 		} else {
 			return compareStringIgnoreCase4(s1, s2);
 		}
->>>>>>> 40947566
 #endif
 	}
 
