/*
*   Copyright (c) 2008-2020 SLIBIO <https://github.com/SLIBIO>
*
*   Permission is hereby granted, free of charge, to any person obtaining a copy
*   of this software and associated documentation files (the "Software"), to deal
*   in the Software without restriction, including without limitation the rights
*   to use, copy, modify, merge, publish, distribute, sublicense, and/or sell
*   copies of the Software, and to permit persons to whom the Software is
*   furnished to do so, subject to the following conditions:
*
*   The above copyright notice and this permission notice shall be included in
*   all copies or substantial portions of the Software.
*
*   THE SOFTWARE IS PROVIDED "AS IS", WITHOUT WARRANTY OF ANY KIND, EXPRESS OR
*   IMPLIED, INCLUDING BUT NOT LIMITED TO THE WARRANTIES OF MERCHANTABILITY,
*   FITNESS FOR A PARTICULAR PURPOSE AND NONINFRINGEMENT. IN NO EVENT SHALL THE
*   AUTHORS OR COPYRIGHT HOLDERS BE LIABLE FOR ANY CLAIM, DAMAGES OR OTHER
*   LIABILITY, WHETHER IN AN ACTION OF CONTRACT, TORT OR OTHERWISE, ARISING FROM,
*   OUT OF OR IN CONNECTION WITH THE SOFTWARE OR THE USE OR OTHER DEALINGS IN
*   THE SOFTWARE.
*/

#include "slib/storage/dokany.h"

#ifdef SLIB_PLATFORM_IS_WIN32

#define _EXPORTING
#include "dokany/dokan.h"
#include "dokany/dokan_legacy.h"

#include "slib/core/service_manager.h"
#include "slib/core/dynamic_library.h"
#include "slib/core/platform_windows.h"
<<<<<<< HEAD
=======
#include "slib/core/safe_static.h"
>>>>>>> 70c009e4

namespace slib
{

	namespace priv
	{
		namespace dokany
		{

			sl_bool g_flagDokany = sl_false;

			void* g_libDll;
<<<<<<< HEAD
			String g_serviceName;
			sl_bool g_flagLegacy;
=======
			SLIB_GLOBAL_ZERO_INITIALIZED(AtomicString16, g_strDriverName)
>>>>>>> 70c009e4

			SLIB_IMPORT_FUNCTION_FROM_LIBRARY(g_libDll, DokanMain, int, DOKANAPI,
				PDOKAN_OPTIONS DokanOptions,
				PDOKAN_OPERATIONS DokanOperations)

			SLIB_IMPORT_FUNCTION_FROM_LIBRARY(g_libDll, DokanUnmount, BOOL, DOKANAPI,
				WCHAR DriveLetter)

			SLIB_IMPORT_FUNCTION_FROM_LIBRARY(g_libDll, DokanServiceInstall, BOOL, DOKANAPI,
				LPCWSTR ServiceName,
				DWORD ServiceType,
				LPCWSTR ServiceFullPath)

			SLIB_IMPORT_FUNCTION_FROM_LIBRARY(g_libDll, DokanServiceDelete, BOOL, DOKANAPI,
				LPCWSTR ServiceName)

			SLIB_IMPORT_FUNCTION_FROM_LIBRARY(g_libDll, DokanVersion, ULONG, DOKANAPI)

			SLIB_IMPORT_FUNCTION_FROM_LIBRARY(g_libDll, DokanDriverVersion, ULONG, DOKANAPI)

			SLIB_IMPORT_FUNCTION_FROM_LIBRARY(g_libDll, DokanResetTimeout, BOOL, DOKANAPI,
				ULONG Timeout,
				PDOKAN_FILE_INFO FileInfo)

			SLIB_IMPORT_FUNCTION_FROM_LIBRARY(g_libDll, DokanOpenRequestorToken, HANDLE, DOKANAPI,
				PDOKAN_FILE_INFO DokanFileInfo)

			SLIB_IMPORT_FUNCTION_FROM_LIBRARY(g_libDll, DokanRemoveMountPoint, BOOL, DOKANAPI,
				LPCWSTR MountPoint)

			SLIB_IMPORT_FUNCTION_FROM_LIBRARY(g_libDll, DokanMapKernelToUserCreateFileFlags, void, DOKANAPI,
				ACCESS_MASK DesiredAccess,
				ULONG FileAttributes,
				ULONG CreateOptions,
				ULONG CreateDisposition,
				ACCESS_MASK* outDesiredAccess,
				DWORD *outFileAttributesAndFlags,
				DWORD *outCreationDisposition)

			SLIB_IMPORT_FUNCTION_FROM_LIBRARY(g_libDll, DokanGetMountPointList, BOOL, DOKANAPI,
				PDOKAN_CONTROL list,
				ULONG length,
				BOOL uncOnly,
				PULONG nbRead)

			SLIB_IMPORT_FUNCTION_FROM_LIBRARY(g_libDll, DokanNtStatusFromWin32, NTSTATUS, DOKANAPI,
				DWORD Error)

		}
	}

	using namespace priv::dokany;

	sl_bool Dokany::initialize(sl_bool flagDokany, const StringParam& driverName, const StringParam& pathDll)
	{
		void* lib = DynamicLibrary::loadLibrary(pathDll);
		if (lib) {
			g_flagDokany = flagDokany;
			g_libDll = lib;
			g_strDriverName = driverName.toString16();
			return sl_true;
		}
		return sl_false;
	}

	sl_bool Dokany::initialize()
	{
<<<<<<< HEAD
		if (ServiceManager::getState("dokan1") == ServiceState::Running) {
			g_flagLegacy = sl_false;
			g_serviceName = "dokan1";
			return initialize("dokan1.dll");
		}
		else if (ServiceManager::getState("Dokan") == ServiceState::Running) {
			g_flagLegacy = sl_true;
			g_serviceName = "Dokan";
			return initialize("dokan.dll");
		}

		if (Windows::getVersion() >= WindowsVersion::Windows7_SP1) {
			g_flagLegacy = sl_false;
			g_serviceName = "dokan1";
			return initialize("dokan1.dll");
		}
		else {
			g_flagLegacy = sl_true;
			g_serviceName = "Dokan";
			return initialize("dokan.dll");
		}
	}

	ServiceState Dokany::getDriverState()
	{
		return ServiceManager::getState(g_serviceName);
	}

	sl_bool Dokany::startDriver()
	{
		ServiceState state = getDriverState();
		if (state == ServiceState::None) {
			return sl_false;
		}
		if (state == ServiceState::Running) {
			return sl_true;
		}
		return ServiceManager::start(g_serviceName);
	}

	sl_bool Dokany::stopDriver()
	{
		ServiceState state = getDriverState();
		if (state == ServiceState::None) {
			return sl_false;
=======
		if (g_libDll) {
			return sl_true;
		}
		if (initialize(sl_true, L"Dokan1", "dokan1.dll")) {
			return sl_true;
>>>>>>> 70c009e4
		}
		if (initialize(sl_false, L"Dokan", "dokan.dll")) {
			return sl_true;
		}
<<<<<<< HEAD
		return ServiceManager::stop(g_serviceName);
=======
		return sl_false;
>>>>>>> 70c009e4
	}

	sl_bool Dokany::isDokany()
	{
<<<<<<< HEAD
		ServiceCreateParam param;
		param.type = ServiceType::FileSystem;
		param.name = g_serviceName;
		if (pathSys.isNotEmpty()) {
			param.path = pathSys;
		} else {
			param.path = Windows::getSystemDirectory() + "\\drivers\\" 
				+ (g_flagLegacy ? DOKAN_LEGACY_DRIVER_NAME : DOKAN_DRIVER_NAME);
=======
		if (initialize()) {
			return g_flagDokany;
>>>>>>> 70c009e4
		}
		return sl_false;
	}

	ServiceState Dokany::getDriverState()
	{
		if (!(initialize())) {
			return ServiceState::None;
		}
		return ServiceManager::getState(g_strDriverName);
	}

	sl_bool Dokany::startDriver()
	{
		if (!(initialize())) {
			return sl_false;
		}
		ServiceState state = getDriverState();
		if (state == ServiceState::None) {
			return sl_false;
		}
		if (state == ServiceState::Running) {
			return sl_true;
		}
		return ServiceManager::start(g_strDriverName);
	}

	sl_bool Dokany::stopDriver()
	{
		if (!(initialize())) {
			return sl_false;
		}
		ServiceState state = getDriverState();
		if (state == ServiceState::None) {
			return sl_false;
		}
		if (state == ServiceState::Stopped) {
			return sl_true;
		}
<<<<<<< HEAD
		return ServiceManager::remove(g_serviceName);
=======
		return ServiceManager::stop(g_strDriverName);
>>>>>>> 70c009e4
	}

	sl_bool Dokany::unmount(const StringParam& _mountPoint)
	{
		if (!(initialize())) {
			return sl_false;
		}
		auto func = getApi_DokanRemoveMountPoint();
		if (func) {
			StringCstr16 mountPoint(_mountPoint);
			return func((LPCWSTR)(mountPoint.getData()));
		}
		return sl_false;
	}

}

#include "slib/storage/dokan_host.h"

# define DOKAN_RETERROR(error)	(g_flagLegacy ? -(int)error : getApi_DokanNtStatusFromWin32()((DWORD)error))
# define FILESYSTEM_EXCEPTION_GUARD(...)\
    try { __VA_ARGS__ } \
	catch (FileSystemError error) { \
		if (error == FileSystemError::NotImplemented) \
			return (g_flagLegacy ? 0 : STATUS_NOT_IMPLEMENTED); \
		return DOKAN_RETERROR(error); \
	} \
	catch (...) { \
		return DOKAN_RETERROR(FileSystemError::GeneralError); \
	}

#define StringToWChar(STR, OUT)			OUT[STR.getUtf16((sl_char16 *)(OUT), sizeof(OUT))] = L'\0'
#define WCharToString(WCSTR)			String::fromUtf16((const sl_char16 *)(WCSTR))
#define FileTimeToTime(ft, t)			{ \
	SYSTEMTIME st = { 0 }; \
	FileTimeToSystemTime(&(ft), &st); \
	t.setUTC(st.wYear, st.wMonth, st.wDay, st.wHour, st.wMinute, st.wSecond, st.wMilliseconds); \
}
#define TimeToFileTime(t, ft)			{ \
	TimeComponents time; \
	t.getUTC(time); \
	SYSTEMTIME st = { (WORD)time.year, (WORD)time.month, (WORD)time.dayOfWeek, (WORD)time.day, \
		(WORD)time.hour, (WORD)time.minute, (WORD)time.second, (WORD)time.milliseconds }; \
	SystemTimeToFileTime(&st, &(ft)); \
}

namespace slib
{
	BOOL DokanHost::g_hasSeSecurityPrivilege = FALSE;

	DokanHost::DokanHost(Ref<FileSystemBase> base, sl_uint32 options) :
		FileSystemHost(base),
		m_uncName(L""),
		m_mountPoint(L""),
		m_flagStarted(FALSE)
	{
		ZeroMemory(&m_dokanOptions, sizeof(DOKAN_OPTIONS));
		m_dokanOptions.Version = DOKAN_VERSION;
		m_dokanOptions.ThreadCount = 0; // use default
		m_dokanOptions.UNCName = m_uncName;
		m_dokanOptions.Options |= options;
		if (g_flagLegacy) {
			m_dokanOptions.Version = DOKAN_LEGACY_VERSION;		// 0.6.0
			m_dokanOptions.Options |= DOKAN_OPTION_KEEP_ALIVE;	// use auto unmount
		}
		m_dokanOptions.GlobalContext = (ULONG64)(PVOID)m_base;
		m_dokanOptions.MountPoint = m_mountPoint;
	}

	DokanHost::~DokanHost()
	{
		if (m_flagStarted)
			fsStop();
	}

	void DokanHost::setVersion(sl_uint16 version)
	{
		m_dokanOptions.Version = version;
	}

	void DokanHost::setThreadCount(sl_uint16 threadCount)
	{
		m_dokanOptions.ThreadCount = threadCount;
	}

	void DokanHost::setMountPoint(const StringParam& mountPoint)
	{
		StringToWChar(mountPoint.toString(), m_mountPoint);
	}

	void DokanHost::setUNCName(const StringParam& uncName)
	{
		if (g_flagLegacy) return;
		StringToWChar(uncName.toString(), m_uncName);
	}

	void DokanHost::setTimeout(sl_uint32 timeout)
	{
		if (g_flagLegacy) return;
		m_dokanOptions.Timeout = timeout;
	}

	void DokanHost::setDebugMode(sl_bool flagUseStdErr)
	{
		m_dokanOptions.Options |= DOKAN_OPTION_DEBUG;
		if (flagUseStdErr)
			m_dokanOptions.Options |= DOKAN_OPTION_STDERR;
		else
			m_dokanOptions.Options &= ~DOKAN_OPTION_STDERR;
	}

	int DokanHost::fsRun() {
		if (!g_flagLegacy) {
			if (wcscmp(m_uncName, L"") != 0 &&
				!(m_dokanOptions.Options & DOKAN_OPTION_NETWORK)) {
				fwprintf(
					stderr,
					L"  Warning: UNC provider name should be set on network drive only.\n");
			}

			if (m_dokanOptions.Options & DOKAN_OPTION_NETWORK &&
				m_dokanOptions.Options & DOKAN_OPTION_MOUNT_MANAGER) {
				fwprintf(stderr, L"Mount manager cannot be used on network drive.\n");
				return EXIT_FAILURE;
			}

			if (!(m_dokanOptions.Options & DOKAN_OPTION_MOUNT_MANAGER) &&
				wcscmp(m_mountPoint, L"") == 0) {
				fwprintf(stderr, L"Mount Point required.\n");
				return EXIT_FAILURE;
			}

			if ((m_dokanOptions.Options & DOKAN_OPTION_MOUNT_MANAGER) &&
				(m_dokanOptions.Options & DOKAN_OPTION_CURRENT_SESSION)) {
				fwprintf(stderr,
					L"Mount Manager always mount the drive for all user sessions.\n");
				return EXIT_FAILURE;
			}

			try {
				VolumeInfo volumeInfo = m_base->fsGetVolumeInfo();
				if (volumeInfo.sectorSize) {
					m_dokanOptions.SectorSize = volumeInfo.sectorSize;
					if (volumeInfo.sectorsPerAllocationUnit)
						m_dokanOptions.AllocationUnitSize = volumeInfo.sectorSize * volumeInfo.sectorsPerAllocationUnit;
				}
				if (volumeInfo.fileSystemFlags & FILE_READ_ONLY_VOLUME)
					m_dokanOptions.Options |= DOKAN_OPTION_WRITE_PROTECT;
			}
			catch (...) {}

			try {
				m_base->fsFindStreams(new FileContext("\\", sl_true));
				m_dokanOptions.Options |= DOKAN_OPTION_ALT_STREAM;
			}
			catch (FileSystemError error) {
				if (error != FileSystemError::NotImplemented)
					m_dokanOptions.Options |= DOKAN_OPTION_ALT_STREAM;
			}
			catch (...) {}
		}

		auto func = getApi_DokanMain();
		if (!func) {
			fwprintf(stderr, L"Cannot get DokanMain function address.\n");
			return EXIT_FAILURE;
		}

		m_flagStarted = TRUE;
		int status = getApi_DokanMain()(&m_dokanOptions, (PDOKAN_OPERATIONS)DokanHost::Interface());
		m_flagStarted = FALSE;

		switch (status) {
		case DOKAN_SUCCESS:
			fprintf(stderr, "Success\n");
			break;
		case DOKAN_ERROR:
			fprintf(stderr, "Error\n");
			break;
		case DOKAN_DRIVE_LETTER_ERROR:
			fprintf(stderr, "Bad Drive letter\n");
			break;
		case DOKAN_DRIVER_INSTALL_ERROR:
			fprintf(stderr, "Can't install driver\n");
			break;
		case DOKAN_START_ERROR:
			fprintf(stderr, "Driver something wrong\n");
			break;
		case DOKAN_MOUNT_ERROR:
			fprintf(stderr, "Can't assign a drive letter\n");
			break;
		case DOKAN_MOUNT_POINT_ERROR:
			fprintf(stderr, "Mount point error\n");
			break;
		case DOKAN_VERSION_ERROR:
			fprintf(stderr, "Version error\n");
			break;
		default:
			fprintf(stderr, "Unknown error: %d\n", status);
			break;
		}

		return status;
	}

	int DokanHost::fsStop() 
	{
		if (m_flagStarted)
			return ! Dokany::unmount(m_mountPoint);
		return -1;
	}

	int DokanHost::isRunning() 
	{
		return m_flagStarted;
	}

	BOOL DokanHost::addSeSecurityNamePrivilege() 
	{
		DokanHost::g_hasSeSecurityPrivilege = FALSE;

		HANDLE token = 0;
		DWORD err;
		LUID luid;
		if (!LookupPrivilegeValue(0, SE_SECURITY_NAME, &luid)) {
			err = GetLastError();
			if (err != ERROR_SUCCESS) {
				return FALSE;
			}
		}

		LUID_AND_ATTRIBUTES attr;
		attr.Attributes = SE_PRIVILEGE_ENABLED;
		attr.Luid = luid;

		TOKEN_PRIVILEGES priv;
		priv.PrivilegeCount = 1;
		priv.Privileges[0] = attr;

		if (!OpenProcessToken(GetCurrentProcess(),
			TOKEN_ADJUST_PRIVILEGES | TOKEN_QUERY, &token)) {
			err = GetLastError();
			if (err != ERROR_SUCCESS) {
				return FALSE;
			}
		}

		TOKEN_PRIVILEGES oldPriv;
		DWORD retSize;
		AdjustTokenPrivileges(token, FALSE, &priv, sizeof(TOKEN_PRIVILEGES), &oldPriv,
			&retSize);
		err = GetLastError();
		if (err != ERROR_SUCCESS) {
			CloseHandle(token);
			return FALSE;
		}

		BOOL privAlreadyPresent = FALSE;
		for (unsigned int i = 0; i < oldPriv.PrivilegeCount; i++) {
			if (oldPriv.Privileges[i].Luid.HighPart == luid.HighPart &&
				oldPriv.Privileges[i].Luid.LowPart == luid.LowPart) {
				privAlreadyPresent = TRUE;
				break;
			}
		}
		if (token)
			CloseHandle(token);

		DokanHost::g_hasSeSecurityPrivilege = TRUE;
		return TRUE;
	}

	inline Ref<FileContext> GetFileContext(PDOKAN_FILE_INFO DokanFileInfo, LPCWSTR FileName)
	{
		if (DokanFileInfo->Context == 0)
			return new FileContext(WCharToString(FileName), DokanFileInfo->IsDirectory);
		else
			return (FileContext*)(DokanFileInfo->Context);
	}

	SLIB_DOKAN_RET DOKAN_CALLBACK	// SLIB_DOKAN_IS_DOKANY
		DokanHost::ZwCreateFile(
			LPCWSTR					FileName,
			PDOKAN_IO_SECURITY_CONTEXT SecurityContext,
			ACCESS_MASK				DesiredAccess,
			ULONG					FileAttributes,
			ULONG					ShareAccess,
			ULONG					CreateDisposition,
			ULONG					CreateOptions,
			PDOKAN_FILE_INFO		DokanFileInfo)
	{
		FileSystemBase *base = (FileSystemBase *)DokanFileInfo->DokanOptions->GlobalContext;
		DWORD creationDisposition;
		DWORD fileAttributesAndFlags;
		ACCESS_MASK genericDesiredAccess;

		getApi_DokanMapKernelToUserCreateFileFlags()(
			DesiredAccess, FileAttributes, CreateOptions, CreateDisposition,
			&genericDesiredAccess, &fileAttributesAndFlags, &creationDisposition);

		// When filePath is a directory, needs to change the flag so that the file can
		// be opened.
		DWORD fileAttr = 0;
		try {
			fileAttr = base->fsGetFileInfo(GetFileContext(DokanFileInfo, FileName)).fileAttributes;
		} catch (...) {}
		if (!fileAttr) fileAttr = INVALID_FILE_ATTRIBUTES;
		if (fileAttr != INVALID_FILE_ATTRIBUTES
			&& fileAttr & FILE_ATTRIBUTE_DIRECTORY) {
			if (!(CreateOptions & FILE_NON_DIRECTORY_FILE)) {
				DokanFileInfo->IsDirectory = TRUE;
				// Needed by FindFirstFile to list files in it
				// TODO: use ReOpenFile in MirrorFindFiles to set share read temporary
				ShareAccess |= FILE_SHARE_READ;
			} else { // FILE_NON_DIRECTORY_FILE - Cannot open a dir as a file
				return STATUS_FILE_IS_A_DIRECTORY;
			}
		}

		if (DokanFileInfo->IsDirectory) {
			// Check first if we're trying to open a file as a directory.
			if (fileAttr != INVALID_FILE_ATTRIBUTES &&
				!(fileAttr & FILE_ATTRIBUTE_DIRECTORY) &&
				(CreateOptions & FILE_DIRECTORY_FILE)) {
				return STATUS_NOT_A_DIRECTORY;
			}
			fileAttributesAndFlags |= FILE_ATTRIBUTE_DIRECTORY;
		} else {
			// Cannot overwrite a hidden or system file if flag not set
			if (fileAttr != INVALID_FILE_ATTRIBUTES &&
				((!(fileAttributesAndFlags & FILE_ATTRIBUTE_HIDDEN) &&
				(fileAttr & FILE_ATTRIBUTE_HIDDEN)) ||
					(!(fileAttributesAndFlags & FILE_ATTRIBUTE_SYSTEM) &&
					(fileAttr & FILE_ATTRIBUTE_SYSTEM))) &&
						(creationDisposition == TRUNCATE_EXISTING ||
							creationDisposition == CREATE_ALWAYS))
				return STATUS_ACCESS_DENIED;

			// Cannot delete a read only file
			if ((fileAttr != INVALID_FILE_ATTRIBUTES &&
				(fileAttr & FILE_ATTRIBUTE_READONLY) ||
				(fileAttributesAndFlags & FILE_ATTRIBUTE_READONLY)) &&
				(fileAttributesAndFlags & FILE_FLAG_DELETE_ON_CLOSE))
				return STATUS_CANNOT_DELETE;

			// Truncate should always be used with write access
			if (creationDisposition == TRUNCATE_EXISTING)
				genericDesiredAccess |= GENERIC_WRITE;
		}

		// Pass security context to CreateFile()
		DokanFileInfo->Context = (ULONG64)(PVOID)SecurityContext;
		DWORD ret = DokanHost::CreateFile(FileName,
			genericDesiredAccess,
			ShareAccess,
			creationDisposition,
			fileAttributesAndFlags,
			DokanFileInfo);

		if (ret == STATUS_SUCCESS &&
			!DokanFileInfo->IsDirectory) {
			// Need to update FileAttributes with previous when Overwrite file
			if (fileAttr != INVALID_FILE_ATTRIBUTES &&
				creationDisposition == TRUNCATE_EXISTING) {
				DokanHost::SetFileAttributes(FileName,
					fileAttributesAndFlags | fileAttr,
					DokanFileInfo);
			}
		}

		return ret;
	}

	SLIB_DOKAN_RET DOKAN_CALLBACK	// !SLIB_DOKAN_IS_DOKANY
		DokanHost::CreateFile(
			LPCWSTR					FileName,
			DWORD					AccessMode,
			DWORD					ShareMode,
			DWORD					CreationDisposition,
			DWORD					FlagsAndAttributes,
			PDOKAN_FILE_INFO		DokanFileInfo)
	{
		PSECURITY_DESCRIPTOR securityDescriptor = 0;
		if (!g_flagLegacy && DokanFileInfo->Context) {
			PDOKAN_IO_SECURITY_CONTEXT SecurityContext = (PDOKAN_IO_SECURITY_CONTEXT)DokanFileInfo->Context;
			securityDescriptor = SecurityContext->AccessState.SecurityDescriptor;
			DokanFileInfo->Context = 0;
		}

		FileSystemBase *base = (FileSystemBase *)DokanFileInfo->DokanOptions->GlobalContext;
		Ref<FileContext> context = GetFileContext(DokanFileInfo, FileName);
		int ret = 0;
		FILESYSTEM_EXCEPTION_GUARD(
			FileCreationParams params;
			params.accessMode = AccessMode;
			params.shareMode = ShareMode;
			params.flagsAndAttributes = FlagsAndAttributes;
			params.securityDescriptor = securityDescriptor;

			switch (CreationDisposition) {
			case CREATE_NEW:		// create only
				base->fsCreate(context, params);
				break;
			case CREATE_ALWAYS:		// create or overwrite existing			// modeWrite
				params.createAlways = sl_true;
				params.openTruncate = sl_true;
				try {
					base->fsCreate(context, params);
					if (params.createAlways == sl_false &&
						context->status == FileSystemError::FileExist) 	// fsCreate() supports createAlways, and file exists
						ret = ERROR_ALREADY_EXISTS;
					if (params.openTruncate)	// fsCreate() *may* not supports openTruncate, so truncate manually
						base->fsSetFileInfo(context, FileInfo(), FileInfoFlags::SizeInfo);
				} catch (FileSystemError error) {
					if (error == FileSystemError::FileExist) {	// fsCreate() not supports createAlways, and file exists
						params.createAlways = sl_false;
						params.openTruncate = sl_true;
						base->fsOpen(context, params);
						if (params.openTruncate)	// fsOpen() *may* not support openTruncate, so truncate manually
							base->fsSetFileInfo(context, FileInfo(), FileInfoFlags::SizeInfo);
						ret = ERROR_ALREADY_EXISTS;
					} else throw error;
				}
				break;
			case OPEN_ALWAYS:		// open or create
				params.createAlways = sl_true;
				try {
					base->fsOpen(context, params);
					if (params.createAlways) 	// fsOpen() not supports createAlways, and file exists
						ret = ERROR_ALREADY_EXISTS;
					else if (context->status == FileSystemError::FileExist) 	// fsOpen() supports createAlways, and file exists
						ret = ERROR_ALREADY_EXISTS;
				} catch (FileSystemError error) {
					if (error == FileSystemError::NotFound) {	// fsOpen() not supports createAlways, and file NOT exists, so create manually
						params.createAlways = sl_false;
						base->fsCreate(context, params);
					} else throw error;
				}
				break;
			case OPEN_EXISTING:		// open only							// modeRead
				base->fsOpen(context, params);
				break;
			case TRUNCATE_EXISTING:	// open only, and truncate
				params.openTruncate = sl_true;
				base->fsOpen(context, params);
				if (params.openTruncate)	// fsOpen() *may* not support openTruncate, so truncate manually
					base->fsSetFileInfo(context, FileInfo(), FileInfoFlags::SizeInfo);
				break;
			}
		)

		DokanFileInfo->IsDirectory = context->isDirectory;
		DokanFileInfo->Context = (ULONG64)(context.ptr);
		context->increaseReference();
		base->increaseHandleCount(context->path);

		return (g_flagLegacy ? ret : DOKAN_RETERROR(ret));
	}

	SLIB_DOKAN_RET DOKAN_CALLBACK	// !SLIB_DOKAN_IS_DOKANY
		DokanHost::CreateDirectory(
			LPCWSTR					FileName,
			PDOKAN_FILE_INFO		DokanFileInfo)
	{
		return DokanHost::CreateFile(FileName,
			0,
			0,
			CREATE_NEW,
			FILE_ATTRIBUTE_DIRECTORY,
			DokanFileInfo);
	}

	SLIB_DOKAN_RET DOKAN_CALLBACK	// !SLIB_DOKAN_IS_DOKANY
		DokanHost::OpenDirectory(
			LPCWSTR					FileName,
			PDOKAN_FILE_INFO		DokanFileInfo)
	{
		return DokanHost::CreateFile(FileName,
			0,
			0,
			OPEN_EXISTING,
			FILE_ATTRIBUTE_DIRECTORY,
			DokanFileInfo);
	}

	SLIB_DOKAN_RET DOKAN_CALLBACK
		DokanHost::Cleanup(
			LPCWSTR					FileName,
			PDOKAN_FILE_INFO		DokanFileInfo)
	{
		FileSystemBase *base = (FileSystemBase *)DokanFileInfo->DokanOptions->GlobalContext;
		Ref<FileContext> context = GetFileContext(DokanFileInfo, FileName);
		FILESYSTEM_EXCEPTION_GUARD(
			if (DokanFileInfo->DeleteOnClose) {
				base->fsClose(context);
				// Should already be deleted by CloseHandle
				// if open with FILE_FLAG_DELETE_ON_CLOSE
				base->fsDelete(context, FALSE);
			}
		)
		return 0;
	}

	SLIB_DOKAN_RET DOKAN_CALLBACK
		DokanHost::CloseFile(
			LPCWSTR					FileName,
			PDOKAN_FILE_INFO		DokanFileInfo)
	{
		FileSystemBase *base = (FileSystemBase *)DokanFileInfo->DokanOptions->GlobalContext;
		Ref<FileContext> context = GetFileContext(DokanFileInfo, FileName);
		FILESYSTEM_EXCEPTION_GUARD(
			base->fsClose(context);
			base->decreaseHandleCount(context->path);
			context->decreaseReference();
			DokanFileInfo->Context = 0;
		)
		return 0;
	}

	SLIB_DOKAN_RET DOKAN_CALLBACK
		DokanHost::ReadFile(
			LPCWSTR				FileName,
			LPVOID				Buffer,
			DWORD				BufferLength,
			LPDWORD				ReadLength,
			LONGLONG			Offset,
			PDOKAN_FILE_INFO	DokanFileInfo)
	{
		FileSystemBase *base = (FileSystemBase *)DokanFileInfo->DokanOptions->GlobalContext;
		Ref<FileContext> context = GetFileContext(DokanFileInfo, FileName);
		FILESYSTEM_EXCEPTION_GUARD(
			MemoryData buf;
			*ReadLength = (DWORD)base->fsRead(context,
				Memory::createStatic(Buffer, BufferLength), Offset);
		)
		return 0;
	}

	SLIB_DOKAN_RET DOKAN_CALLBACK
		DokanHost::WriteFile(
			LPCWSTR		FileName,
			LPCVOID		Buffer,
			DWORD		NumberOfBytesToWrite,
			LPDWORD		NumberOfBytesWritten,
			LONGLONG			Offset,
			PDOKAN_FILE_INFO	DokanFileInfo)
	{
		FileSystemBase *base = (FileSystemBase *)DokanFileInfo->DokanOptions->GlobalContext;
		Ref<FileContext> context = GetFileContext(DokanFileInfo, FileName);
		FILESYSTEM_EXCEPTION_GUARD(
			// Paging IO cannot write after allocate file size.
			if (DokanFileInfo->PagingIo) {
				UINT64 fileSize = base->fsGetFileInfo(context).size;
				if ((UINT64)Offset >= fileSize) {
					*NumberOfBytesWritten = 0;
					return 0;
				}
				if (((UINT64)Offset + NumberOfBytesToWrite) > fileSize) {
					NumberOfBytesToWrite = (DWORD)((fileSize - Offset) & 0xFFFFFFFFUL);
				}
			}

			*NumberOfBytesWritten = (DWORD)base->fsWrite(context,
				Memory::createStatic(Buffer, NumberOfBytesToWrite), Offset,
				DokanFileInfo->WriteToEndOfFile);
		)
		return 0;
	}

	SLIB_DOKAN_RET DOKAN_CALLBACK
		DokanHost::FlushFileBuffers(
			LPCWSTR		FileName,
			PDOKAN_FILE_INFO	DokanFileInfo)
	{
		FileSystemBase *base = (FileSystemBase *)DokanFileInfo->DokanOptions->GlobalContext;
		Ref<FileContext> context = GetFileContext(DokanFileInfo, FileName);
		FILESYSTEM_EXCEPTION_GUARD(
			base->fsFlush(context);
		)
		return 0;
	}

	SLIB_DOKAN_RET DOKAN_CALLBACK
		DokanHost::GetFileInformation(
			LPCWSTR							FileName,
			LPBY_HANDLE_FILE_INFORMATION	HandleFileInformation,
			PDOKAN_FILE_INFO				DokanFileInfo)
	{
		FileSystemBase *base = (FileSystemBase *)DokanFileInfo->DokanOptions->GlobalContext;
		Ref<FileContext> context = GetFileContext(DokanFileInfo, FileName);
		FILESYSTEM_EXCEPTION_GUARD(
			FileInfo fileInfo = base->fsGetFileInfo(context);
			HandleFileInformation->dwFileAttributes = fileInfo.fileAttributes;
			HandleFileInformation->nFileSizeHigh = (UINT32)(fileInfo.size >> 32);
			HandleFileInformation->nFileSizeLow = (UINT32)(fileInfo.size & 0xFFFFFFFF);
			TimeToFileTime(fileInfo.createdAt, HandleFileInformation->ftCreationTime);
			TimeToFileTime(fileInfo.lastAccessedAt, HandleFileInformation->ftLastAccessTime);
			TimeToFileTime(fileInfo.modifiedAt, HandleFileInformation->ftLastWriteTime);
		)
		return 0;
	}

	SLIB_DOKAN_RET DOKAN_CALLBACK
		DokanHost::FindFiles(
			LPCWSTR				PathName,
			PFillFindData		FillFindData,
			PDOKAN_FILE_INFO	DokanFileInfo)
	{
		return FindFilesWithPattern(PathName, L"*", FillFindData, DokanFileInfo);
	}

	SLIB_DOKAN_RET DOKAN_CALLBACK
		DokanHost::FindFilesWithPattern(
			LPCWSTR				PathName,
			LPCWSTR				SearchPattern,
			PFillFindData		FillFindData,
			PDOKAN_FILE_INFO	DokanFileInfo)
	{
		FileSystemBase *base = (FileSystemBase *)DokanFileInfo->DokanOptions->GlobalContext;
		Ref<FileContext> context = GetFileContext(DokanFileInfo, PathName);
		FILESYSTEM_EXCEPTION_GUARD(
			WIN32_FIND_DATA findData;
			auto files = base->fsFindFiles(context, WCharToString(SearchPattern));

			for (auto& file : files) {
				FileInfo fileInfo = file.value;
				memset(&findData, 0, sizeof(findData));
				findData.dwFileAttributes = fileInfo.fileAttributes;
				findData.nFileSizeHigh = (UINT32)(fileInfo.size >> 32);
				findData.nFileSizeLow = (UINT32)(fileInfo.size & 0xFFFFFFFF);
				TimeToFileTime(fileInfo.createdAt, findData.ftCreationTime);
				TimeToFileTime(fileInfo.lastAccessedAt, findData.ftLastAccessTime);
				TimeToFileTime(fileInfo.modifiedAt, findData.ftLastWriteTime);
				StringToWChar(file.key, findData.cFileName);
				FillFindData(&findData, DokanFileInfo);
			}
		)
		return 0;
	}

	SLIB_DOKAN_RET DOKAN_CALLBACK	// SLIB_DOKAN_IS_DOKANY
		DokanHost::FindStreams(
			LPCWSTR				FileName,
			PFillFindStreamData	FillFindStreamData,
			PDOKAN_FILE_INFO	DokanFileInfo)
	{
		FileSystemBase *base = (FileSystemBase *)DokanFileInfo->DokanOptions->GlobalContext;
		Ref<FileContext> context = GetFileContext(DokanFileInfo, FileName);
		FILESYSTEM_EXCEPTION_GUARD(
			WIN32_FIND_STREAM_DATA findData;
			auto streams = base->fsFindStreams(context);

			for (auto& stream : streams) {
				StreamInfo streamInfo = stream.value;
				memset(&findData, 0, sizeof(findData));
				findData.StreamSize.QuadPart = streamInfo.size;
				StringToWChar(stream.key, findData.cStreamName);
				FillFindStreamData(&findData, DokanFileInfo);
			}
		)
		return 0;
	}

	SLIB_DOKAN_RET DOKAN_CALLBACK
		DokanHost::DeleteFile(
			LPCWSTR				FileName,
			PDOKAN_FILE_INFO	DokanFileInfo)
	{
		FileSystemBase *base = (FileSystemBase *)DokanFileInfo->DokanOptions->GlobalContext;
		Ref<FileContext> context = GetFileContext(DokanFileInfo, FileName);
		FILESYSTEM_EXCEPTION_GUARD(
			base->fsDelete(context, TRUE);
		)
		return 0;
	}

	SLIB_DOKAN_RET DOKAN_CALLBACK
		DokanHost::DeleteDirectory(
			LPCWSTR				FileName,
			PDOKAN_FILE_INFO	DokanFileInfo)
	{
		// Dokan notify that the file is requested not to be deleted.
		if (!DokanFileInfo->DeleteOnClose)
			return 0;
		return DeleteFile(FileName, DokanFileInfo);
	}

	SLIB_DOKAN_RET DOKAN_CALLBACK
		DokanHost::MoveFile(
			LPCWSTR				FileName, // existing file name
			LPCWSTR				NewFileName,
			BOOL				ReplaceIfExisting,
			PDOKAN_FILE_INFO	DokanFileInfo)
	{
		FileSystemBase *base = (FileSystemBase *)DokanFileInfo->DokanOptions->GlobalContext;
		Ref<FileContext> context = GetFileContext(DokanFileInfo, FileName);
		FILESYSTEM_EXCEPTION_GUARD(
			base->fsRename(context, WCharToString(NewFileName), ReplaceIfExisting);
			context->path = WCharToString(NewFileName);
		)
		return 0;
	}

	SLIB_DOKAN_RET DOKAN_CALLBACK
		DokanHost::SetEndOfFile(
			LPCWSTR				FileName,
			LONGLONG			ByteOffset,
			PDOKAN_FILE_INFO	DokanFileInfo)
	{
		FileSystemBase *base = (FileSystemBase *)DokanFileInfo->DokanOptions->GlobalContext;
		Ref<FileContext> context = GetFileContext(DokanFileInfo, FileName);
		FILESYSTEM_EXCEPTION_GUARD(
			FileInfo fileInfo;
			fileInfo.size = ByteOffset;
			base->fsSetFileInfo(context, fileInfo, FileInfoFlags::SizeInfo);
		)
		return 0;
	}

	SLIB_DOKAN_RET DOKAN_CALLBACK
		DokanHost::SetAllocationSize(
			LPCWSTR				FileName,
			LONGLONG			AllocSize,
			PDOKAN_FILE_INFO	DokanFileInfo)
	{
		FileSystemBase *base = (FileSystemBase *)DokanFileInfo->DokanOptions->GlobalContext;
		Ref<FileContext> context = GetFileContext(DokanFileInfo, FileName);
		FILESYSTEM_EXCEPTION_GUARD(
			FileInfo fileInfo;
			fileInfo.allocationSize = AllocSize;
			base->fsSetFileInfo(context, fileInfo, FileInfoFlags::AllocSizeInfo);
		)
		return 0;
	}

	SLIB_DOKAN_RET DOKAN_CALLBACK
		DokanHost::SetFileAttributes(
			LPCWSTR				FileName,
			DWORD				FileAttributes,
			PDOKAN_FILE_INFO	DokanFileInfo)
	{
		FileSystemBase *base = (FileSystemBase *)DokanFileInfo->DokanOptions->GlobalContext;
		Ref<FileContext> context = GetFileContext(DokanFileInfo, FileName);
		FILESYSTEM_EXCEPTION_GUARD(
			FileInfo fileInfo;
			fileInfo.fileAttributes = FileAttributes;
			base->fsSetFileInfo(context, fileInfo, FileInfoFlags::AttrInfo);
		)
		return 0;
	}

	SLIB_DOKAN_RET DOKAN_CALLBACK
		DokanHost::SetFileTime(
			LPCWSTR				FileName,
			CONST FILETIME*		CreationTime,
			CONST FILETIME*		LastAccessTime,
			CONST FILETIME*		LastWriteTime,
			PDOKAN_FILE_INFO	DokanFileInfo)
	{
		FileSystemBase *base = (FileSystemBase *)DokanFileInfo->DokanOptions->GlobalContext;
		Ref<FileContext> context = GetFileContext(DokanFileInfo, FileName);
		FILESYSTEM_EXCEPTION_GUARD(
			FileInfo fileInfo;
			if (CreationTime)
				FileTimeToTime(*CreationTime, fileInfo.createdAt);
			if (LastAccessTime)
				FileTimeToTime(*LastAccessTime, fileInfo.lastAccessedAt);
			if (LastWriteTime)
				FileTimeToTime(*LastWriteTime, fileInfo.modifiedAt);
			base->fsSetFileInfo(context, fileInfo, FileInfoFlags::TimeInfo);
		)
		return 0;
	}

	SLIB_DOKAN_RET DOKAN_CALLBACK
		DokanHost::GetFileSecurity(
			LPCWSTR					FileName,
			PSECURITY_INFORMATION	SecurityInformation,
			PSECURITY_DESCRIPTOR	SecurityDescriptor,
			ULONG				BufferLength,
			PULONG				LengthNeeded,
			PDOKAN_FILE_INFO	DokanFileInfo)
	{
		FileSystemBase *base = (FileSystemBase *)DokanFileInfo->DokanOptions->GlobalContext;
		Ref<FileContext> context = GetFileContext(DokanFileInfo, FileName);

		if (!DokanHost::g_hasSeSecurityPrivilege) {
			*SecurityInformation &= ~0x00000008L/*SACL_SECURITY_INFORMATION*/;
			*SecurityInformation &= ~0x00010000L/*BACKUP_SECURITY_INFORMATION*/;
		}

		FILESYSTEM_EXCEPTION_GUARD(
			*LengthNeeded = (ULONG)base->fsGetSecurity(context, *SecurityInformation,
				Memory::createStatic(SecurityDescriptor, BufferLength));
			if (BufferLength < *LengthNeeded)
				return (g_flagLegacy ? DOKAN_RETERROR(ERROR_INSUFFICIENT_BUFFER) : STATUS_BUFFER_OVERFLOW);
		)
		return 0;
	}

	SLIB_DOKAN_RET DOKAN_CALLBACK
		DokanHost::SetFileSecurity(
			LPCWSTR					FileName,
			PSECURITY_INFORMATION	SecurityInformation,
			PSECURITY_DESCRIPTOR	SecurityDescriptor,
			ULONG				SecurityDescriptorLength,
			PDOKAN_FILE_INFO	DokanFileInfo)
	{
		FileSystemBase *base = (FileSystemBase *)DokanFileInfo->DokanOptions->GlobalContext;
		Ref<FileContext> context = GetFileContext(DokanFileInfo, FileName);
		FILESYSTEM_EXCEPTION_GUARD(
			base->fsSetSecurity(context, *SecurityInformation, Memory::create(SecurityDescriptor, SecurityDescriptorLength));
		)
		return 0;
	}

	SLIB_DOKAN_RET DOKAN_CALLBACK
		DokanHost::LockFile(
			LPCWSTR				FileName,
			LONGLONG			ByteOffset,
			LONGLONG			Length,
			PDOKAN_FILE_INFO	DokanFileInfo)
	{
		FileSystemBase *base = (FileSystemBase *)DokanFileInfo->DokanOptions->GlobalContext;
		Ref<FileContext> context = GetFileContext(DokanFileInfo, FileName);
		FILESYSTEM_EXCEPTION_GUARD(
			base->fsLock(context, ByteOffset, Length);
		)
		return 0;
	}

	SLIB_DOKAN_RET DOKAN_CALLBACK
		DokanHost::UnlockFile(
			LPCWSTR				FileName,
			LONGLONG			ByteOffset,
			LONGLONG			Length,
			PDOKAN_FILE_INFO	DokanFileInfo)
	{
		FileSystemBase *base = (FileSystemBase *)DokanFileInfo->DokanOptions->GlobalContext;
		Ref<FileContext> context = GetFileContext(DokanFileInfo, FileName);
		FILESYSTEM_EXCEPTION_GUARD(
			base->fsUnlock(context, ByteOffset, Length);
		)
		return 0;
	}

	SLIB_DOKAN_RET DOKAN_CALLBACK
		DokanHost::GetDiskFreeSpace(
			PULONGLONG			FreeBytesAvailable,
			PULONGLONG			TotalNumberOfBytes,
			PULONGLONG			TotalNumberOfFreeBytes,
			PDOKAN_FILE_INFO	DokanFileInfo)
	{
		FileSystemBase *base = (FileSystemBase *)DokanFileInfo->DokanOptions->GlobalContext;
		FILESYSTEM_EXCEPTION_GUARD(
			VolumeInfo volumeInfo = base->fsGetVolumeInfo(VolumeInfoFlags::SizeInfo);
			*FreeBytesAvailable = ((PLARGE_INTEGER)&volumeInfo.freeSize)->QuadPart;
			*TotalNumberOfBytes = ((PLARGE_INTEGER)&volumeInfo.totalSize)->QuadPart;
			*TotalNumberOfFreeBytes = ((PLARGE_INTEGER)&volumeInfo.freeSize)->QuadPart;
		)
		return 0;
	}

	SLIB_DOKAN_RET DOKAN_CALLBACK
		DokanHost::GetVolumeInformation(
			LPWSTR		VolumeNameBuffer,
			DWORD		VolumeNameSize,
			LPDWORD		VolumeSerialNumber,
			LPDWORD		MaximumComponentLength,
			LPDWORD		FileSystemFlags,
			LPWSTR		FileSystemNameBuffer,
			DWORD		FileSystemNameSize,
			PDOKAN_FILE_INFO	DokanFileInfo)
	{
		FileSystemBase *base = (FileSystemBase *)DokanFileInfo->DokanOptions->GlobalContext;
		FILESYSTEM_EXCEPTION_GUARD(
			VolumeInfo volumeInfo = base->fsGetVolumeInfo();
			WCHAR Buffer[MAX_PATH] = L"";

			*VolumeSerialNumber = volumeInfo.serialNumber;
			*MaximumComponentLength = volumeInfo.maxComponentLength;
			*FileSystemFlags = volumeInfo.fileSystemFlags;

			StringToWChar(volumeInfo.volumeName, Buffer);
			wcscpy_s(VolumeNameBuffer, VolumeNameSize / sizeof(WCHAR), Buffer);

			StringToWChar(volumeInfo.fileSystemName, Buffer);
			wcscpy_s(FileSystemNameBuffer, FileSystemNameSize / sizeof(WCHAR), Buffer);
		)
		return 0;
	}

	SLIB_DOKAN_RET DOKAN_CALLBACK	// SLIB_DOKAN_IS_DOKANY
		DokanHost::Mounted(
			PDOKAN_FILE_INFO	DokanFileInfo)
	{
		return 0;
	}

	SLIB_DOKAN_RET DOKAN_CALLBACK
		DokanHost::Unmounted(
			PDOKAN_FILE_INFO	DokanFileInfo)
	{
		return 0;
	}

	void* DokanHost::Interface()
	{
		if (g_flagLegacy) {
			static void* dokanLegacyInterface[] = {
				CreateFile,
				OpenDirectory,
				CreateDirectory,
				Cleanup,
				CloseFile,
				ReadFile,
				WriteFile,
				FlushFileBuffers,
				GetFileInformation,
				FindFiles,
				NULL, //FindFilesWithPattern,
				SetFileAttributes,
				SetFileTime,
				DeleteFile,
				DeleteDirectory,
				MoveFile,
				SetEndOfFile,
				SetAllocationSize,
				LockFile,
				UnlockFile,
				GetDiskFreeSpace,
				GetVolumeInformation,
				Unmounted,
				GetFileSecurity,
				SetFileSecurity,
			};

			return &dokanLegacyInterface;
		}
		else {
			static void* dokanInterface[] = {
				ZwCreateFile,
				Cleanup,
				CloseFile,
				ReadFile,
				WriteFile,
				FlushFileBuffers,
				GetFileInformation,
				FindFiles,
				NULL, //FindFilesWithPattern,
				SetFileAttributes,
				SetFileTime,
				DeleteFile,
				DeleteDirectory,
				MoveFile,
				SetEndOfFile,
				SetAllocationSize,
				LockFile,
				UnlockFile,
				GetDiskFreeSpace,
				GetVolumeInformation,
				Mounted,
				Unmounted,
				GetFileSecurity,
				SetFileSecurity,
				FindStreams,
			};

			return &dokanInterface;
		}
	}

}

#endif<|MERGE_RESOLUTION|>--- conflicted
+++ resolved
@@ -26,15 +26,11 @@
 
 #define _EXPORTING
 #include "dokany/dokan.h"
-#include "dokany/dokan_legacy.h"
 
 #include "slib/core/service_manager.h"
 #include "slib/core/dynamic_library.h"
 #include "slib/core/platform_windows.h"
-<<<<<<< HEAD
-=======
 #include "slib/core/safe_static.h"
->>>>>>> 70c009e4
 
 namespace slib
 {
@@ -47,12 +43,7 @@
 			sl_bool g_flagDokany = sl_false;
 
 			void* g_libDll;
-<<<<<<< HEAD
-			String g_serviceName;
-			sl_bool g_flagLegacy;
-=======
 			SLIB_GLOBAL_ZERO_INITIALIZED(AtomicString16, g_strDriverName)
->>>>>>> 70c009e4
 
 			SLIB_IMPORT_FUNCTION_FROM_LIBRARY(g_libDll, DokanMain, int, DOKANAPI,
 				PDOKAN_OPTIONS DokanOptions,
@@ -120,37 +111,39 @@
 
 	sl_bool Dokany::initialize()
 	{
-<<<<<<< HEAD
-		if (ServiceManager::getState("dokan1") == ServiceState::Running) {
-			g_flagLegacy = sl_false;
-			g_serviceName = "dokan1";
-			return initialize("dokan1.dll");
-		}
-		else if (ServiceManager::getState("Dokan") == ServiceState::Running) {
-			g_flagLegacy = sl_true;
-			g_serviceName = "Dokan";
-			return initialize("dokan.dll");
-		}
-
-		if (Windows::getVersion() >= WindowsVersion::Windows7_SP1) {
-			g_flagLegacy = sl_false;
-			g_serviceName = "dokan1";
-			return initialize("dokan1.dll");
-		}
-		else {
-			g_flagLegacy = sl_true;
-			g_serviceName = "Dokan";
-			return initialize("dokan.dll");
-		}
+		if (g_libDll) {
+			return sl_true;
+		}
+		if (initialize(sl_true, L"Dokan1", "dokan1.dll")) {
+			return sl_true;
+		}
+		if (initialize(sl_false, L"Dokan", "dokan.dll")) {
+			return sl_true;
+		}
+		return sl_false;
+	}
+
+	sl_bool Dokany::isDokany()
+	{
+		if (initialize()) {
+			return g_flagDokany;
+		}
+		return sl_false;
 	}
 
 	ServiceState Dokany::getDriverState()
 	{
-		return ServiceManager::getState(g_serviceName);
+		if (!(initialize())) {
+			return ServiceState::None;
+		}
+		return ServiceManager::getState(g_strDriverName);
 	}
 
 	sl_bool Dokany::startDriver()
 	{
+		if (!(initialize())) {
+			return sl_false;
+		}
 		ServiceState state = getDriverState();
 		if (state == ServiceState::None) {
 			return sl_false;
@@ -158,91 +151,22 @@
 		if (state == ServiceState::Running) {
 			return sl_true;
 		}
-		return ServiceManager::start(g_serviceName);
+		return ServiceManager::start(g_strDriverName);
 	}
 
 	sl_bool Dokany::stopDriver()
 	{
+		if (!(initialize())) {
+			return sl_false;
+		}
 		ServiceState state = getDriverState();
 		if (state == ServiceState::None) {
 			return sl_false;
-=======
-		if (g_libDll) {
-			return sl_true;
-		}
-		if (initialize(sl_true, L"Dokan1", "dokan1.dll")) {
-			return sl_true;
->>>>>>> 70c009e4
-		}
-		if (initialize(sl_false, L"Dokan", "dokan.dll")) {
-			return sl_true;
-		}
-<<<<<<< HEAD
-		return ServiceManager::stop(g_serviceName);
-=======
-		return sl_false;
->>>>>>> 70c009e4
-	}
-
-	sl_bool Dokany::isDokany()
-	{
-<<<<<<< HEAD
-		ServiceCreateParam param;
-		param.type = ServiceType::FileSystem;
-		param.name = g_serviceName;
-		if (pathSys.isNotEmpty()) {
-			param.path = pathSys;
-		} else {
-			param.path = Windows::getSystemDirectory() + "\\drivers\\" 
-				+ (g_flagLegacy ? DOKAN_LEGACY_DRIVER_NAME : DOKAN_DRIVER_NAME);
-=======
-		if (initialize()) {
-			return g_flagDokany;
->>>>>>> 70c009e4
-		}
-		return sl_false;
-	}
-
-	ServiceState Dokany::getDriverState()
-	{
-		if (!(initialize())) {
-			return ServiceState::None;
-		}
-		return ServiceManager::getState(g_strDriverName);
-	}
-
-	sl_bool Dokany::startDriver()
-	{
-		if (!(initialize())) {
-			return sl_false;
-		}
-		ServiceState state = getDriverState();
-		if (state == ServiceState::None) {
-			return sl_false;
-		}
-		if (state == ServiceState::Running) {
-			return sl_true;
-		}
-		return ServiceManager::start(g_strDriverName);
-	}
-
-	sl_bool Dokany::stopDriver()
-	{
-		if (!(initialize())) {
-			return sl_false;
-		}
-		ServiceState state = getDriverState();
-		if (state == ServiceState::None) {
-			return sl_false;
 		}
 		if (state == ServiceState::Stopped) {
 			return sl_true;
 		}
-<<<<<<< HEAD
-		return ServiceManager::remove(g_serviceName);
-=======
 		return ServiceManager::stop(g_strDriverName);
->>>>>>> 70c009e4
 	}
 
 	sl_bool Dokany::unmount(const StringParam& _mountPoint)
@@ -262,12 +186,12 @@
 
 #include "slib/storage/dokan_host.h"
 
-# define DOKAN_RETERROR(error)	(g_flagLegacy ? -(int)error : getApi_DokanNtStatusFromWin32()((DWORD)error))
+# define DOKAN_RETERROR(error)	(g_flagDokany ? getApi_DokanNtStatusFromWin32()((DWORD)error) : -(int)error)
 # define FILESYSTEM_EXCEPTION_GUARD(...)\
     try { __VA_ARGS__ } \
 	catch (FileSystemError error) { \
 		if (error == FileSystemError::NotImplemented) \
-			return (g_flagLegacy ? 0 : STATUS_NOT_IMPLEMENTED); \
+			return (g_flagDokany ? STATUS_NOT_IMPLEMENTED : 0); \
 		return DOKAN_RETERROR(error); \
 	} \
 	catch (...) { \
@@ -300,13 +224,12 @@
 		m_flagStarted(FALSE)
 	{
 		ZeroMemory(&m_dokanOptions, sizeof(DOKAN_OPTIONS));
-		m_dokanOptions.Version = DOKAN_VERSION;
+		m_dokanOptions.Version = (USHORT)(getApi_DokanVersion()());
 		m_dokanOptions.ThreadCount = 0; // use default
 		m_dokanOptions.UNCName = m_uncName;
 		m_dokanOptions.Options |= options;
-		if (g_flagLegacy) {
-			m_dokanOptions.Version = DOKAN_LEGACY_VERSION;		// 0.6.0
-			m_dokanOptions.Options |= DOKAN_OPTION_KEEP_ALIVE;	// use auto unmount
+		if (!g_flagDokany) {
+			m_dokanOptions.Options |= 8/*DOKAN_OPTION_KEEP_ALIVE*/;	// use auto unmount
 		}
 		m_dokanOptions.GlobalContext = (ULONG64)(PVOID)m_base;
 		m_dokanOptions.MountPoint = m_mountPoint;
@@ -335,13 +258,13 @@
 
 	void DokanHost::setUNCName(const StringParam& uncName)
 	{
-		if (g_flagLegacy) return;
+		if (!g_flagDokany) return;
 		StringToWChar(uncName.toString(), m_uncName);
 	}
 
 	void DokanHost::setTimeout(sl_uint32 timeout)
 	{
-		if (g_flagLegacy) return;
+		if (!g_flagDokany) return;
 		m_dokanOptions.Timeout = timeout;
 	}
 
@@ -355,7 +278,7 @@
 	}
 
 	int DokanHost::fsRun() {
-		if (!g_flagLegacy) {
+		if (g_flagDokany) {
 			if (wcscmp(m_uncName, L"") != 0 &&
 				!(m_dokanOptions.Options & DOKAN_OPTION_NETWORK)) {
 				fwprintf(
@@ -626,7 +549,7 @@
 			PDOKAN_FILE_INFO		DokanFileInfo)
 	{
 		PSECURITY_DESCRIPTOR securityDescriptor = 0;
-		if (!g_flagLegacy && DokanFileInfo->Context) {
+		if (g_flagDokany && DokanFileInfo->Context) {
 			PDOKAN_IO_SECURITY_CONTEXT SecurityContext = (PDOKAN_IO_SECURITY_CONTEXT)DokanFileInfo->Context;
 			securityDescriptor = SecurityContext->AccessState.SecurityDescriptor;
 			DokanFileInfo->Context = 0;
@@ -699,7 +622,7 @@
 		context->increaseReference();
 		base->increaseHandleCount(context->path);
 
-		return (g_flagLegacy ? ret : DOKAN_RETERROR(ret));
+		return (!g_flagDokany ? ret : DOKAN_RETERROR(ret));
 	}
 
 	SLIB_DOKAN_RET DOKAN_CALLBACK	// !SLIB_DOKAN_IS_DOKANY
@@ -1038,7 +961,7 @@
 			*LengthNeeded = (ULONG)base->fsGetSecurity(context, *SecurityInformation,
 				Memory::createStatic(SecurityDescriptor, BufferLength));
 			if (BufferLength < *LengthNeeded)
-				return (g_flagLegacy ? DOKAN_RETERROR(ERROR_INSUFFICIENT_BUFFER) : STATUS_BUFFER_OVERFLOW);
+				return (!g_flagDokany ? DOKAN_RETERROR(ERROR_INSUFFICIENT_BUFFER) : STATUS_BUFFER_OVERFLOW);
 		)
 		return 0;
 	}
@@ -1151,7 +1074,7 @@
 
 	void* DokanHost::Interface()
 	{
-		if (g_flagLegacy) {
+		if (!g_flagDokany) {
 			static void* dokanLegacyInterface[] = {
 				CreateFile,
 				OpenDirectory,
