--- conflicted
+++ resolved
@@ -1,61 +1,78 @@
 #include <windows.h>
 #include "slib/core/file.h"
 #include "slib/core/system.h"
+#include "slib/core/throw.h"
 #include "slib/core/variant.h"
 #include "slib/storage/mirrorfs.h"
 
-#define FileFromContext(FD)             ((File*)(FD->handle))
+#define FileFromContext(context)	(((MirrorFileContext*)(context))->file)
 
 namespace slib
 {
 
+	class MirrorFileContext : public FileContext
+	{
+	public:
+		Ref<File> file;
+
+	public:
+		MirrorFileContext()
+		{
+		}
+
+		MirrorFileContext(Ref<File> file) : file(file)
+		{
+		}
+
+		MirrorFileContext(HANDLE handle)
+		{
+			file = new File((sl_file)handle);
+		}
+	};
+
 	MirrorFs::MirrorFs(String path) : m_root(path)
 	{
-		m_volumeInfo.fileSystemName = "MirrorFs";
-		m_volumeInfo.creationTime = File::getCreatedTime(path);
-		m_volumeInfo.flags = FileSystemFlags::IsCaseSensitive;
-			//| FileSystemFlags::SupportsUnicode | FileSystemFlags::SupportsSecurity;
-	}
-
-	sl_bool MirrorFs::fsGetVolumeSize(sl_uint64* pOutTotalSize, sl_uint64* pOutFreeSize)
-	{
-		StringCstr16 root(m_root);
-		ULARGE_INTEGER totalSize, freeSize;
-
-		if (GetDiskFreeSpaceExW((LPCWSTR)(root.getData()), 0, &totalSize, &freeSize)) {
-			if (pOutTotalSize) {
-				*pOutTotalSize = totalSize.QuadPart;
-			}
-			if (pOutFreeSize) {
-				*pOutFreeSize = freeSize.QuadPart;
-			}
-			return sl_true;
-		}
-		return sl_false;
-	}
-
-<<<<<<< HEAD
-	void MirrorFs::fsCreate(FileContext* context, FileCreationParams& params)
-=======
-	sl_bool MirrorFs::getInformation(FileSystemInfo& info)
-	{
-		info = m_volumeInfo;
-	}
-
-	void MirrorFs::openFile(FileContext* context, FileCreationParams& params)
->>>>>>> a5535016
-	{
-		if (context->isDirectory || params.attr.isDirectory) {
-			if (!File::createDirectory(m_root + context->path, params.createAlways == sl_false)) {
-				throw getError();
-			}
-			params.createAlways = sl_false;
-			context->isDirectory = sl_true;
-			return;
-		}
-
-#ifdef SLIB_PLATFORM_IS_WIN32
-		StringCstr16 fullPath(m_root + context->path);
+	}
+
+	sl_bool MirrorFs::getInformation(FileSystemInfo& outInfo, const FileSystemInfoMask& mask)
+	{
+		if (mask & FileSystemInfoMask::Basic) {
+			outInfo.fileSystemName = "MirrorFs";
+			outInfo.creationTime = File::getCreatedTime(m_root);
+			outInfo.flags = FileSystemFlags::IsCaseSensitive;
+		}
+
+		if (mask & FileSystemInfoMask::Size) {
+			StringCstr16 root(m_root);
+			ULARGE_INTEGER totalSize, freeSize;
+
+			if (!GetDiskFreeSpaceExW((LPCWSTR)(root.getData()), 0, &totalSize, &freeSize)) {
+				return sl_false;
+			}
+
+			outInfo.totalSize = totalSize.QuadPart;
+			outInfo.freeSize = freeSize.QuadPart;
+		}
+
+		return sl_true;
+	}
+
+	Ref<FileContext> MirrorFs::openFile(const String& path, const FileOpenParam& param)
+	{
+		String filePath = m_root + path;
+		if (param.attributes & FileAttributes::Directory) {
+			if (param.mode.NotCreate == sl_false) {
+				if (!File::createDirectory(filePath)) {
+					throw getError();
+				}
+			}
+			if (!File::exists(filePath))
+				throw FileSystemError::NotFound;
+			return new MirrorFileContext();
+		}
+
+#if 0
+		StringCstr16 fullPath(m_root + path);
 
 		DWORD creationDisposition = CREATE_NEW;
 		LPSECURITY_ATTRIBUTES pSecurityAttributes = NULL;
@@ -72,14 +89,6 @@
 			params.openTruncate = FALSE;
 		}
 
-<<<<<<< HEAD
-		if (0 == (params.flagsAndAttributes & 0x0007FFFF))
-			params.flagsAndAttributes |= FILE_ATTRIBUTE_NORMAL;
-		params.flagsAndAttributes |= FILE_FLAG_BACKUP_SEMANTICS;
-
-		if (params.securityDescriptor)
-		{
-=======
 		DWORD flags = (params.attributes & 0x7ffff) | FILE_FLAG_BACKUP_SEMANTICS;
 		if (params.attributes & FileAttributes::Directory) {
 			flags |= FILE_FLAG_POSIX_SEMANTICS;
@@ -88,18 +97,13 @@
 			flags |= FILE_ATTRIBUTE_NORMAL;
 		}
 		if (params.securityDescriptor) {
->>>>>>> a5535016
 			securityAttributes.nLength = sizeof securityAttributes;
 			securityAttributes.lpSecurityDescriptor = params.securityDescriptor;
 			securityAttributes.bInheritHandle = FALSE;
 			pSecurityAttributes = &securityAttributes;
 		}
 
-<<<<<<< HEAD
-		handle = CreateFile((LPCWSTR)(fullPath.getData()),
-=======
-		handle = CreateFileW(fullPath,
->>>>>>> a5535016
+		handle = CreateFileW((LPCWSTR)(fullPath.getData()),
 			params.accessMode, params.shareMode, pSecurityAttributes,
 			creationDisposition, flags, 0);
 
@@ -107,25 +111,18 @@
 			throw getError();
 
 		Ref<File> file = new File((sl_file)handle);
-#else
-		Ref<File> file = File::open(m_root + context->path,
-			FileMode::Write, // | (params.createAlways ? 0 : FileMode::NotCreate) | (params.openTruncate ? 0 : FileMode::NotTruncate),
-			params.shareMode << 12 | FilePermissions::ShareAll | FilePermissions::All);
+#endif
+
+		Ref<File> file = File::open(m_root + path, param);
 		if (file.isNull()) {
-			throw getError();
-		}
-#endif
-
-		file->increaseReference();
-		context->handle = (sl_uint64)(file.ptr);
-		context->status = getError();
-<<<<<<< HEAD
-=======
-		context->handle = (sl_uint64)handle;
-		context->isDirectory = params.attributes & FileAttributes::Directory;
->>>>>>> a5535016
-	}
-
+			SLIB_THROW(getError(), sl_null);
+		}
+
+		Ref<MirrorFileContext> context = new MirrorFileContext(file);
+		context->increaseReference();
+		return context;
+	}
+	/*
 	void MirrorFs::openFile(FileContext* context, FileCreationParams& params)
 	{
 		if (context->isDirectory || params.attr.isDirectory) {
@@ -168,14 +165,10 @@
 			params.openTruncate = FALSE;
 		}
 
-<<<<<<< HEAD
-		params.flagsAndAttributes |= FILE_FLAG_BACKUP_SEMANTICS;
-=======
 		DWORD flags = (params.attributes & 0x7ffff) | FILE_FLAG_BACKUP_SEMANTICS;
 		if (!(flags & 0x7ffff)) {
 			flags |= FILE_ATTRIBUTE_NORMAL;
 		}
->>>>>>> a5535016
 
 		if (params.securityDescriptor)
 		{
@@ -208,393 +201,237 @@
 		file->increaseReference();
 		context->handle = (sl_uint64)(file.ptr);
 		context->status = getError();
-<<<<<<< HEAD
-=======
-		context->handle = (sl_uint64)handle;
-		context->isDirectory = params.attributes & FileAttributes::Directory;
->>>>>>> a5535016
-	}
-
-	void MirrorFs::closeFile(FileContext* context)
+	}
+	*/
+	sl_bool MirrorFs::closeFile(FileContext* context)
 	{
 		Ref<File> file = FileFromContext(context);
 		if (file.isNotNull()) {
 			file->close();
 			if (file->isOpened())
-				throw getError();
-			file->decreaseReference();
-		}
-
-		context->handle = 0;
-	}
-
-	sl_size MirrorFs::readFile(FileContext* context, const Memory& buffer, sl_uint64 offset)
-	{
-		if (context->isDirectory) {
-			throw FileSystemError::AccessDenied;
-		}
+				SLIB_THROW(getError(), sl_false);
+			context->decreaseReference();
+		}
+
+		return sl_true;
+	}
+
+	sl_size MirrorFs::readFile(FileContext* context, sl_uint64 offset, void* buf, sl_size size)
+	{
+		// if (context->isDirectory) {
+		// 	throw FileSystemError::AccessDenied;
+		// }
 
 		Ref<File> file = FileFromContext(context);
 		if (file.isNull() || !file->isOpened()) {
-			file = File::openForRead(m_root + context->path);
+			//file = File::openForRead(m_root + context->path);
 		}
 		if (file.isNull()) {
-			throw getError();
+			SLIB_THROW(getError(), 0);
 		}
 
 		if (!file->seek(offset, SeekPosition::Begin))
-			throw getError();
-
-		//auto ret = file->read(buffer.getData(), buffer.getSize());	// IReader::read() only supports 1GB ?
-		auto ret = file->read32(buffer.getData(), (sl_uint32)buffer.getSize());	// File::read32() returns -1 if zero byte read ?
+			SLIB_THROW(getError(), 0);
+
+		//auto ret = file->read(buf, size);	// IReader::read() only supports 1GB ?
+		auto ret = file->read32(buf, (sl_uint32)size);	// File::read32() returns -1 if zero byte read ?
 		if (ret < 0) {
-			throw getError();
+			SLIB_THROW(getError(), 0);
 		}
 
 		return ret;
 	}
 
-	sl_size MirrorFs::writeFile(FileContext* context, const Memory& buffer, sl_uint64 offset, sl_bool writeToEof)
-	{
-		if (context->isDirectory) {
-			throw FileSystemError::AccessDenied;
-		}
+	sl_size MirrorFs::writeFile(FileContext* context, sl_int64 offset, const void* buf, sl_size size)
+	{
+		// if (context->isDirectory) {
+		// 	throw FileSystemError::AccessDenied;
+		// }
 
 		Ref<File> file = FileFromContext(context);
 		if (file.isNull() || !file->isOpened()) {
-			file = File::openForWrite(m_root + context->path);
+			//file = File::openForWrite(m_root + context->path);
 		}
 		if (file.isNull()) {
-			throw getError();
-		}
-
-		if (writeToEof) {
+			SLIB_THROW(getError(), 0);
+		}
+
+		if (offset < 0) {
 			if (!file->seekToEnd())
-				throw getError();
+				SLIB_THROW(getError(), 0);
 		}
 		else {
 			if (!file->seek(offset, SeekPosition::Begin))
-				throw getError();
-		}
-
-		//auto ret = file->write(buffer.getData(), buffer.getSize());	// IReader::write() only supports 1GB ?
-		auto ret = file->write32(buffer.getData(), (sl_uint32)buffer.getSize());	// File::write32() returns -1 if zero byte written ?
+				SLIB_THROW(getError(), 0);
+		}
+
+		//auto ret = file->write(buf, size);	// IReader::write() only supports 1GB ?
+		auto ret = file->write32(buf, (sl_uint32)size);	// File::write32() returns -1 if zero byte written ?
 		if (ret < 0) {
-			throw getError();
+			SLIB_THROW(getError(), 0);
 		}
 
 		return ret;
 	}
 
-	void MirrorFs::flush(FileContext* context)
+	sl_bool MirrorFs::flushFile(FileContext* context)
 	{
 		Ref<File> file = FileFromContext(context);
 		if (file.isNotNull()) {
 #ifdef SLIB_PLATFORM_IS_WIN32
 			HANDLE handle = (HANDLE)(file->getHandle());
 			if (!handle || handle == INVALID_HANDLE_VALUE) {
-				return;
-			}
-			if (!FlushFileBuffers(handle))
-				throw getError();
+				return sl_true;
+			}
+			if (!FlushFileBuffers(handle)) {
+				SLIB_THROW(getError(), sl_false);
+			}
 #endif
 		}
-	}
-
-	void MirrorFs::deleteFile(FileContext* context, sl_bool checkOnly)
-	{
-		if (checkOnly) {
-			if (!File::exists(m_root + context->path))
-				throw FileSystemError::NotFound;
-			if (context->isDirectory) {
-				if (!File::getFiles(m_root + context->path).isEmpty()) {
-					throw FileSystemError::DirNotEmpty;
-				}
-			}
-			else {
-#ifdef SLIB_PLATFORM_IS_WIN32
-				Ref<File> file = FileFromContext(context);
-				if (file.isNotNull()) {
-					HANDLE handle = (HANDLE)(file->getHandle());
-					FILE_DISPOSITION_INFO dispositionInfo;
-					dispositionInfo.DeleteFile = TRUE;
-
-					if (!SetFileInformationByHandle(handle,
-						FileDispositionInfo, &dispositionInfo, sizeof dispositionInfo))
-						throw getError();
-
-					//dispositionInfo.DeleteFile = FALSE;
-					//SetFileInformationByHandle(handle,
-					//	FileDispositionInfo, &dispositionInfo, sizeof dispositionInfo);
-				}
-#endif
-			}
-			return;
-		}
-
-		if (!File::deleteFile(m_root + context->path, sl_true)) {
-			throw getError();
-		}
-	}
-
-	void MirrorFs::moveFile(FileContext* context, String newFileName, sl_bool replaceIfExists)
+		return sl_true;
+	}
+
+	sl_bool MirrorFs::deleteFile(const String& path)
+	{
+		if (!File::deleteFile(m_root + path, sl_true)) {
+			SLIB_THROW(getError(), sl_false);
+		}
+		return sl_true;
+	}
+
+	sl_bool MirrorFs::moveFile(const String& oldPath, const String& newPath, sl_bool flagReplaceIfExists)
 	{
 		// TODO replaceIfExists
-		if (!File::rename(m_root + context->path, m_root + newFileName)) {
-			throw getError();
-		}
-	}
-
-	void MirrorFs::lockFile(FileContext* context, sl_uint64 offset, sl_uint64 length)
+		if (!File::rename(m_root + oldPath, m_root + newPath)) {
+			SLIB_THROW(getError(), sl_false);
+		}
+		return sl_true;
+	}
+
+	sl_bool MirrorFs::lockFile(FileContext* context, sl_uint64 offset, sl_uint64 length)
 	{
 		// TODO offset, length
 		Ref<File> file = FileFromContext(context);
 		if (file.isNotNull() && file->isOpened()) {
 			if (!file->lock())
-				throw getError();
-		}
-	}
-
-	void MirrorFs::unlockFile(FileContext* context, sl_uint64 offset, sl_uint64 length)
+				SLIB_THROW(getError(), sl_false);
+		}
+		return sl_true;
+	}
+
+	sl_bool MirrorFs::unlockFile(FileContext* context, sl_uint64 offset, sl_uint64 length)
 	{
 		// TODO offset, length
 		Ref<File> file = FileFromContext(context);
 		if (file.isNotNull() && file->isOpened()) {
 			if (!file->unlock())
-				throw getError();
-		}
-	}
-
-	FileInfo MirrorFs::getFileInfo(FileContext* context)
-	{
-		FileInfo fileInfo;
-		String filePath = m_root + context->path;
-		Ref<File> file = FileFromContext(context);
-		if (file.isNull() || !file->isOpened()) {
-			file = File::openForRead(filePath);
-		}
-
+				SLIB_THROW(getError(), sl_false);
+		}
+		return sl_true;
+	}
+
+	sl_bool MirrorFs::getFileInfo(const String& path, FileInfo& outInfo, const FileInfoMask& mask)
+	{
+		String filePath = m_root + path;
 		FileAttributes attr = File::getAttributes(filePath);	// FIXME returns NotExist on error
 		if (attr == FileAttributes::NotExist) {
-#ifdef SLIB_PLATFORM_IS_WIN32
+#if 0
 			if (file.isNotNull() && file->isOpened()) {
 				HANDLE handle = (HANDLE)(file->getHandle());
 				BY_HANDLE_FILE_INFORMATION byHandleFileInfo;
 
-<<<<<<< HEAD
 				if (GetFileInformationByHandle(handle, &byHandleFileInfo)) {
-					fileInfo.fileAttributes = byHandleFileInfo.dwFileAttributes;
+					outInfo.fileAttributes = byHandleFileInfo.dwFileAttributes;
 				}
 				else
 					throw getError();
-=======
-		if (!GetFileInformationByHandle(handle, &byHandleFileInfo)) {
-			if (context->path.getLength() == 1) {
-				fileInfo.attributes = GetFileAttributesW(fullPath);
-			}
-			else {
-				WIN32_FIND_DATAW find;
-				ZeroMemory(&find, sizeof(WIN32_FIND_DATAW));
-				HANDLE findHandle = FindFirstFileW(fullPath, &find);
-				if (findHandle == INVALID_HANDLE_VALUE) {
-					if (opened)
-						CloseHandle(handle);
-					throw getError();
-				}
-
-				fileInfo.attributes = find.dwFileAttributes;
-				fileInfo.size =
-					((UINT64)find.nFileSizeHigh << 32) | (UINT64)find.nFileSizeLow;
-				fileInfo.allocSize = (fileInfo.size + ALLOCATION_UNIT - 1)
-					/ ALLOCATION_UNIT * ALLOCATION_UNIT;
-				FileTimeToTime(find.ftCreationTime, fileInfo.createdAt);
-				FileTimeToTime(find.ftLastAccessTime, fileInfo.lastAccessedAt);
-				FileTimeToTime(find.ftLastWriteTime, fileInfo.modifiedAt);
-
-				FindClose(findHandle);
->>>>>>> a5535016
 			}
 			else
 #endif
-				throw FileSystemError::NotFound;
+				SLIB_THROW(FileSystemError::NotFound, sl_false);
 		}
 		else {
-			fileInfo.fileAttributes = (sl_uint32)attr;
-		}
-
-		if (file.isNotNull() && file->isOpened()) {
-			fileInfo.size = fileInfo.allocationSize = file->getSize();
-			fileInfo.createdAt = file->getCreatedTime();
-			fileInfo.modifiedAt = file->getModifiedTime();
-			fileInfo.lastAccessedAt = file->getAccessedTime();
-		}
-		else {
-<<<<<<< HEAD
-			fileInfo.size = fileInfo.allocationSize = File::getSize(filePath);
-			fileInfo.createdAt = File::getCreatedTime(filePath);
-			fileInfo.modifiedAt = File::getModifiedTime(filePath);
-			fileInfo.lastAccessedAt = File::getAccessedTime(filePath);
-		}
-
-=======
-			fileInfo.attributes = byHandleFileInfo.dwFileAttributes;
-			fileInfo.size =
-				((UINT64)byHandleFileInfo.nFileSizeHigh << 32) | (UINT64)byHandleFileInfo.nFileSizeLow;
-			fileInfo.allocSize = (fileInfo.size + ALLOCATION_UNIT - 1)
-				/ ALLOCATION_UNIT * ALLOCATION_UNIT;
-			FileTimeToTime(byHandleFileInfo.ftCreationTime, fileInfo.createdAt);
-			FileTimeToTime(byHandleFileInfo.ftLastAccessTime, fileInfo.lastAccessedAt);
-			FileTimeToTime(byHandleFileInfo.ftLastWriteTime, fileInfo.modifiedAt);
-		}
-
-		if (opened)
-			CloseHandle(handle);
->>>>>>> a5535016
-		return fileInfo;
-	}
-
-	void MirrorFs::setFileInfo(FileContext* context, FileInfo fileInfo)
-	{
-<<<<<<< HEAD
-		Ref<File> file = FileFromContext(context);
-		String filePath = m_root + context->path;
-
-		if (flags & FileInfoFlags::AttrInfo) {
-			if (!File::setAttributes(filePath, fileInfo.fileAttributes))
-				throw getError();
-		}
-=======
-		HANDLE handle = HandleFromContext(context);
-		auto funcSetFileInformationByHandle = api::getApi_SetFileInformationByHandle();
-
-		if (fileInfo.mask & (FileInfo::MASK_ATTRIBUTES | FileInfo::MASK_TIME)) {
-			if (funcSetFileInformationByHandle) {
-				FILE_BASIC_INFO basicInfo = { 0 };
-				FileInfo orgFileInfo = getFileInfo(context);
-
-				TimeToFileTimeLI(orgFileInfo.createdAt, basicInfo.CreationTime);
-				TimeToFileTimeLI(orgFileInfo.lastAccessedAt, basicInfo.LastAccessTime);
-				TimeToFileTimeLI(orgFileInfo.modifiedAt, basicInfo.LastWriteTime);
-				TimeToFileTimeLI(orgFileInfo.modifiedAt, basicInfo.ChangeTime);
-				basicInfo.FileAttributes = 0;	// This means not to change original attribute
-
-				if (fileInfo.mask & FileInfo::MASK_ATTRIBUTES) {
-					basicInfo.FileAttributes = fileInfo.attributes;
+			outInfo.attributes = (sl_uint32)attr;
+		}
+
+		// if (file.isNotNull() && file->isOpened()) {
+		// 	outInfo.size = outInfo.allocSize = file->getSize();
+		// 	outInfo.createdAt = file->getCreatedTime();
+		// 	outInfo.modifiedAt = file->getModifiedTime();
+		// 	outInfo.lastAccessedAt = file->getAccessedTime();
+		// }
+		// else {
+			if ((mask & FileInfoMask::Size) || (mask & FileInfoMask::AllocSize)) {
+				outInfo.size = outInfo.allocSize = File::getSize(filePath);
+			}
+			if (mask & FileInfoMask::Time) {
+				outInfo.createdAt = File::getCreatedTime(filePath);
+				outInfo.modifiedAt = File::getModifiedTime(filePath);
+				outInfo.lastAccessedAt = File::getAccessedTime(filePath);
+			}
+		// }
+
+		return sl_true;
+	}
+
+	sl_bool MirrorFs::setFileInfo(const String& path, const FileInfo& info, const FileInfoMask& mask)
+	{
+		String filePath = m_root + path;
+
+		if (mask & FileInfoMask::Attributes) {
+			if (!File::setAttributes(filePath, info.attributes))
+				SLIB_THROW(getError(), sl_false);
+		}
+
+		if (mask & FileInfoMask::Time) {
+			// sl_bool isOpened = (file.isNotNull() && file->isOpened());
+			if (info.createdAt.isNotZero()) {
+			// 	if (!isOpened || !file->setCreatedTime(info.createdAt)) {
+					if (!File::setCreatedTime(filePath, info.createdAt))
+						SLIB_THROW(getError(), sl_false);
+				// }
+			}
+			if (info.modifiedAt.isNotZero()) {
+			// 	if (!isOpened || !file->setModifiedTime(info.modifiedAt)) {
+					if (!File::setModifiedTime(filePath, info.modifiedAt))
+						SLIB_THROW(getError(), sl_false);
+			// 	}
+			}
+			if (info.lastAccessedAt.isNotZero()) {
+			// 	if (!isOpened || !file->setAccessedTime(info.lastAccessedAt)) {
+					if (!File::setAccessedTime(filePath, info.lastAccessedAt))
+						SLIB_THROW(getError(), sl_false);
+			// 	}
+			}
+		}
+
+		if (mask & FileInfoMask::Size) {
+			if (file.isNotNull() && file->isOpened()) {
+				if (!file->setSize(info.size)) {
+					SLIB_THROW(getError(), sl_false);
 				}
-
-				if (fileInfo.mask & FileInfo::MASK_TIME) {
-					if (!fileInfo.createdAt.isZero())
-						TimeToFileTimeLI(fileInfo.createdAt, basicInfo.CreationTime);
-					if (!fileInfo.lastAccessedAt.isZero())
-						TimeToFileTimeLI(fileInfo.lastAccessedAt, basicInfo.LastAccessTime);
-					if (!fileInfo.modifiedAt.isZero()) {
-						TimeToFileTimeLI(fileInfo.modifiedAt, basicInfo.LastWriteTime);
-						TimeToFileTimeLI(fileInfo.modifiedAt, basicInfo.ChangeTime);
-					}
-				}
->>>>>>> a5535016
-
-		if (flags & FileInfoFlags::TimeInfo) {
-			sl_bool isOpened = (file.isNotNull() && file->isOpened());
-			if (fileInfo.createdAt.isNotZero()) {
-				if (!isOpened || !file->setCreatedTime(fileInfo.createdAt)) {
-					if (!File::setCreatedTime(filePath, fileInfo.createdAt))
-						throw getError();
-				}
-			}
-<<<<<<< HEAD
-			if (fileInfo.modifiedAt.isNotZero()) {
-				if (!isOpened || !file->setModifiedTime(fileInfo.modifiedAt)) {
-					if (!File::setModifiedTime(filePath, fileInfo.modifiedAt))
-						throw getError();
-				}
-			}
-			if (fileInfo.lastAccessedAt.isNotZero()) {
-				if (!isOpened || !file->setAccessedTime(fileInfo.lastAccessedAt)) {
-					if (!File::setAccessedTime(filePath, fileInfo.lastAccessedAt))
-=======
+			}
 			else {
-				if (fileInfo.mask & FileInfo::MASK_ATTRIBUTES) {
-					WCHAR fullPath[MAX_PATH];
-					ConcatPath(context->path, fullPath);
-					if (!SetFileAttributesW(fullPath, fileInfo.attributes))
-						throw getError();
-				}
-
-				if (fileInfo.mask & FileInfo::MASK_TIME) {
-					FILETIME ctime, atime, mtime;
-					TimeToFileTime(fileInfo.createdAt, ctime);
-					TimeToFileTime(fileInfo.lastAccessedAt, atime);
-					TimeToFileTime(fileInfo.modifiedAt, mtime);
-					if (!SetFileTime(handle,
-						fileInfo.createdAt.isZero() ? NULL : &ctime,
-						fileInfo.lastAccessedAt.isZero() ? NULL : &atime,
-						fileInfo.modifiedAt.isZero() ? NULL : &mtime))
->>>>>>> a5535016
-						throw getError();
-				}
-			}
-		}
-
-<<<<<<< HEAD
-		if (flags & FileInfoFlags::SizeInfo) {
-			if (file.isNotNull() && file->isOpened()) {
-				if (!file->setSize(fileInfo.size))
-=======
-		if (fileInfo.mask & FileInfo::MASK_SIZE) {
-			if (funcSetFileInformationByHandle) {
-				FILE_END_OF_FILE_INFO endOfFileInfo;
-				endOfFileInfo.EndOfFile.QuadPart = fileInfo.size;
-
-				if (!funcSetFileInformationByHandle(handle,
-					FileEndOfFileInfo, &endOfFileInfo, sizeof endOfFileInfo))
->>>>>>> a5535016
-					throw getError();
-			}
-			else {
-				throw FileSystemError::InvalidContext;
-			}
-		}
-
-<<<<<<< HEAD
-		if (flags & FileInfoFlags::AllocSizeInfo) {
-			if (file.isNotNull() && file->isOpened()) {
-				//if (!file->setAllocationSize(fileInfo.allocationSize))
-				//	throw getError();
-			}
-			else {
-				throw FileSystemError::InvalidContext;
-=======
-		if (fileInfo.mask & FileInfo::MASK_SIZE) {
-			if (funcSetFileInformationByHandle) {
-				FILE_ALLOCATION_INFO allocationInfo;
-				allocationInfo.AllocationSize.QuadPart = fileInfo.allocSize;
-
-				if (!funcSetFileInformationByHandle(handle,
-					FileAllocationInfo, &allocationInfo, sizeof allocationInfo))
-					throw getError();
-			}
-			else {
-				LARGE_INTEGER fileSize;
-				LARGE_INTEGER offset;
-				if (!GetFileSizeEx(handle, &fileSize))
-					throw getError();
-
-				if (fileInfo.allocSize < (sl_uint64)fileSize.QuadPart) {
-					offset.QuadPart = fileInfo.allocSize;
-					if (!SetFilePointerEx(handle, offset, NULL, FILE_BEGIN))
-						throw getError();
-					if (!SetEndOfFile(handle))
-						throw getError();
-				}
->>>>>>> a5535016
-			}
-		}
-	}
-
+				SLIB_THROW(FileSystemError::InvalidContext, sl_false);
+			}
+		}
+
+		if (mask & FileInfoMask::AllocSize) {
+			// if (file.isNotNull() && file->isOpened()) {
+			// 	//if (!file->setAllocationSize(info.allocationSize))
+			// 	//	SLIB_THROW(getError(), sl_false);
+			// }
+			// else {
+			// 	SLIB_THROW(FileSystemError::InvalidContext, sl_false);
+			// }
+		}
+
+		return sl_true;
+	}
+
+#if 0
 	sl_size MirrorFs::fsGetSecurity(FileContext* context, sl_uint32 securityInformation, const Memory& securityDescriptor)
 	{
-#ifdef SLIB_PLATFORM_IS_WIN32
 		StringCstr16 fullPath(m_root + context->path);
 		DWORD lengthNeeded;
 
@@ -633,14 +470,10 @@
 		CloseHandle(handle);
 		context->status = FileSystemError::Success;
 		return GetSecurityDescriptorLength((PSECURITY_DESCRIPTOR)securityDescriptor.getData());
-#else
-		throw FileSystemError::NotImplemented;
-#endif
 	}
 
 	void MirrorFs::fsSetSecurity(FileContext* context, sl_uint32 securityInformation, const Memory& securityDescriptor)
 	{
-#ifdef SLIB_PLATFORM_IS_WIN32
 		Ref<File> file = FileFromContext(context);
 		if (file.isNull()) {
 			throw FileSystemError::InvalidContext;
@@ -650,66 +483,32 @@
 			(PSECURITY_INFORMATION)&securityInformation,
 			(PSECURITY_DESCRIPTOR)securityDescriptor.getData()))
 			throw getError();
-#else
-		throw FileSystemError::NotImplemented;
+	}
 #endif
-	}
-
-	HashMap<String, FileInfo> MirrorFs::getFiles(FileContext* context, String patternString)
-	{
-		String filePath = m_root + context->path;	// CHECK if filePath can be file
+
+	HashMap<String, FileInfo> MirrorFs::getFiles(const String& pathDir)
+	{
+		String filePath = m_root + pathDir;
 		HashMap<String, FileInfo> files;
 
-		if (patternString.isNull() || patternString.isEmpty())
-			patternString = "*";
-
-		List<String> names = File::getFiles(filePath);	// TODO patternString, return FileInfos, return . and ..
-
-<<<<<<< HEAD
-		if (context->path.getLength() > 1) {
+		List<String> names = File::getFiles(m_root + pathDir);	// TODO return FileInfos, return . and ..
+
+		if (pathDir.getLength() > 1) {
 			// FIXME HARDCODE add . and ..
-			files.add(".", fsGetFileInfo(context));
-			files.add("..", fsGetFileInfo(context));
-		}
-=======
-		if (length + 1 + patternLength >= MAX_PATH)
-			throw getError(ERROR_INVALID_NAME);
-
-		if (L'\\' != fullPath[length - 1])
-			fullPath[length++] = L'\\';
-		memcpy(fullPath + length, pattern, patternLength * sizeof(WCHAR));
-		fullPath[length + patternLength] = L'\0';
-
-		findHandle = FindFirstFile(fullPath, &findData);
-		if (INVALID_HANDLE_VALUE == findHandle)
-			throw getError();
-
-		BOOLEAN rootFolder = context->path.getLength() == 1;
-		do {
-			String fileName = WCharToString(findData.cFileName);
-			FileInfo fileInfo;
-			if (rootFolder && (fileName == "." || fileName == ".."))
-				continue;
-
-			fileInfo.attributes = findData.dwFileAttributes;
-			fileInfo.size =
-				((UINT64)findData.nFileSizeHigh << 32) | (UINT64)findData.nFileSizeLow;
-			fileInfo.allocSize = (fileInfo.size + ALLOCATION_UNIT - 1)
-				/ ALLOCATION_UNIT * ALLOCATION_UNIT;
-			FileTimeToTime(findData.ftCreationTime, fileInfo.createdAt);
-			FileTimeToTime(findData.ftLastAccessTime, fileInfo.lastAccessedAt);
-			FileTimeToTime(findData.ftLastWriteTime, fileInfo.modifiedAt);
-
-			files.add(fileName, fileInfo);
-		} while (FindNextFile(findHandle, &findData) != 0);
-			
-		FindClose(findHandle);
->>>>>>> a5535016
+			FileInfo info;
+			if (!getFileInfo(pathDir, info, FileInfoMask::All)) {
+				SLIB_THROW(getError(), sl_null);
+			}
+			files.add(".", info);
+			files.add("..", info);
+		}
 
 		for (auto& name : names) {
 			try {
-				FileInfo info = fsGetFileInfo(new FileContext(context->path + "\\" + name));
-				files.add(name, info);
+				FileInfo info;
+				if (getFileInfo(pathDir + "\\" + name, info, FileInfoMask::All)) {
+					files.add(name, info);
+				}
 			}
 			catch (...) {}
 		}
@@ -717,9 +516,9 @@
 		return files;
 	}
 
+#if 0
 	HashMap<String, StreamInfo> MirrorFs::fsFindStreams(FileContext* context)
 	{
-#if 0
 		auto funcFindFirstStream = api::getApi_FindFirstStreamW();
 		auto funcFindNextStream = api::getApi_FindNextStreamW();
 		if (!funcFindFirstStream || !funcFindNextStream)
@@ -751,10 +550,8 @@
 			throw getError();
 
 		return streams;
-#else
-		throw FileSystemError::NotImplemented;
+	}
 #endif
-	}
 
 	FileSystemError MirrorFs::getError(sl_uint32 error)
 	{
