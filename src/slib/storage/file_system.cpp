/*
*   Copyright (c) 2008-2020 SLIBIO <https://github.com/SLIBIO>
*
*   Permission is hereby granted, free of charge, to any person obtaining a copy
*   of this software and associated documentation files (the "Software"), to deal
*   in the Software without restriction, including without limitation the rights
*   to use, copy, modify, merge, publish, distribute, sublicense, and/or sell
*   copies of the Software, and to permit persons to whom the Software is
*   furnished to do so, subject to the following conditions:
*
*   The above copyright notice and this permission notice shall be included in
*   all copies or substantial portions of the Software.
*
*   THE SOFTWARE IS PROVIDED "AS IS", WITHOUT WARRANTY OF ANY KIND, EXPRESS OR
*   IMPLIED, INCLUDING BUT NOT LIMITED TO THE WARRANTIES OF MERCHANTABILITY,
*   FITNESS FOR A PARTICULAR PURPOSE AND NONINFRINGEMENT. IN NO EVENT SHALL THE
*   AUTHORS OR COPYRIGHT HOLDERS BE LIABLE FOR ANY CLAIM, DAMAGES OR OTHER
*   LIABILITY, WHETHER IN AN ACTION OF CONTRACT, TORT OR OTHERWISE, ARISING FROM,
*   OUT OF OR IN CONNECTION WITH THE SOFTWARE OR THE USE OR OTHER DEALINGS IN
*   THE SOFTWARE.
*/

#include "file_system.h"

namespace slib
{

	Ref<FileSystemHost> FileSystem::mount(const String& mountPoint, const Ref<FileSystemProvider>& provider)
	{
		return sl_null;
	}

	Ref<FileSystemHost> getHost(const String& mountPoint)
	{
		return sl_null;
	}

	void FileSystem::unmount(const String& mountPoint)
	{

	}


	SLIB_DEFINE_CLASS_DEFAULT_MEMBERS(FileSystemInfo)

	FileSystemInfo::FileSystemInfo() :
		serialNumber(0),
		sectorSize(512),
		sectorsPerAllocationUnit(1),
		maxPathLength(8192)
	{
	}


	SLIB_DEFINE_CLASS_DEFAULT_MEMBERS(FileInfo)

	FileInfo::FileInfo() :
		size(0),
		allocSize(0)
	{
	}


	SLIB_DEFINE_OBJECT(FileContext, Object)

	FileContext::FileContext()
	{
	}

	FileContext::~FileContext()
	{
	}


	SLIB_DEFINE_OBJECT(FileSystemProvider, Object)

	FileSystemProvider::FileSystemProvider()
	{
	}

	FileSystemProvider::~FileSystemProvider()
	{
	}

	sl_size FileSystemProvider::writeFile(FileContext* context, sl_int64 offset, const void* data, sl_size size)
	{
		SLIB_THROW(FileSystemError::NotImplemented, 0)
	}

	sl_bool FileSystemProvider::flushFile(FileContext* context)
	{
		SLIB_THROW(FileSystemError::NotImplemented, sl_false)
	}

	sl_bool FileSystemProvider::deleteFile(const String& path)
	{
		SLIB_THROW(FileSystemError::NotImplemented, sl_false)
	}

	sl_bool FileSystemProvider::moveFile(const String& pathOld, const String& pathNew, sl_bool flagReplaceIfExists)
	{
		SLIB_THROW(FileSystemError::NotImplemented, sl_false)
	}

	sl_bool FileSystemProvider::lockFile(FileContext* context, sl_uint64 offset, sl_uint64 length)
	{
		SLIB_THROW(FileSystemError::NotImplemented, sl_false)
	}

	sl_bool FileSystemProvider::unlockFile(FileContext* context, sl_uint64 offset, sl_uint64 length)
	{
		SLIB_THROW(FileSystemError::NotImplemented, sl_false)
	}

	sl_bool FileSystemProvider::setFileInfo(const String& filePath, const FileInfo& info, const FileInfoMask& mask)
	{
		SLIB_THROW(FileSystemError::NotImplemented, sl_false)
	}


	SLIB_DEFINE_OBJECT(FileSystemHost, Object)

	FileSystemHost::FileSystemHost(const String& mountPoint, const Ref<FileSystemProvider>& provider): m_mountPoint(mountPoint), m_provider(provider)
	{
	}

	FileSystemHost::~FileSystemHost()
	{
	}

	String FileSystemHost::getMountPoint()
	{
		return m_mountPoint;
	}

	Ref<FileSystemProvider> FileSystemHost::getProvider()
	{
		return m_provider;
	}


	FileSystemWrapper::FileSystemWrapper(const Ref<FileSystemProvider>& base) : m_base(base)
	{
	}

	FileSystemWrapper::~FileSystemWrapper()
	{
	}

	sl_bool FileSystemWrapper::getInformation(FileSystemInfo& info, const FileSystemInfoMask& mask)
	{
		return m_base->getInformation(info, mask);
	}

	Ref<FileContext> FileSystemWrapper::openFile(const String& path, const FileOpenParam& param)
	{
		Ref<FileContext> context = m_base->openFile(path, param);
		if (context.isNotNull()) {
			return createContext(context.get());
		}
		return sl_null;
	}

	sl_size	FileSystemWrapper::readFile(FileContext* context, sl_uint64 offset, void* buf, sl_size size)
	{
		Ref<FileContext> baseContext = getBaseContext(context);
		if (baseContext.isNotNull()) {
			return m_base->readFile(baseContext.get(), offset, buf, size);
		} else {
			SLIB_THROW(FileSystemError::InvalidContext, 0)
		}
	}

	sl_size FileSystemWrapper::writeFile(FileContext* context, sl_int64 offset, const void* buf, sl_size size)
	{
		Ref<FileContext> baseContext = getBaseContext(context);
		if (baseContext.isNotNull()) {
			return m_base->writeFile(baseContext.get(), offset, buf, size);
		} else {
			SLIB_THROW(FileSystemError::InvalidContext, 0)
		}
	}

	sl_bool FileSystemWrapper::flushFile(FileContext* context)
	{
		Ref<FileContext> baseContext = getBaseContext(context);
		if (baseContext.isNotNull()) {
			return m_base->flushFile(baseContext.get());
		} else {
			SLIB_THROW(FileSystemError::InvalidContext, sl_false)
		}
	}

	sl_bool	FileSystemWrapper::closeFile(FileContext* context)
	{
		Ref<FileContext> baseContext = getBaseContext(context);
		if (baseContext.isNotNull()) {
			return m_base->closeFile(baseContext.get());
		} else {
			SLIB_THROW(FileSystemError::InvalidContext, sl_false)
		}
	}

	sl_bool FileSystemWrapper::deleteFile(const String& filePath)
	{
		return m_base->deleteFile(filePath);
	}

	sl_bool FileSystemWrapper::moveFile(const String& oldFilePath, const String& newFilePath, sl_bool flagReplaceIfExists)
	{
		return m_base->moveFile(oldFilePath, newFilePath, flagReplaceIfExists);
	}

	sl_bool FileSystemWrapper::lockFile(FileContext* context, sl_uint64 offset, sl_uint64 length)
	{
		Ref<FileContext> baseContext = getBaseContext(context);
		if (baseContext.isNotNull()) {
			return m_base->lockFile(baseContext.get(), offset, length);
		} else {
			SLIB_THROW(FileSystemError::InvalidContext, sl_false)
		}
	}

	sl_bool FileSystemWrapper::unlockFile(FileContext* context, sl_uint64 offset, sl_uint64 length)
	{
		Ref<FileContext> baseContext = getBaseContext(context);
		if (baseContext.isNotNull()) {
			return m_base->unlockFile(baseContext.get(), offset, length);
		} else {
			SLIB_THROW(FileSystemError::InvalidContext, sl_false)
		}
	}

	sl_bool FileSystemWrapper::getFileInfo(const String& filePath, FileInfo& info, const FileInfoMask& mask)
	{
		return m_base->getFileInfo(filePath, info, mask);
	}

	sl_bool FileSystemWrapper::setFileInfo(const String& filePath, const FileInfo& info, const FileInfoMask& mask)
	{
		return m_base->setFileInfo(filePath, info, mask);
	}

	HashMap<String, FileInfo> FileSystemWrapper::getFiles(const String& pathDir)
	{
		return m_base->getFiles(pathDir);
	}

	Ref<FileContext> FileSystemWrapper::createContext(FileContext* baseContext)
	{
		return baseContext;
	}

<<<<<<< HEAD
=======
	Ref<FileContext> FileSystemWrapper::getBaseContext(FileContext* context)
	{
		return context;
	}

>>>>>>> a5535016
}<|MERGE_RESOLUTION|>--- conflicted
+++ resolved
@@ -251,12 +251,9 @@
 		return baseContext;
 	}
 
-<<<<<<< HEAD
-=======
 	Ref<FileContext> FileSystemWrapper::getBaseContext(FileContext* context)
 	{
 		return context;
 	}
 
->>>>>>> a5535016
 }