/*
 *   Copyright (c) 2008-2018 SLIBIO <https://github.com/SLIBIO>
 *
 *   Permission is hereby granted, free of charge, to any person obtaining a copy
 *   of this software and associated documentation files (the "Software"), to deal
 *   in the Software without restriction, including without limitation the rights
 *   to use, copy, modify, merge, publish, distribute, sublicense, and/or sell
 *   copies of the Software, and to permit persons to whom the Software is
 *   furnished to do so, subject to the following conditions:
 *
 *   The above copyright notice and this permission notice shall be included in
 *   all copies or substantial portions of the Software.
 *
 *   THE SOFTWARE IS PROVIDED "AS IS", WITHOUT WARRANTY OF ANY KIND, EXPRESS OR
 *   IMPLIED, INCLUDING BUT NOT LIMITED TO THE WARRANTIES OF MERCHANTABILITY,
 *   FITNESS FOR A PARTICULAR PURPOSE AND NONINFRINGEMENT. IN NO EVENT SHALL THE
 *   AUTHORS OR COPYRIGHT HOLDERS BE LIABLE FOR ANY CLAIM, DAMAGES OR OTHER
 *   LIABILITY, WHETHER IN AN ACTION OF CONTRACT, TORT OR OTHERWISE, ARISING FROM,
 *   OUT OF OR IN CONNECTION WITH THE SOFTWARE OR THE USE OR OTHER DEALINGS IN
 *   THE SOFTWARE.
 */

#include "slib/device/definition.h"

#if defined(SLIB_PLATFORM_IS_WIN32)

#include "slib/device/device.h"

<<<<<<< HEAD
#include "slib/platform/win32/windows.h"
=======
#include "slib/core/win32/windows.h"
#include "slib/core/win32/wmi.h"

>>>>>>> 2e135ea8

namespace slib
{
	using namespace win32;

	double Device::getScreenPPI()
	{
		return 96;
	}

	Sizei Device::getScreenSize()
	{
		Sizei ret;
		ret.x = (int)(GetSystemMetrics(SM_CXSCREEN));
		ret.y = (int)(GetSystemMetrics(SM_CYSCREEN));
		return ret;
	}

	String Device::getBoardSerialNumber()
	{
		String16 ret;
		ret = Wmi::execQuery("SELECT * FROM Win32_BIOS");
		if (ret.isNull())
			return sl_null;
		
		return String::from(ret);
	}

}

#endif<|MERGE_RESOLUTION|>--- conflicted
+++ resolved
@@ -1,5 +1,5 @@
 /*
- *   Copyright (c) 2008-2018 SLIBIO <https://github.com/SLIBIO>
+ *   Copyright (c) 2008-2022 SLIBIO <https://github.com/SLIBIO>
  *
  *   Permission is hereby granted, free of charge, to any person obtaining a copy
  *   of this software and associated documentation files (the "Software"), to deal
@@ -26,17 +26,11 @@
 
 #include "slib/device/device.h"
 
-<<<<<<< HEAD
 #include "slib/platform/win32/windows.h"
-=======
-#include "slib/core/win32/windows.h"
-#include "slib/core/win32/wmi.h"
-
->>>>>>> 2e135ea8
+#include "slib/platform/win32/wmi.h"
 
 namespace slib
 {
-	using namespace win32;
 
 	double Device::getScreenPPI()
 	{
@@ -53,12 +47,7 @@
 
 	String Device::getBoardSerialNumber()
 	{
-		String16 ret;
-		ret = Wmi::execQuery("SELECT * FROM Win32_BIOS");
-		if (ret.isNull())
-			return sl_null;
-		
-		return String::from(ret);
+		return String::from(win32::Wmi::executeQuery("SELECT * FROM Win32_BIOS"));
 	}
 
 }
