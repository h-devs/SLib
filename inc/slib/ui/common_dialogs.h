--- conflicted
+++ resolved
@@ -9,9 +9,6 @@
 #include "../core/string.h"
 #include "../core/function.h"
 
-<<<<<<< HEAD
-namespace slib
-=======
 SLIB_UI_NAMESPACE_BEGIN
 
 enum class AlertDialogType
@@ -139,163 +136,53 @@
 };
 
 class SLIB_EXPORT FileDialog : public Referable
->>>>>>> d01d5907
 {
-	enum class AlertDialogType
+public:
+	static List<String> openFiles(const Ref<Window>& parent);
+
+	static String openFile(const Ref<Window>& parent);
+	
+	static String saveFile(const Ref<Window>& parent);
+	
+	static String selectDirectory(const Ref<Window>& parent);
+	
+public:
+	FileDialog();
+	
+	FileDialog(const FileDialog& other);
+	
+public:
+	sl_bool run();
+
+	// To specify multiple filter patterns for a single display string, use a semicolon to separate the patterns (for example, "*.TXT;*.DOC;*.BAK").
+	void addFilter(const String& title, const String& patterns);
+	
+public:
+	FileDialogType type;
+	Ref<Window> parent;
+	String title;
+	sl_bool flagShowHiddenFiles;
+
+	struct Filter
 	{
-		Ok = 0,
-		OkCancel = 1,
-		YesNo = 2,
-		YesNoCancel = 3
+		String title;
+
+		// To specify multiple filter patterns for a single display string, use a semicolon to separate the patterns (for example, "*.TXT;*.DOC;*.BAK").
+		String patterns;
 	};
+	List<Filter> filters;
+
+	String selectedPath;
+	List<String> selectedPaths;
 	
-	class Window;
+public:
+	sl_bool _run();
 	
-	class SLIB_EXPORT AlertDialog : public Referable
-	{
-	public:
-		static void run(const String& text);
-		
-		static void run(const String& caption, const String& text);
-		
-		static void show(const String& text);
-		
-		static void show(const String& text, const Function<void()>& onOk);
-		
-		static void show(const String& caption, const String& text, const Function<void()>& onOk);
-		
-		static DialogResult runOkCancel(const String& text);
-		
-		static DialogResult runOkCancel(const String& caption, const String& text);
-		
-		static void showOkCancel(const String& text, const Function<void()>& onOk, const Function<void()>& onCancel);
-		
-		static void showOkCancel(const String& caption, const String& text, const Function<void()>& onOk, const Function<void()>& onCancel);
-		
-		static void showOkCancel(const String& text, const Function<void()>& onOk);
-		
-		static void showOkCancel(const String& caption, const String& text, const Function<void()>& onOk);
-		
-		static DialogResult runYesNo(const String& text);
-		
-		static DialogResult runYesNo(const String& caption, const String& text);
-		
-		static void showYesNo(const String& text, const Function<void()>& onYes, const Function<void()>& onNo);
-		
-		static void showYesNo(const String& caption, const String& text, const Function<void()>& onYes, const Function<void()>& onNo);
-		
-		static void showYesNo(const String& text, const Function<void()>& onYes);
-		
-		static void showYesNo(const String& caption, const String& text, const Function<void()>& onYes);
-		
-		static DialogResult runYesNoCancel(const String& text);
-		
-		static DialogResult runYesNoCancel(const String& caption, const String& text);
-		
-		static void showYesNoCancel(const String& text, const Function<void()>& onYes, const Function<void()>& onNo, const Function<void()>& onCancel);
-		
-		static void showYesNoCancel(const String& caption, const String& text, const Function<void()>& onYes, const Function<void()>& onNo, const Function<void()>& onCancel);
-		
-		static void showYesNoCancel(const String& text, const Function<void()>& onYes, const Function<void()>& onNo);
-		
-		static void showYesNoCancel(const String& caption, const String& text, const Function<void()>& onYes, const Function<void()>& onNo);
-		
-	public:
-		AlertDialog();
-		
-		AlertDialog(const AlertDialog& other);
-		
-	public:
-		DialogResult run();
-		
-		void show();
-		
-	public:
-		AlertDialogType type;
-		Ref<Window> parent;
-		String caption;
-		String text;
-		
-		String titleOk;
-		String titleCancel;
-		String titleYes;
-		String titleNo;
-		
-		Function<void()> onOk;
-		Function<void()> onCancel;
-		Function<void()> onNo;
-		
-	public:
-		DialogResult _run();
-		
-		void _show();
-		
-	protected:
-		DialogResult _runOnUiThread();
-		
-		DialogResult _runByShow();
-		
-		void _showOnUiThread();
-		
-		void _showByRun();
-		
-	};
+protected:
+	sl_bool _runOnUiThread();
 	
-	enum class FileDialogType
-	{
-		SaveFile = 1,
-		OpenFile = 2,
-		OpenFiles = 3,
-		SelectDirectory = 4
-	};
-	
-	class SLIB_EXPORT FileDialog : public Referable
-	{
-	public:
-		static List<String> openFiles(const Ref<Window>& parent);
-		
-		static String openFile(const Ref<Window>& parent);
-		
-		static String saveFile(const Ref<Window>& parent);
-		
-		static String selectDirectory(const Ref<Window>& parent);
-		
-	public:
-		FileDialog();
-		
-		FileDialog(const FileDialog& other);
-		
-	public:
-		sl_bool run();
-		
-		// To specify multiple filter patterns for a single display string, use a semicolon to separate the patterns (for example, "*.TXT;*.DOC;*.BAK").
-		void addFilter(const String& title, const String& patterns);
-		
-	public:
-		FileDialogType type;
-		Ref<Window> parent;
-		String title;
-		sl_bool flagShowHiddenFiles;
-		
-		struct Filter
-		{
-			String title;
-			
-			// To specify multiple filter patterns for a single display string, use a semicolon to separate the patterns (for example, "*.TXT;*.DOC;*.BAK").
-			String patterns;
-		};
-		List<Filter> filters;
-		
-		String selectedPath;
-		List<String> selectedPaths;
-		
-	public:
-		sl_bool _run();
-		
-	protected:
-		sl_bool _runOnUiThread();
-		
-	};	
-}
+};
+
+SLIB_UI_NAMESPACE_END
 
 #endif