--- conflicted
+++ resolved
@@ -17,18 +17,538 @@
 #include "../graphics/canvas.h"
 #include "../graphics/bitmap.h"
 
-namespace slib
+SLIB_UI_NAMESPACE_BEGIN
+
+class Window;
+class ViewInstance;
+class ScrollBar;
+class MotionTracker;
+
+struct ViewPrepareLayoutParam;
+
+class SLIB_EXPORT View : public Object
 {
-	class Window;
-	class ViewInstance;
-	class ScrollBar;
-	class MotionTracker;
-	
-	struct ViewPrepareLayoutParam;
-	
-<<<<<<< HEAD
-	class SLIB_EXPORT View : public Object
-=======
+	SLIB_DECLARE_OBJECT
+	
+public:
+	View();
+	
+	~View();
+	
+public:
+	Ref<ViewInstance> getViewInstance();
+	
+	sl_bool isInstance();
+
+	sl_bool isValidInstance();
+	
+	sl_bool isCreatingInstance();
+	
+	// set before attaching
+	void setCreatingInstance(sl_bool flag);
+	
+	sl_bool isCreatingChildInstances();
+	
+	// set before attaching
+	void setCreatingChildInstances(sl_bool flag);
+	
+	sl_bool isCreatingNativeWidget();
+	
+	// set before attaching
+	void setCreatingNativeWidget(sl_bool flag);
+	
+	UIAttachMode getAttachMode();
+	
+	// set before attaching
+	void setAttachMode(UIAttachMode mode);
+
+	virtual Ref<ViewInstance> createGenericInstance(ViewInstance* parent);
+	
+	virtual Ref<ViewInstance> createNativeWidget(ViewInstance* parent);
+	
+	Ref<ViewInstance> createInstance(ViewInstance* parent);
+	
+	sl_bool isNativeWidget();
+	
+	sl_bool isHardwareLayer();
+	
+	// set before attaching
+	void setHardwareLayer(sl_bool flagLayered);
+	
+	
+	Ref<Window> getWindow();
+	
+	void setWindow(const Ref<Window>& window);
+	
+	
+	Ref<View> getParent();
+	
+	void setParent(const Ref<View>& parent);
+	
+	void removeParent(View* parent = sl_null);
+	
+	void attach(const Ref<ViewInstance>& instance);
+	
+	void detach();
+	
+	Ref<ViewInstance> attachToNewInstance(const Ref<ViewInstance>& parent);
+	
+	
+	String getId();
+	
+	void setId(const String& _id);
+	
+	List< Ref<View> > getChildren();
+	
+	sl_size getChildrenCount();
+	
+	Ref<View> getChild(sl_size index);
+	
+	void addChild(const Ref<View>& view, UIUpdateMode mode = UIUpdateMode::Redraw);
+
+	void insertChild(sl_size index, const Ref<View>& view, UIUpdateMode mode = UIUpdateMode::Redraw);
+
+	void removeChild(sl_size index, UIUpdateMode mode = UIUpdateMode::Redraw);
+
+	void removeChild(const Ref<View>& view, UIUpdateMode mode = UIUpdateMode::Redraw);
+	
+	void removeAllChildren(UIUpdateMode mode = UIUpdateMode::Redraw);
+	
+	Ref<View> getChildAt(sl_ui_pos x, sl_ui_pos y);
+	
+	Ref<View> getChildAt(const UIPoint& point);
+	
+	Ref<View> getChildById(const String& _id);
+	
+	Ref<View> getRootView();
+	
+	sl_bool isRootView();
+	
+	Ref<View> getInstanceView();
+	
+	Ref<ViewInstance> getInstanceViewInstance();
+	
+	void removeFromParent();
+	
+	void attachChild(const Ref<View>& child);
+	
+	void addChildInstance(const Ref<ViewInstance>& instance);
+	
+	void removeChildInstance(const Ref<ViewInstance>& instance);
+	
+	sl_bool isOnAddChildEnabled();
+	
+	void setOnAddChildEnabled(sl_bool flagEnabled);
+	
+	sl_bool isOnRemoveChildEnabled();
+	
+	void setOnRemoveChildEnabled(sl_bool flagEnabled);
+	
+	void bringToFront(UIUpdateMode mode = UIUpdateMode::Redraw);
+
+	
+	virtual void invalidate();
+
+	// local coordinate
+	virtual void invalidate(const UIRect& rect);
+	
+	void invalidateBoundsInParent();
+	
+	void updateAndInvalidateBoundsInParent(UIUpdateMode mode = UIUpdateMode::Redraw);
+
+	sl_bool checkSelfInvalidatable();
+	
+	
+	// parent coordinate
+	const UIRect& getFrame();
+	
+	// parent coordinate
+	UIRect getInstanceFrame();
+	
+	// parent coordinate
+	void setFrame(const UIRect& frame, UIUpdateMode mode = UIUpdateMode::Redraw);
+	
+	// parent coordinate
+	void setFrame(sl_ui_pos x, sl_ui_pos y, sl_ui_len width, sl_ui_len height, UIUpdateMode mode = UIUpdateMode::Redraw);
+	
+	sl_ui_len getWidth();
+	
+	void setWidth(sl_ui_len width, UIUpdateMode mode = UIUpdateMode::Redraw);
+	
+	sl_ui_len getHeight();
+	
+	void setHeight(sl_ui_len height, UIUpdateMode mode = UIUpdateMode::Redraw);
+	
+	UISize getSize();
+	
+	void setSize(const UISize& size, UIUpdateMode mode = UIUpdateMode::Redraw);
+	
+	void setSize(sl_ui_len width, sl_ui_len height, UIUpdateMode mode = UIUpdateMode::Redraw);
+
+	// parent coordinate
+	sl_ui_pos getLeft();
+	
+	// parent coordinate
+	sl_ui_pos getTop();
+	
+	// parent coordinate
+	void setLeft(sl_ui_pos x, UIUpdateMode mode = UIUpdateMode::Redraw);
+	
+	// parent coordinate
+	void setTop(sl_ui_pos y, UIUpdateMode mode = UIUpdateMode::Redraw);
+
+	// parent coordinate
+	UIPoint getPosition();
+	
+	// parent coordinate
+	void setPosition(sl_ui_pos x, sl_ui_pos y, UIUpdateMode mode = UIUpdateMode::Redraw);
+	
+	// parent coordinate
+	void setPosition(const UIPoint& point, UIUpdateMode mode = UIUpdateMode::Redraw);
+	
+	// local coordinate
+	UIRect getBounds();
+	
+	// local coordinate
+	UIRect getBoundsInnerPadding();
+	
+	// parent coordinate
+	UIRect getBoundsInParent();
+	
+	// parent coordinate
+	void requestFrame(const UIRect& frame, UIUpdateMode mode = UIUpdateMode::Redraw);
+
+	
+	Visibility getVisibility();
+	
+	void setVisibility(Visibility visibility, UIUpdateMode mode = UIUpdateMode::Redraw);
+	
+	sl_bool isVisible();
+	
+	void setVisible(sl_bool flagVisible, UIUpdateMode mode = UIUpdateMode::Redraw);
+	
+	sl_bool isEnabled();
+	
+	virtual void setEnabled(sl_bool flagEnabled, UIUpdateMode mode = UIUpdateMode::Redraw);
+	
+	
+	sl_bool isHitTestable();
+	
+	void setHitTestable(sl_bool flag);
+	
+	// local coordinate
+	virtual sl_bool hitTest(sl_ui_pos x, sl_ui_pos y);
+	
+	// local coordinate
+	sl_bool hitTest(const UIPoint& point);
+
+	
+	sl_bool isFocusable();
+	
+	void setFocusable(sl_bool flagFocusable);
+	
+	sl_bool isFocused();
+	
+	void setFocus(sl_bool flagFocused = sl_true, UIUpdateMode mode = UIUpdateMode::Redraw);
+	
+	Ref<View> getFocusedChild();
+	
+	Ref<View> getFocusedDescendant();
+	
+	
+	sl_bool isPressedState();
+	
+	virtual void setPressedState(sl_bool flagState, UIUpdateMode mode = UIUpdateMode::Redraw);
+	
+	sl_bool isHoverState();
+	
+	virtual void setHoverState(sl_bool flagState, UIUpdateMode mode = UIUpdateMode::Redraw);
+	
+	
+	Ref<Cursor> getCursor();
+	
+	void setCursor(const Ref<Cursor>& cursor);
+
+	
+	void measureLayout();
+	
+	sl_ui_len getMeasuredWidth();
+	
+	void setMeasuredWidth(sl_ui_len width);
+	
+	sl_ui_len getMeasuredHeight();
+	
+	void setMeasuredHeight(sl_ui_len height);
+
+	void invalidateLayoutFromResize(UIUpdateMode mode = UIUpdateMode::Redraw);
+	
+	void invalidateLayoutFromResizeContent(UIUpdateMode mode = UIUpdateMode::Redraw);
+	
+	void invalidateParentLayout(UIUpdateMode mode = UIUpdateMode::Redraw);
+	
+	void resetLayout(UIUpdateMode mode = UIUpdateMode::Redraw);
+	
+	UIRect getLayoutFrame();
+	
+	void setLayoutFrame(const UIRect& rect);
+	
+	sl_bool isLayoutFrameUpdated();
+	
+	void setLayoutFrameUpdated(sl_bool flag);
+	
+	sl_bool isOnPrepareLayoutEnabled();
+	
+	void setOnPrepareLayoutEnabled(sl_bool flagEnabled, UIUpdateMode mode = UIUpdateMode::Redraw);
+	
+	sl_bool isOnMakeLayoutEnabled();
+	
+	void setOnMakeLayoutEnabled(sl_bool flagEnabled, UIUpdateMode mode = UIUpdateMode::Redraw);
+	
+	SizeMode getWidthMode();
+	
+	SizeMode getHeightMode();
+	
+	sl_bool isWidthFixed();
+	
+	void setWidthFixed(UIUpdateMode mode = UIUpdateMode::Redraw);
+	
+	sl_bool isHeightFixed();
+	
+	void setHeightFixed(UIUpdateMode mode = UIUpdateMode::Redraw);
+	
+	void setSizeFixed(UIUpdateMode mode = UIUpdateMode::Redraw);
+	
+	sl_real getWidthWeight();
+	
+	sl_real getHeightWeight();
+	
+	sl_bool isWidthFilling();
+	
+	void setWidthFilling(sl_real weight = 1, UIUpdateMode mode = UIUpdateMode::Redraw);
+	
+	sl_bool isHeightFilling();
+	
+	void setHeightFilling(sl_real weight = 1, UIUpdateMode mode = UIUpdateMode::Redraw);
+	
+	void setSizeFilling(sl_real widthWeight = 1, sl_real heightWeight = 1, UIUpdateMode mode = UIUpdateMode::Redraw);
+	
+	sl_bool isWidthWrapping();
+	
+	void setWidthWrapping(UIUpdateMode mode = UIUpdateMode::Redraw);
+	
+	sl_bool isHeightWrapping();
+	
+	void setHeightWrapping(UIUpdateMode mode = UIUpdateMode::Redraw);
+	
+	void setSizeWrapping(UIUpdateMode mode = UIUpdateMode::Redraw);
+	
+	sl_bool isWidthWeight();
+	
+	void setWidthWeight(sl_real weight = 1, UIUpdateMode mode = UIUpdateMode::Redraw);
+	
+	sl_bool isHeightWeight();
+	
+	void setHeightWeight(sl_real weight = 1, UIUpdateMode mode = UIUpdateMode::Redraw);
+	
+	void setSizeWeight(sl_real widthWeight = 1, sl_real heightWeight = 1, UIUpdateMode mode = UIUpdateMode::Redraw);
+
+	sl_bool isLayoutLeftFixed();
+	
+	void setLayoutLeftFixed(UIUpdateMode mode = UIUpdateMode::Redraw);
+	
+	sl_bool isAlignParentLeft();
+	
+	void setAlignParentLeft(UIUpdateMode mode = UIUpdateMode::Redraw);
+	
+	sl_bool isAlignLeft();
+	
+	void setAlignLeft(const Ref<View>& view, UIUpdateMode mode = UIUpdateMode::Redraw);
+	
+	sl_bool isRightOf();
+	
+	void setRightOf(const Ref<View>& view, UIUpdateMode mode = UIUpdateMode::Redraw);
+	
+	Ref<View> getLayoutLeftReferingView();
+	
+	sl_bool isLayoutRightFixed();
+	
+	void setLayoutRightFixed(UIUpdateMode mode = UIUpdateMode::Redraw);
+	
+	sl_bool isAlignParentRight();
+	
+	void setAlignParentRight(UIUpdateMode mode = UIUpdateMode::Redraw);
+	
+	sl_bool isAlignRight();
+	
+	void setAlignRight(const Ref<View>& view, UIUpdateMode mode = UIUpdateMode::Redraw);
+	
+	sl_bool isLeftOf();
+	
+	void setLeftOf(const Ref<View>& view, UIUpdateMode mode = UIUpdateMode::Redraw);
+	
+	Ref<View> getLayoutRightReferingView();
+
+	sl_bool isLayoutTopFixed();
+	
+	void setLayoutTopFixed(UIUpdateMode mode = UIUpdateMode::Redraw);
+	
+	sl_bool isAlignParentTop();
+	
+	void setAlignParentTop(UIUpdateMode mode = UIUpdateMode::Redraw);
+	
+	sl_bool isAlignTop();
+	
+	void setAlignTop(const Ref<View>& view, UIUpdateMode mode = UIUpdateMode::Redraw);
+	
+	sl_bool isBelow();
+	
+	void setBelow(const Ref<View>& view, UIUpdateMode mode = UIUpdateMode::Redraw);
+	
+	Ref<View> getLayoutTopReferingView();
+	
+	sl_bool isLayoutBottomFixed();
+	
+	void setLayoutBottomFixed(UIUpdateMode mode = UIUpdateMode::Redraw);
+	
+	sl_bool isAlignParentBottom();
+	
+	void setAlignParentBottom(UIUpdateMode mode = UIUpdateMode::Redraw);
+	
+	sl_bool isAlignBottom();
+	
+	void setAlignBottom(const Ref<View>& view, UIUpdateMode mode = UIUpdateMode::Redraw);
+	
+	sl_bool isAbove();
+	
+	void setAbove(const Ref<View>& view, UIUpdateMode mode = UIUpdateMode::Redraw);
+
+	Ref<View> getLayoutBottomReferingView();
+	
+	sl_bool isCenterHorizontal();
+	
+	void setCenterHorizontal(UIUpdateMode mode = UIUpdateMode::Redraw);
+	
+	sl_bool isCenterVertical();
+	
+	void setCenterVertical(UIUpdateMode mode = UIUpdateMode::Redraw);
+	
+	void setCenterInParent(UIUpdateMode mode = UIUpdateMode::Redraw);
+	
+	sl_bool isAlignCenterHorizontal();
+	
+	void setAlignCenterHorizontal(const Ref<View>& view, UIUpdateMode mode = UIUpdateMode::Redraw);
+	
+	sl_bool isAlignCenterVertical();
+	
+	void setAlignCenterVertical(const Ref<View>& view, UIUpdateMode mode = UIUpdateMode::Redraw);
+	
+	
+	sl_ui_len getMinimumWidth();
+	
+	void setMinimumWidth(sl_ui_len width, UIUpdateMode mode = UIUpdateMode::Redraw);
+	
+	sl_ui_len getMaximumWidth();
+	
+	void setMaximumWidth(sl_ui_len width, UIUpdateMode mode = UIUpdateMode::Redraw);
+	
+	sl_ui_len getMinimumHeight();
+	
+	void setMinimumHeight(sl_ui_len height, UIUpdateMode mode = UIUpdateMode::Redraw);
+	
+	sl_ui_len getMaximumHeight();
+	
+	void setMaximumHeight(sl_ui_len height, UIUpdateMode mode = UIUpdateMode::Redraw);
+	
+	AspectRatioMode getAspectRatioMode();
+	
+	void setAspectRatioMode(AspectRatioMode aspectRatioMode, UIUpdateMode updateMode = UIUpdateMode::Redraw);
+	
+	sl_real getAspectRatio();
+	
+	void setAspectRatio(sl_real ratio, UIUpdateMode mode = UIUpdateMode::Redraw);
+	
+	
+	sl_ui_pos getMarginLeft();
+	
+	void setMarginLeft(sl_ui_pos margin, UIUpdateMode mode = UIUpdateMode::Redraw);
+	
+	sl_ui_pos getMarginTop();
+	
+	void setMarginTop(sl_ui_pos margin, UIUpdateMode mode = UIUpdateMode::Redraw);
+	
+	sl_ui_pos getMarginRight();
+	
+	void setMarginRight(sl_ui_pos margin, UIUpdateMode mode = UIUpdateMode::Redraw);
+	
+	sl_ui_pos getMarginBottom();
+	
+	void setMarginBottom(sl_ui_pos margin, UIUpdateMode mode = UIUpdateMode::Redraw);
+	
+	void setMargin(sl_ui_pos left, sl_ui_pos top, sl_ui_pos right, sl_ui_pos bottom, UIUpdateMode mode = UIUpdateMode::Redraw);
+	
+	void setMargin(sl_ui_pos margin, UIUpdateMode mode = UIUpdateMode::Redraw);
+	
+	sl_bool isRelativeMarginLeft();
+	
+	sl_real getRelativeMarginLeftWeight();
+	
+	void setRelativeMarginLeft(sl_real weight, UIUpdateMode mode = UIUpdateMode::Redraw);
+	
+	sl_ui_pos getAbsoluteMarginLeft();
+	
+	void setAbsoluteMarginLeft(sl_ui_pos margin, UIUpdateMode mode = UIUpdateMode::Redraw);
+
+	sl_bool isRelativeMarginTop();
+	
+	sl_real getRelativeMarginTopWeight();
+	
+	void setRelativeMarginTop(sl_real weight, UIUpdateMode mode = UIUpdateMode::Redraw);
+	
+	sl_ui_pos getAbsoluteMarginTop();
+
+	void setAbsoluteMarginTop(sl_ui_pos margin, UIUpdateMode mode = UIUpdateMode::Redraw);
+	
+	sl_bool isRelativeMarginRight();
+
+	sl_real getRelativeMarginRightWeight();
+	
+	void setRelativeMarginRight(sl_real weight, UIUpdateMode mode = UIUpdateMode::Redraw);
+	
+	sl_ui_pos getAbsoluteMarginRight();
+
+	void setAbsoluteMarginRight(sl_ui_pos margin, UIUpdateMode mode = UIUpdateMode::Redraw);
+
+	sl_bool isRelativeMarginBottom();
+	
+	sl_real getRelativeMarginBottomWeight();
+	
+	void setRelativeMarginBottom(sl_real weight, UIUpdateMode mode = UIUpdateMode::Redraw);
+	
+	sl_ui_pos getAbsoluteMarginBottom();
+
+	void setAbsoluteMarginBottom(sl_ui_pos margin, UIUpdateMode mode = UIUpdateMode::Redraw);
+	
+	void applyRelativeMargins(sl_ui_len parentWidth, sl_ui_len parentHeight);
+	
+	
+	sl_ui_pos getPaddingLeft();
+	
+	void setPaddingLeft(sl_ui_pos padding, UIUpdateMode mode = UIUpdateMode::Redraw);
+	
+	sl_ui_pos getPaddingTop();
+	
+	void setPaddingTop(sl_ui_pos padding, UIUpdateMode mode = UIUpdateMode::Redraw);
+	
+	sl_ui_pos getPaddingRight();
+	
+	void setPaddingRight(sl_ui_pos padding, UIUpdateMode mode = UIUpdateMode::Redraw);
+	
+	sl_ui_pos getPaddingBottom();
+	
+	void setPaddingBottom(sl_ui_pos padding, UIUpdateMode mode = UIUpdateMode::Redraw);
+	
+	void setPadding(sl_ui_pos left, sl_ui_pos top, sl_ui_pos right, sl_ui_pos bottom, UIUpdateMode mode = UIUpdateMode::Redraw);
+	
 	void setPadding(sl_ui_pos padding, UIUpdateMode mode = UIUpdateMode::Redraw);
 	
 	
@@ -843,1648 +1363,213 @@
 	
 protected:
 	class LayoutAttributes : public Referable
->>>>>>> d01d5907
 	{
-		SLIB_DECLARE_OBJECT
-		
 	public:
-		View();
-		
-		~View();
+		SizeMode widthMode;
+		SizeMode heightMode;
+		sl_real widthWeight;
+		sl_real heightWeight;
+		
+		PositionMode leftMode;
+		PositionMode topMode;
+		PositionMode rightMode;
+		PositionMode bottomMode;
+		AtomicWeakRef<View> leftReferingView;
+		AtomicWeakRef<View> topReferingView;
+		AtomicWeakRef<View> rightReferingView;
+		AtomicWeakRef<View> bottomReferingView;
+		
+		sl_ui_len minWidth;
+		sl_ui_len maxWidth;
+		sl_ui_len minHeight;
+		sl_ui_len maxHeight;
+		
+		AspectRatioMode aspectRatioMode;
+		sl_real aspectRatio;
+		
+		sl_ui_len measuredWidth;
+		sl_ui_len measuredHeight;
+		UIRect frame;
+		UIRect requestedFrame;
+		sl_bool flagInvalidMeasure;
+
+		sl_ui_len measuredRelativeBoundWidth;
+		sl_bool flagInvalidRelativeBoundWidth;
+		sl_bool flagBadRelativeBoundWidth;
+		sl_ui_len measuredRelativeBoundHeight;
+		sl_bool flagInvalidRelativeBoundHeight;
+		sl_bool flagBadRelativeBoundHeight;
+
+		sl_bool flagOnPrepareLayout;
+		sl_bool flagOnMakeLayout;
+		
+		sl_ui_pos marginLeft;
+		sl_ui_pos marginTop;
+		sl_ui_pos marginRight;
+		sl_ui_pos marginBottom;
+		sl_bool flagRelativeMarginLeft;
+		sl_real relativeMarginLeftWeight;
+		sl_bool flagRelativeMarginTop;
+		sl_real relativeMarginTopWeight;
+		sl_bool flagRelativeMarginRight;
+		sl_real relativeMarginRightWeight;
+		sl_bool flagRelativeMarginBottom;
+		sl_real relativeMarginBottomWeight;
+		
+		sl_bool flagUpdatedLayoutFrame;
 		
 	public:
-		Ref<ViewInstance> getViewInstance();
-		
-		sl_bool isInstance();
-		
-		sl_bool isValidInstance();
-		
-		sl_bool isCreatingInstance();
-		
-		// set before attaching
-		void setCreatingInstance(sl_bool flag);
-		
-		sl_bool isCreatingChildInstances();
-		
-		// set before attaching
-		void setCreatingChildInstances(sl_bool flag);
-		
-		sl_bool isCreatingNativeWidget();
-		
-		// set before attaching
-		void setCreatingNativeWidget(sl_bool flag);
-		
-		UIAttachMode getAttachMode();
-		
-		// set before attaching
-		void setAttachMode(UIAttachMode mode);
-		
-		virtual Ref<ViewInstance> createGenericInstance(ViewInstance* parent);
-		
-		virtual Ref<ViewInstance> createNativeWidget(ViewInstance* parent);
-		
-		Ref<ViewInstance> createInstance(ViewInstance* parent);
-		
-		sl_bool isNativeWidget();
-		
-		sl_bool isHardwareLayer();
-		
-		// set before attaching
-		void setHardwareLayer(sl_bool flagLayered);
-		
-		
-		Ref<Window> getWindow();
-		
-		void setWindow(const Ref<Window>& window);
-		
-		
-		Ref<View> getParent();
-		
-		void setParent(const Ref<View>& parent);
-		
-		void removeParent(View* parent = sl_null);
-		
-		void attach(const Ref<ViewInstance>& instance);
-		
-		void detach();
-		
-		Ref<ViewInstance> attachToNewInstance(const Ref<ViewInstance>& parent);
-		
-		
-		String getId();
-		
-		void setId(const String& _id);
-		
-		List< Ref<View> > getChildren();
-		
-		sl_size getChildrenCount();
-		
-		Ref<View> getChild(sl_size index);
-		
-		void addChild(const Ref<View>& view, UIUpdateMode mode = UIUpdateMode::Redraw);
-		
-		void insertChild(sl_size index, const Ref<View>& view, UIUpdateMode mode = UIUpdateMode::Redraw);
-		
-		void removeChild(sl_size index, UIUpdateMode mode = UIUpdateMode::Redraw);
-		
-		void removeChild(const Ref<View>& view, UIUpdateMode mode = UIUpdateMode::Redraw);
-		
-		void removeAllChildren(UIUpdateMode mode = UIUpdateMode::Redraw);
-		
-		Ref<View> getChildAt(sl_ui_pos x, sl_ui_pos y);
-		
-		Ref<View> getChildAt(const UIPoint& point);
-		
-		Ref<View> getChildById(const String& _id);
-		
-		Ref<View> getRootView();
-		
-		sl_bool isRootView();
-		
-		Ref<View> getInstanceView();
-		
-		Ref<ViewInstance> getInstanceViewInstance();
-		
-		void removeFromParent();
-		
-		void attachChild(const Ref<View>& child);
-		
-		void addChildInstance(const Ref<ViewInstance>& instance);
-		
-		void removeChildInstance(const Ref<ViewInstance>& instance);
-		
-		sl_bool isOnAddChildEnabled();
-		
-		void setOnAddChildEnabled(sl_bool flagEnabled);
-		
-		sl_bool isOnRemoveChildEnabled();
-		
-		void setOnRemoveChildEnabled(sl_bool flagEnabled);
-		
-		void bringToFront(UIUpdateMode mode = UIUpdateMode::Redraw);
-		
-		
-		virtual void invalidate();
-		
-		// local coordinate
-		virtual void invalidate(const UIRect& rect);
-		
-		void invalidateBoundsInParent();
-		
-		void updateAndInvalidateBoundsInParent(UIUpdateMode mode = UIUpdateMode::Redraw);
-		
-		sl_bool checkSelfInvalidatable();
-		
-		
-		// parent coordinate
-		const UIRect& getFrame();
-		
-		// parent coordinate
-		UIRect getInstanceFrame();
-		
-		// parent coordinate
-		void setFrame(const UIRect& frame, UIUpdateMode mode = UIUpdateMode::Redraw);
-		
-		// parent coordinate
-		void setFrame(sl_ui_pos x, sl_ui_pos y, sl_ui_len width, sl_ui_len height, UIUpdateMode mode = UIUpdateMode::Redraw);
-		
-		sl_ui_len getWidth();
-		
-		void setWidth(sl_ui_len width, UIUpdateMode mode = UIUpdateMode::Redraw);
-		
-		sl_ui_len getHeight();
-		
-		void setHeight(sl_ui_len height, UIUpdateMode mode = UIUpdateMode::Redraw);
-		
-		UISize getSize();
-		
-		void setSize(const UISize& size, UIUpdateMode mode = UIUpdateMode::Redraw);
-		
-		void setSize(sl_ui_len width, sl_ui_len height, UIUpdateMode mode = UIUpdateMode::Redraw);
-		
-		// parent coordinate
-		sl_ui_pos getLeft();
-		
-		// parent coordinate
-		sl_ui_pos getTop();
-		
-		// parent coordinate
-		void setLeft(sl_ui_pos x, UIUpdateMode mode = UIUpdateMode::Redraw);
-		
-		// parent coordinate
-		void setTop(sl_ui_pos y, UIUpdateMode mode = UIUpdateMode::Redraw);
-		
-		// parent coordinate
-		UIPoint getPosition();
-		
-		// parent coordinate
-		void setPosition(sl_ui_pos x, sl_ui_pos y, UIUpdateMode mode = UIUpdateMode::Redraw);
-		
-		// parent coordinate
-		void setPosition(const UIPoint& point, UIUpdateMode mode = UIUpdateMode::Redraw);
-		
-		// local coordinate
-		UIRect getBounds();
-		
-		// local coordinate
-		UIRect getBoundsInnerPadding();
-		
-		// parent coordinate
-		UIRect getBoundsInParent();
-		
-		// parent coordinate
-		void requestFrame(const UIRect& frame, UIUpdateMode mode = UIUpdateMode::Redraw);
-		
-		
-		Visibility getVisibility();
-		
-		void setVisibility(Visibility visibility, UIUpdateMode mode = UIUpdateMode::Redraw);
-		
-		sl_bool isVisible();
-		
-		void setVisible(sl_bool flagVisible, UIUpdateMode mode = UIUpdateMode::Redraw);
-		
-		sl_bool isEnabled();
-		
-		virtual void setEnabled(sl_bool flagEnabled, UIUpdateMode mode = UIUpdateMode::Redraw);
-		
-		
-		sl_bool isHitTestable();
-		
-		void setHitTestable(sl_bool flag);
-		
-		// local coordinate
-		virtual sl_bool hitTest(sl_ui_pos x, sl_ui_pos y);
-		
-		// local coordinate
-		sl_bool hitTest(const UIPoint& point);
-		
-		
-		sl_bool isFocusable();
-		
-		void setFocusable(sl_bool flagFocusable);
-		
-		sl_bool isFocused();
-		
-		void setFocus(sl_bool flagFocused = sl_true, UIUpdateMode mode = UIUpdateMode::Redraw);
-		
-		Ref<View> getFocusedChild();
-		
-		Ref<View> getFocusedDescendant();
-		
-		
-		sl_bool isPressedState();
-		
-		virtual void setPressedState(sl_bool flagState, UIUpdateMode mode = UIUpdateMode::Redraw);
-		
-		sl_bool isHoverState();
-		
-		virtual void setHoverState(sl_bool flagState, UIUpdateMode mode = UIUpdateMode::Redraw);
-		
-		
-		Ref<Cursor> getCursor();
-		
-		void setCursor(const Ref<Cursor>& cursor);
-		
-		
-		void measureLayout();
-		
-		sl_ui_len getMeasuredWidth();
-		
-		void setMeasuredWidth(sl_ui_len width);
-		
-		sl_ui_len getMeasuredHeight();
-		
-		void setMeasuredHeight(sl_ui_len height);
-		
-		void invalidateLayoutFromResize(UIUpdateMode mode = UIUpdateMode::Redraw);
-		
-		void invalidateLayoutFromResizeContent(UIUpdateMode mode = UIUpdateMode::Redraw);
-		
-		void invalidateParentLayout(UIUpdateMode mode = UIUpdateMode::Redraw);
-		
-		void resetLayout(UIUpdateMode mode = UIUpdateMode::Redraw);
-		
-		UIRect getLayoutFrame();
-		
-		void setLayoutFrame(const UIRect& rect);
-		
-		sl_bool isLayoutFrameUpdated();
-		
-		void setLayoutFrameUpdated(sl_bool flag);
-		
-		sl_bool isOnPrepareLayoutEnabled();
-		
-		void setOnPrepareLayoutEnabled(sl_bool flagEnabled, UIUpdateMode mode = UIUpdateMode::Redraw);
-		
-		sl_bool isOnMakeLayoutEnabled();
-		
-		void setOnMakeLayoutEnabled(sl_bool flagEnabled, UIUpdateMode mode = UIUpdateMode::Redraw);
-		
-		SizeMode getWidthMode();
-		
-		SizeMode getHeightMode();
-		
-		sl_bool isWidthFixed();
-		
-		void setWidthFixed(UIUpdateMode mode = UIUpdateMode::Redraw);
-		
-		sl_bool isHeightFixed();
-		
-		void setHeightFixed(UIUpdateMode mode = UIUpdateMode::Redraw);
-		
-		void setSizeFixed(UIUpdateMode mode = UIUpdateMode::Redraw);
-		
-		sl_real getWidthWeight();
-		
-		sl_real getHeightWeight();
-		
-		sl_bool isWidthFilling();
-		
-		void setWidthFilling(sl_real weight = 1, UIUpdateMode mode = UIUpdateMode::Redraw);
-		
-		sl_bool isHeightFilling();
-		
-		void setHeightFilling(sl_real weight = 1, UIUpdateMode mode = UIUpdateMode::Redraw);
-		
-		void setSizeFilling(sl_real widthWeight = 1, sl_real heightWeight = 1, UIUpdateMode mode = UIUpdateMode::Redraw);
-		
-		sl_bool isWidthWrapping();
-		
-		void setWidthWrapping(UIUpdateMode mode = UIUpdateMode::Redraw);
-		
-		sl_bool isHeightWrapping();
-		
-		void setHeightWrapping(UIUpdateMode mode = UIUpdateMode::Redraw);
-		
-		void setSizeWrapping(UIUpdateMode mode = UIUpdateMode::Redraw);
-		
-		sl_bool isWidthWeight();
-		
-		void setWidthWeight(sl_real weight = 1, UIUpdateMode mode = UIUpdateMode::Redraw);
-		
-		sl_bool isHeightWeight();
-		
-		void setHeightWeight(sl_real weight = 1, UIUpdateMode mode = UIUpdateMode::Redraw);
-		
-		void setSizeWeight(sl_real widthWeight = 1, sl_real heightWeight = 1, UIUpdateMode mode = UIUpdateMode::Redraw);
-		
-		sl_bool isLayoutLeftFixed();
-		
-		void setLayoutLeftFixed(UIUpdateMode mode = UIUpdateMode::Redraw);
-		
-		sl_bool isAlignParentLeft();
-		
-		void setAlignParentLeft(UIUpdateMode mode = UIUpdateMode::Redraw);
-		
-		sl_bool isAlignLeft();
-		
-		void setAlignLeft(const Ref<View>& view, UIUpdateMode mode = UIUpdateMode::Redraw);
-		
-		sl_bool isRightOf();
-		
-		void setRightOf(const Ref<View>& view, UIUpdateMode mode = UIUpdateMode::Redraw);
-		
-		Ref<View> getLayoutLeftReferingView();
-		
-		sl_bool isLayoutRightFixed();
-		
-		void setLayoutRightFixed(UIUpdateMode mode = UIUpdateMode::Redraw);
-		
-		sl_bool isAlignParentRight();
-		
-		void setAlignParentRight(UIUpdateMode mode = UIUpdateMode::Redraw);
-		
-		sl_bool isAlignRight();
-		
-		void setAlignRight(const Ref<View>& view, UIUpdateMode mode = UIUpdateMode::Redraw);
-		
-		sl_bool isLeftOf();
-		
-		void setLeftOf(const Ref<View>& view, UIUpdateMode mode = UIUpdateMode::Redraw);
-		
-		Ref<View> getLayoutRightReferingView();
-		
-		sl_bool isLayoutTopFixed();
-		
-		void setLayoutTopFixed(UIUpdateMode mode = UIUpdateMode::Redraw);
-		
-		sl_bool isAlignParentTop();
-		
-		void setAlignParentTop(UIUpdateMode mode = UIUpdateMode::Redraw);
-		
-		sl_bool isAlignTop();
-		
-		void setAlignTop(const Ref<View>& view, UIUpdateMode mode = UIUpdateMode::Redraw);
-		
-		sl_bool isBelow();
-		
-		void setBelow(const Ref<View>& view, UIUpdateMode mode = UIUpdateMode::Redraw);
-		
-		Ref<View> getLayoutTopReferingView();
-		
-		sl_bool isLayoutBottomFixed();
-		
-		void setLayoutBottomFixed(UIUpdateMode mode = UIUpdateMode::Redraw);
-		
-		sl_bool isAlignParentBottom();
-		
-		void setAlignParentBottom(UIUpdateMode mode = UIUpdateMode::Redraw);
-		
-		sl_bool isAlignBottom();
-		
-		void setAlignBottom(const Ref<View>& view, UIUpdateMode mode = UIUpdateMode::Redraw);
-		
-		sl_bool isAbove();
-		
-		void setAbove(const Ref<View>& view, UIUpdateMode mode = UIUpdateMode::Redraw);
-		
-		Ref<View> getLayoutBottomReferingView();
-		
-		sl_bool isCenterHorizontal();
-		
-		void setCenterHorizontal(UIUpdateMode mode = UIUpdateMode::Redraw);
-		
-		sl_bool isCenterVertical();
-		
-		void setCenterVertical(UIUpdateMode mode = UIUpdateMode::Redraw);
-		
-		void setCenterInParent(UIUpdateMode mode = UIUpdateMode::Redraw);
-		
-		sl_bool isAlignCenterHorizontal();
-		
-		void setAlignCenterHorizontal(const Ref<View>& view, UIUpdateMode mode = UIUpdateMode::Redraw);
-		
-		sl_bool isAlignCenterVertical();
-		
-		void setAlignCenterVertical(const Ref<View>& view, UIUpdateMode mode = UIUpdateMode::Redraw);
-		
-		
-		sl_ui_len getMinimumWidth();
-		
-		void setMinimumWidth(sl_ui_len width, UIUpdateMode mode = UIUpdateMode::Redraw);
-		
-		sl_ui_len getMaximumWidth();
-		
-		void setMaximumWidth(sl_ui_len width, UIUpdateMode mode = UIUpdateMode::Redraw);
-		
-		sl_ui_len getMinimumHeight();
-		
-		void setMinimumHeight(sl_ui_len height, UIUpdateMode mode = UIUpdateMode::Redraw);
-		
-		sl_ui_len getMaximumHeight();
-		
-		void setMaximumHeight(sl_ui_len height, UIUpdateMode mode = UIUpdateMode::Redraw);
-		
-		AspectRatioMode getAspectRatioMode();
-		
-		void setAspectRatioMode(AspectRatioMode aspectRatioMode, UIUpdateMode updateMode = UIUpdateMode::Redraw);
-		
-		sl_real getAspectRatio();
-		
-		void setAspectRatio(sl_real ratio, UIUpdateMode mode = UIUpdateMode::Redraw);
-		
-		
-		sl_ui_pos getMarginLeft();
-		
-		void setMarginLeft(sl_ui_pos margin, UIUpdateMode mode = UIUpdateMode::Redraw);
-		
-		sl_ui_pos getMarginTop();
-		
-		void setMarginTop(sl_ui_pos margin, UIUpdateMode mode = UIUpdateMode::Redraw);
-		
-		sl_ui_pos getMarginRight();
-		
-		void setMarginRight(sl_ui_pos margin, UIUpdateMode mode = UIUpdateMode::Redraw);
-		
-		sl_ui_pos getMarginBottom();
-		
-		void setMarginBottom(sl_ui_pos margin, UIUpdateMode mode = UIUpdateMode::Redraw);
-		
-		void setMargin(sl_ui_pos left, sl_ui_pos top, sl_ui_pos right, sl_ui_pos bottom, UIUpdateMode mode = UIUpdateMode::Redraw);
-		
-		void setMargin(sl_ui_pos margin, UIUpdateMode mode = UIUpdateMode::Redraw);
-		
-		sl_bool isRelativeMarginLeft();
-		
-		sl_real getRelativeMarginLeftWeight();
-		
-		void setRelativeMarginLeft(sl_real weight, UIUpdateMode mode = UIUpdateMode::Redraw);
-		
-		sl_ui_pos getAbsoluteMarginLeft();
-		
-		void setAbsoluteMarginLeft(sl_ui_pos margin, UIUpdateMode mode = UIUpdateMode::Redraw);
-		
-		sl_bool isRelativeMarginTop();
-		
-		sl_real getRelativeMarginTopWeight();
-		
-		void setRelativeMarginTop(sl_real weight, UIUpdateMode mode = UIUpdateMode::Redraw);
-		
-		sl_ui_pos getAbsoluteMarginTop();
-		
-		void setAbsoluteMarginTop(sl_ui_pos margin, UIUpdateMode mode = UIUpdateMode::Redraw);
-		
-		sl_bool isRelativeMarginRight();
-		
-		sl_real getRelativeMarginRightWeight();
-		
-		void setRelativeMarginRight(sl_real weight, UIUpdateMode mode = UIUpdateMode::Redraw);
-		
-		sl_ui_pos getAbsoluteMarginRight();
-		
-		void setAbsoluteMarginRight(sl_ui_pos margin, UIUpdateMode mode = UIUpdateMode::Redraw);
-		
-		sl_bool isRelativeMarginBottom();
-		
-		sl_real getRelativeMarginBottomWeight();
-		
-		void setRelativeMarginBottom(sl_real weight, UIUpdateMode mode = UIUpdateMode::Redraw);
-		
-		sl_ui_pos getAbsoluteMarginBottom();
-		
-		void setAbsoluteMarginBottom(sl_ui_pos margin, UIUpdateMode mode = UIUpdateMode::Redraw);
-		
-		void applyRelativeMargins(sl_ui_len parentWidth, sl_ui_len parentHeight);
-		
-		
-		sl_ui_pos getPaddingLeft();
-		
-		void setPaddingLeft(sl_ui_pos padding, UIUpdateMode mode = UIUpdateMode::Redraw);
-		
-		sl_ui_pos getPaddingTop();
-		
-		void setPaddingTop(sl_ui_pos padding, UIUpdateMode mode = UIUpdateMode::Redraw);
-		
-		sl_ui_pos getPaddingRight();
-		
-		void setPaddingRight(sl_ui_pos padding, UIUpdateMode mode = UIUpdateMode::Redraw);
-		
-		sl_ui_pos getPaddingBottom();
-		
-		void setPaddingBottom(sl_ui_pos padding, UIUpdateMode mode = UIUpdateMode::Redraw);
-		
-		void setPadding(sl_ui_pos left, sl_ui_pos top, sl_ui_pos right, sl_ui_pos bottom, UIUpdateMode mode = UIUpdateMode::Redraw);
-		
-		void setPadding(sl_ui_pos padding, UIUpdateMode mode = UIUpdateMode::Redraw);
-		
-		
-		sl_bool getFinalTransform(Matrix3* _out);
-		
-		sl_bool getFinalInverseTransform(Matrix3* _out);
-		
-		const Matrix3& getTransform();
-		
-		void setTransform(const Matrix3& matrix, UIUpdateMode mode = UIUpdateMode::Redraw);
-		
-		void resetTransform(UIUpdateMode mode = UIUpdateMode::Redraw);
-		
-		sl_bool getFinalTranslationRotationScale(Vector2* translation = sl_null, sl_real* rotation = sl_null, Vector2* scale = sl_null, Vector2* anchor = sl_null);
-		
-		sl_real getTranslationX();
-		
-		sl_real getTranslationY();
-		
-		const Vector2& getTranslation();
-		
-		void setTranslationX(sl_real x, UIUpdateMode mode = UIUpdateMode::Redraw);
-		
-		void setTranslationY(sl_real y, UIUpdateMode mode = UIUpdateMode::Redraw);
-		
-		void setTranslation(sl_real x, sl_real y, UIUpdateMode mode = UIUpdateMode::Redraw);
-		
-		void setTranslation(const Vector2& t, UIUpdateMode mode = UIUpdateMode::Redraw);
-		
-		sl_real getScaleX();
-		
-		sl_real getScaleY();
-		
-		const Vector2& getScale();
-		
-		void setScaleX(sl_real sx, UIUpdateMode mode = UIUpdateMode::Redraw);
-		
-		void setScaleY(sl_real sy, UIUpdateMode mode = UIUpdateMode::Redraw);
-		
-		void setScale(sl_real x, sl_real y, UIUpdateMode mode = UIUpdateMode::Redraw);
-		
-		void setScale(sl_real factor, UIUpdateMode mode = UIUpdateMode::Redraw);
-		
-		void setScale(const Vector2& factor, UIUpdateMode mode = UIUpdateMode::Redraw);
-		
-		sl_real getRotation();
-		
-		void setRotation(sl_real radian, UIUpdateMode mode = UIUpdateMode::Redraw);
-		
-		sl_real getAnchorOffsetX();
-		
-		sl_real getAnchorOffsetY();
-		
-		const Vector2& getAnchorOffset();
-		
-		void setAnchorOffsetX(sl_real x, UIUpdateMode mode = UIUpdateMode::Redraw);
-		
-		void setAnchorOffsetY(sl_real y, UIUpdateMode mode = UIUpdateMode::Redraw);
-		
-		void setAnchorOffset(sl_real x, sl_real y, UIUpdateMode mode = UIUpdateMode::Redraw);
-		
-		void setAnchorOffset(const Vector2& pt, UIUpdateMode mode = UIUpdateMode::Redraw);
-		
-		
-		UIPointf convertCoordinateFromScreen(const UIPointf& ptScreen);
-		
-		UIPointf convertCoordinateToScreen(const UIPointf& ptView);
-		
-		UIPointf convertCoordinateFromParent(const UIPointf& ptParent);
-		
-		UIRectf convertCoordinateFromParent(const UIRectf& rectParent);
-		
-		UIPointf convertCoordinateToParent(const UIPointf& ptView);
-		
-		UIRectf convertCoordinateToParent(const UIRectf& rectView);
-		
-		
-		Ref<Drawable> getBackground();
-		
-		virtual void setBackground(const Ref<Drawable>& drawable, UIUpdateMode mode = UIUpdateMode::Redraw);
-		
-		Ref<Drawable> getPressedBackground();
-		
-		virtual void setPressedBackground(const Ref<Drawable>& drawable, UIUpdateMode mode = UIUpdateMode::Redraw);
-		
-		Ref<Drawable> getHoverBackground();
-		
-		virtual void setHoverBackground(const Ref<Drawable>& drawable, UIUpdateMode mode = UIUpdateMode::Redraw);
-		
-		ScaleMode getBackgroundScaleMode();
-		
-		virtual void setBackgroundScaleMode(ScaleMode scaleMode, UIUpdateMode updateMode = UIUpdateMode::Redraw);
-		
-		Alignment getBackgroundAlignment();
-		
-		virtual void setBackgroundAlignment(Alignment align, UIUpdateMode mode = UIUpdateMode::Redraw);
-		
-		Color getBackgroundColor();
-		
-		virtual void setBackgroundColor(const Color& color, UIUpdateMode mode = UIUpdateMode::Redraw);
-		
-		Ref<Pen> getBorder();
-		
-		virtual void setBorder(const Ref<Pen>& pen, UIUpdateMode mode = UIUpdateMode::Redraw);
-		
-		PenStyle getBorderStyle();
-		
-		void setBorderStyle(PenStyle style, UIUpdateMode mode = UIUpdateMode::Redraw);
-		
-		sl_real getBorderWidth();
-		
-		void setBorderWidth(sl_real width, UIUpdateMode mode = UIUpdateMode::Redraw);
-		
-		Color getBorderColor();
-		
-		void setBorderColor(const Color& color, UIUpdateMode mode = UIUpdateMode::Redraw);
-		
-		sl_bool isBorder();
-		
-		void setBorder(sl_bool flagBorder, UIUpdateMode mode = UIUpdateMode::Redraw);
-		
-		BoundShape getBoundShape();
-		
-		void setBoundShape(BoundShape shape, UIUpdateMode mode = UIUpdateMode::Redraw);
-		
-		const Size& getRoundRectBoundShapeRadius();
-		
-		void setRoundRectBoundShapeRadius(const Size& radius, UIUpdateMode mode = UIUpdateMode::Redraw);
-		
-		void setRoundRectBoundShapeRadius(sl_real rx, sl_real ry, UIUpdateMode mode = UIUpdateMode::Redraw);
-		
-		void setRoundRectBoundShapeRadiusX(sl_real rx, UIUpdateMode mode = UIUpdateMode::Redraw);
-		
-		void setRoundRectBoundShapeRadiusY(sl_real ry, UIUpdateMode mode = UIUpdateMode::Redraw);
-		
-		void setRoundRectBoundShapeRadius(sl_real radius, UIUpdateMode mode = UIUpdateMode::Redraw);
-		
-		Ref<GraphicsPath> getBoundShapePath();
-		
-		void setBoundShapePath(const Ref<GraphicsPath>& path, UIUpdateMode mode = UIUpdateMode::Redraw);
-		
-		
-		sl_bool isPreDrawEnabled();
-		
-		void setPreDrawEnabled(sl_bool flagEnabled, UIUpdateMode mode = UIUpdateMode::Redraw);
-		
-		sl_bool isPostDrawEnabled();
-		
-		void setPostDrawEnabled(sl_bool flagEnabled, UIUpdateMode mode = UIUpdateMode::Redraw);
-		
-		sl_bool isAlwaysOnDrawBackground();
-		
-		void setAlwaysOnDrawBackground(sl_bool flagEnabled, UIUpdateMode mode = UIUpdateMode::Redraw);
-		
-		sl_bool isAlwaysOnDrawBorder();
-		
-		void setAlwaysOnDrawBorder(sl_bool flagEnabled, UIUpdateMode mode = UIUpdateMode::Redraw);
-		
-		
-		Ref<Font> getFont();
-		
-		virtual void setFont(const Ref<Font>& font, UIUpdateMode mode = UIUpdateMode::Redraw);
-		
-		void setFont(const String& fontFamily, sl_real size, sl_bool flagBold = sl_false, sl_bool flagItalic = sl_false, sl_bool flagUnderline = sl_false, UIUpdateMode mode = UIUpdateMode::Redraw);
-		
-		void setFontAttributes(sl_real size, sl_bool flagBold = sl_false, sl_bool flagItalic = sl_false, sl_bool flagUnderline = sl_false, UIUpdateMode mode = UIUpdateMode::Redraw);
-		
-		sl_bool isUsingFont();
-		
-		void setUsingFont(sl_bool flag);
-		
-		
-		sl_bool isOpaque();
-		
-		void setOpaque(sl_bool flagOpaque, UIUpdateMode mode = UIUpdateMode::Redraw);
-		
-		sl_real getAlpha();
-		
-		void setAlpha(sl_real alpha, UIUpdateMode mode = UIUpdateMode::Redraw);
-		
-		sl_bool isLayer();
-		
-		void setLayer(sl_bool flagLayer, UIUpdateMode mode = UIUpdateMode::Redraw);
-		
-		void invalidateLayer();
-		
-		void invalidateLayer(const UIRect& rect);
-		
-		
-		virtual Ref<AnimationLoop> getAnimationLoop();
-		
-		Ref<Animation> createAnimation(float duration);
-		
-		Ref<Animation> createAnimation(const Ref<AnimationTarget>& target, float duration, const Function<void()>& onStop = sl_null, AnimationCurve curve = AnimationCurve::Default, const AnimationFlags& flags = AnimationFlags::Default);
-		
-		
-		Ref<Animation> getTransformAnimation();
-		
-		void setTransformAnimation(const Ref<Animation>& animation, const AnimationFrames<Matrix3>& frames);
-		
-		void setTransformAnimation(const Ref<Animation>& animation, const Matrix3& startValue, const Matrix3& endValue);
-		
-		void setTransformAnimation(const Ref<Animation>& animation, const Matrix3& toValue);
-		
-		Ref<Animation> createTransformAnimation(const AnimationFrames<Matrix3>& frames, float duration, const Function<void()>& onStop = sl_null, AnimationCurve curve = AnimationCurve::Default, const AnimationFlags& flags = AnimationFlags::Default);
-		
-		Ref<Animation> createTransformAnimation(const Matrix3& startValue, const Matrix3& endValue, float duration, const Function<void()>& onStop = sl_null, AnimationCurve curve = AnimationCurve::Default, const AnimationFlags& flags = AnimationFlags::Default);
-		
-		Ref<Animation> createTransformAnimationTo(const Matrix3& toValue, float duration, const Function<void()>& onStop = sl_null, AnimationCurve curve = AnimationCurve::Default, const AnimationFlags& flags = AnimationFlags::NotUpdateWhenStart);
-		
-		
-		Ref<Animation> getTranslateAnimation();
-		
-		void setTranslateAnimation(const Ref<Animation>& animation, const AnimationFrames<Vector2>& frames);
-		
-		void setTranslateAnimation(const Ref<Animation>& animation, const Vector2& startValue, const Vector2& endValue);
-		
-		void setTranslateAnimation(const Ref<Animation>& animation, const Vector2& toValue);
-		
-		Ref<Animation> createTranslateAnimation(const AnimationFrames<Vector2>& frames, float duration, const Function<void()>& onStop = sl_null, AnimationCurve curve = AnimationCurve::Default, const AnimationFlags& flags = AnimationFlags::Default);
-		
-		Ref<Animation> createTranslateAnimation(const Vector2& startValue, const Vector2& endValue, float duration, const Function<void()>& onStop = sl_null, AnimationCurve curve = AnimationCurve::Default, const AnimationFlags& flags = AnimationFlags::Default);
-		
-		Ref<Animation> createTranslateAnimationTo(const Vector2& toValue, float duration, const Function<void()>& onStop = sl_null, AnimationCurve curve = AnimationCurve::Default, const AnimationFlags& flags = AnimationFlags::NotUpdateWhenStart);
-		
-		
-		Ref<Animation> getScaleAnimation();
-		
-		void setScaleAnimation(const Ref<Animation>& animation, const AnimationFrames<Vector2>& frames);
-		
-		void setScaleAnimation(const Ref<Animation>& animation, const Vector2& startValue, const Vector2& endValue);
-		
-		void setScaleAnimation(const Ref<Animation>& animation, const Vector2& toValue);
-		
-		void setScaleAnimation(const Ref<Animation>& animation, sl_real startValue, sl_real endValue);
-		
-		void setScaleAnimation(const Ref<Animation>& animation, sl_real toValue);
-		
-		Ref<Animation> createScaleAnimation(const AnimationFrames<Vector2>& frames, float duration, const Function<void()>& onStop = sl_null, AnimationCurve curve = AnimationCurve::Default, const AnimationFlags& flags = AnimationFlags::Default);
-		
-		Ref<Animation> createScaleAnimation(const Vector2& startValue, const Vector2& endValue, float duration, const Function<void()>& onStop = sl_null, AnimationCurve curve = AnimationCurve::Default, const AnimationFlags& flags = AnimationFlags::Default);
-		
-		Ref<Animation> createScaleAnimationTo(const Vector2& toValue, float duration, const Function<void()>& onStop = sl_null, AnimationCurve curve = AnimationCurve::Default, const AnimationFlags& flags = AnimationFlags::NotUpdateWhenStart);
-		
-		Ref<Animation> createScaleAnimation(sl_real startValue, sl_real endValue, float duration, const Function<void()>& onStop = sl_null, AnimationCurve curve = AnimationCurve::Default, const AnimationFlags& flags = AnimationFlags::Default);
-		
-		Ref<Animation> createScaleAnimationTo(sl_real toValue, float duration, const Function<void()>& onStop = sl_null, AnimationCurve curve = AnimationCurve::Default, const AnimationFlags& flags = AnimationFlags::NotUpdateWhenStart);
-		
-		
-		Ref<Animation> getRotateAnimation();
-		
-		void setRotateAnimation(const Ref<Animation>& animation, const AnimationFrames<sl_real>& frames);
-		
-		void setRotateAnimation(const Ref<Animation>& animation, sl_real startValue, sl_real endValue);
-		
-		void setRotateAnimation(const Ref<Animation>& animation, sl_real toValue);
-		
-		Ref<Animation> createRotateAnimation(const AnimationFrames<sl_real>& frames, float duration, const Function<void()>& onStop = sl_null, AnimationCurve curve = AnimationCurve::Default, const AnimationFlags& flags = AnimationFlags::Default);
-		
-		Ref<Animation> createRotateAnimation(sl_real startValue, sl_real endValue, float duration, const Function<void()>& onStop = sl_null, AnimationCurve curve = AnimationCurve::Default, const AnimationFlags& flags = AnimationFlags::Default);
-		
-		Ref<Animation> createRotateAnimationTo(sl_real toValue, float duration, const Function<void()>& onStop = sl_null, AnimationCurve curve = AnimationCurve::Default, const AnimationFlags& flags = AnimationFlags::NotUpdateWhenStart);
-		
-		
-		Ref<Animation> getFrameAnimation();
-		
-		void setFrameAnimation(const Ref<Animation>& animation, const AnimationFrames<Rectangle>& frames);
-		
-		void setFrameAnimation(const Ref<Animation>& animation, const Rectangle& startValue, const Rectangle& endValue);
-		
-		void setFrameAnimation(const Ref<Animation>& animation, const Rectangle& toValue);
-		
-		Ref<Animation> createFrameAnimation(const AnimationFrames<Rectangle>& frames, float duration, const Function<void()>& onStop = sl_null, AnimationCurve curve = AnimationCurve::Default, const AnimationFlags& flags = AnimationFlags::Default);
-		
-		Ref<Animation> createFrameAnimation(const Rectangle& startValue, const Rectangle& endValue, float duration, const Function<void()>& onStop = sl_null, AnimationCurve curve = AnimationCurve::Default, const AnimationFlags& flags = AnimationFlags::Default);
-		
-		Ref<Animation> createFrameAnimationTo(const Rectangle& toValue, float duration, const Function<void()>& onStop = sl_null, AnimationCurve curve = AnimationCurve::Default, const AnimationFlags& flags = AnimationFlags::NotUpdateWhenStart);
-		
-		
-		Ref<Animation> getAlphaAnimation();
-		
-		void setAlphaAnimation(const Ref<Animation>& animation, const AnimationFrames<sl_real>& frames);
-		
-		void setAlphaAnimation(const Ref<Animation>& animation, sl_real startValue, sl_real endValue);
-		
-		void setAlphaAnimation(const Ref<Animation>& animation, sl_real toValue);
-		
-		Ref<Animation> createAlphaAnimation(const AnimationFrames<sl_real>& frames, float duration, const Function<void()>& onStop = sl_null, AnimationCurve curve = AnimationCurve::Default, const AnimationFlags& flags = AnimationFlags::Default);
-		
-		Ref<Animation> createAlphaAnimation(sl_real startValue, sl_real endValue, float duration, const Function<void()>& onStop = sl_null, AnimationCurve curve = AnimationCurve::Default, const AnimationFlags& flags = AnimationFlags::Default);
-		
-		Ref<Animation> createAlphaAnimationTo(sl_real toValue, float duration, const Function<void()>& onStop = sl_null, AnimationCurve curve = AnimationCurve::Default, const AnimationFlags& flags = AnimationFlags::NotUpdateWhenStart);
-		
-		
-		Ref<Animation> getBackgroundColorAnimation();
-		
-		void setBackgroundColorAnimation(const Ref<Animation>& animation, const AnimationFrames<Color4f>& frames);
-		
-		void setBackgroundColorAnimation(const Ref<Animation>& animation, const Color4f& startValue, const Color4f& endValue);
-		
-		void setBackgroundColorAnimation(const Ref<Animation>& animation, const Color4f& toValue);
-		
-		Ref<Animation> createBackgroundColorAnimation(const AnimationFrames<Color4f>& frames, float duration, const Function<void()>& onStop = sl_null, AnimationCurve curve = AnimationCurve::Default, const AnimationFlags& flags = AnimationFlags::Default);
-		
-		Ref<Animation> createBackgroundColorAnimation(const Color4f& startValue, const Color4f& endValue, float duration, const Function<void()>& onStop = sl_null, AnimationCurve curve = AnimationCurve::Default, const AnimationFlags& flags = AnimationFlags::Default);
-		
-		Ref<Animation> createBackgroundColorAnimationTo(const Color4f& toValue, float duration, const Function<void()>& onStop = sl_null, AnimationCurve curve = AnimationCurve::Default, const AnimationFlags& flags = AnimationFlags::NotUpdateWhenStart);
-		
-		
-		sl_bool isHorizontalScrolling();
-		
-		void setHorizontalScrolling(sl_bool flagHorizontal);
-		
-		sl_bool isVerticalScrolling();
-		
-		void setVerticalScrolling(sl_bool flagVertical);
-		
-		Ref<ScrollBar> getHorizontalScrollBar();
-		
-		Ref<ScrollBar> getVerticalScrollBar();
-		
-		void setHorizontalScrollBar(const Ref<ScrollBar>& bar, UIUpdateMode mode = UIUpdateMode::Redraw);
-		
-		void setVerticalScrollBar(const Ref<ScrollBar>& bar, UIUpdateMode mode = UIUpdateMode::Redraw);
-		
-		void createHorizontalScrollBar(UIUpdateMode mode = UIUpdateMode::Redraw);
-		
-		void createVerticalScrollBar(UIUpdateMode mode = UIUpdateMode::Redraw);
-		
-		void removeHorizontalScrollBar(UIUpdateMode mode = UIUpdateMode::Redraw);
-		
-		void removeVerticalScrollBar(UIUpdateMode mode = UIUpdateMode::Redraw);
-		
-		void createScrollBars(UIUpdateMode mode = UIUpdateMode::Redraw);
-		
-		void removeScrollBars(UIUpdateMode mode = UIUpdateMode::Redraw);
-		
-		sl_bool isHorizontalScrollBarVisible();
-		
-		sl_bool isVerticalScrollBarVisible();
-		
-		void setHorizontalScrollBarVisible(sl_bool flagVisible, UIUpdateMode mode = UIUpdateMode::Redraw);
-		
-		void setVerticalScrollBarVisible(sl_bool flagVisible, UIUpdateMode mode = UIUpdateMode::Redraw);
-		
-		virtual void setScrollBarsVisible(sl_bool flagHorizontal, sl_bool flagVertical, UIUpdateMode mode = UIUpdateMode::Redraw);
-		
-		sl_bool isHorizontalScrollBarValid();
-		
-		sl_bool isVerticalScrollBarValid();
-		
-		sl_scroll_pos getScrollX();
-		
-		sl_scroll_pos getScrollY();
-		
-		virtual Pointlf getScrollPosition();
-		
-		virtual void scrollTo(sl_scroll_pos x, sl_scroll_pos y, UIUpdateMode mode = UIUpdateMode::Redraw);
-		
-		void scrollTo(const Pointlf& position, UIUpdateMode mode = UIUpdateMode::Redraw);
-		
-		virtual void smoothScrollTo(sl_scroll_pos x, sl_scroll_pos y, UIUpdateMode mode = UIUpdateMode::Redraw);
-		
-		void smoothScrollTo(const Pointlf& position, UIUpdateMode mode = UIUpdateMode::Redraw);
-		
-		void setScrollX(sl_scroll_pos x, UIUpdateMode mode = UIUpdateMode::Redraw);
-		
-		void setScrollY(sl_scroll_pos y, UIUpdateMode mode = UIUpdateMode::Redraw);
-		
-		sl_scroll_pos getContentWidth();
-		
-		sl_scroll_pos getContentHeight();
-		
-		ScrollPoint getContentSize();
-		
-		virtual void setContentSize(sl_scroll_pos width, sl_scroll_pos height, UIUpdateMode mode = UIUpdateMode::Redraw);
-		
-		void setContentSize(const ScrollPoint& size, UIUpdateMode mode = UIUpdateMode::Redraw);
-		
-		void setContentWidth(sl_scroll_pos width, UIUpdateMode mode = UIUpdateMode::Redraw);
-		
-		void setContentHeight(sl_scroll_pos height, UIUpdateMode mode = UIUpdateMode::Redraw);
-		
-		virtual ScrollPoint getScrollRange();
-		
-		sl_ui_len getScrollBarWidth();
-		
-		void setScrollBarWidth(sl_ui_len width, UIUpdateMode mode = UIUpdateMode::Redraw);
-		
-		void refreshScroll(UIUpdateMode mode = UIUpdateMode::Redraw);
-		
-		sl_bool isPaging();
-		
-		void setPaging(sl_bool flagPaging);
-		
-		sl_ui_len getPageWidth();
-		
-		void setPageWidth(sl_ui_len width);
-		
-		sl_ui_len getPageHeight();
-		
-		void setPageHeight(sl_ui_len height);
-		
-		
-		sl_bool isContentScrollingByMouse();
-		
-		void setContentScrollingByMouse(sl_bool flag);
-		
-		sl_bool isContentScrollingByTouch();
-		
-		void setContentScrollingByTouch(sl_bool flag);
-		
-		sl_bool isContentScrollingByMouseWheel();
-		
-		void setContentScrollingByMouseWheel(sl_bool flag);
-		
-		sl_bool isContentScrollingByKeyboard();
-		
-		void setContentScrollingByKeyboard(sl_bool flag);
-		
-		sl_bool isSmoothContentScrolling();
-		
-		void setSmoothContentScrolling(sl_bool flag);
-		
-		
-		sl_bool isMultiTouchMode();
-		
-		void setMultiTouchMode(sl_bool flag);
-		
-		sl_bool isPassingEventsToChildren();
-		
-		void setPassingEventsToChildren(sl_bool flag);
-		
-		
-		Ref<View> getNextFocusableView();
-		
-		Ref<View> getPreviousFocusableView();
-		
-		Ref<View> getFirstFocusableDescendant();
-		
-		Ref<View> getLastFocusableDescendant();
-		
-		sl_bool isProcessingTabStop();
-		
-		void setProcessingTabStop(sl_bool flag);
-		
-		Ref<View> getNextTabStop();
-		
-		void setNextTabStop(const Ref<View>& view);
-		
-		Ref<View> getPreviousTabStop();
-		
-		void setPreviousTabStop(const Ref<View>& view);
-		
-		
-		sl_bool isCapturingChildInstanceEvents();
-		
-		void setCapturingChildInstanceEvents(sl_bool flag);
-		
-		virtual sl_bool hitTestForCapturingChildInstanceEvents(const UIPoint& pt);
-		
-		
-		Ref<GestureDetector> createGestureDetector();
-		
-		Ref<GestureDetector> getGestureDetector();
-		
-		
-		void drawBackground(Canvas* canvas, const Color& color, const Ref<Drawable>& background);
-		
-		void drawBorder(Canvas* canvas, const Ref<Pen>& pen);
-		
-		void drawChildren(Canvas* canvas, const Ref<View>* children, sl_size count);
-		
-		void drawContent(Canvas* canvas);
-		
-		Ref<Bitmap> drawLayer();
-		
-		void draw(Canvas* canvas);
-		
-		virtual Size measureText(const String& size, const Ref<Font>& font, sl_bool flagMultiLine = sl_false);
-		
-		
-		void runAfterDraw(const Function<void()>& callback, sl_bool flagInvalidate = sl_true);
-		
-		virtual sl_bool isDrawingThread();
-		
-		virtual void dispatchToDrawingThread(const Function<void()>& callback, sl_uint32 delayMillis = 0);
-		
-		virtual void runOnDrawingThread(const Function<void()>& callback);
-		
-		virtual Ref<Dispatcher> getDispatcher();
-		
-		Ref<Timer> createTimer(const Function<void()>& task, sl_uint32 interval_ms, sl_bool flagStart = sl_true);
-		
+		LayoutAttributes();
+		
+		~LayoutAttributes();
+		
+	};
+	AtomicRef<LayoutAttributes> m_layoutAttributes;
+	
+	Ref<LayoutAttributes> _initializeLayoutAttributes();
+
+	class TransformAttributes : public Referable
+	{
 	public:
-		Ptr<IViewListener> getEventListener();
-		
-		void setEventListener(const Ptr<IViewListener>& listener);
-		
-		Function<void(View*, Canvas*)> getOnDraw();
-		
-		void setOnDraw(const Function<void(View*, Canvas*)>& callback);
-		
-		Function<void(View*, Canvas*)> getOnPreDraw();
-		
-		void setOnPreDraw(const Function<void(View*, Canvas*)>& callback);
-		
-		Function<void(View*, Canvas*)> getOnPostDraw();
-		
-		void setOnPostDraw(const Function<void(View*, Canvas*)>& callback);
-		
-		Function<void(View*, UIEvent*)> getOnMouseEvent();
-		
-		void setOnMouseEvent(const Function<void(View*, UIEvent*)>& callback);
-		
-		Function<void(View*, UIEvent*)> getOnTouchEvent();
-		
-		void setOnTouchEvent(const Function<void(View*, UIEvent*)>& callback);
-		
-		Function<void(View*, UIEvent*)> getOnKeyEvent();
-		
-		void setOnKeyEvent(const Function<void(View*, UIEvent*)>& callback);
-		
-		Function<void(View*, UIEvent*)> getOnMouseWheelEvent();
-		
-		void setOnMouseWheelEvent(const Function<void(View*, UIEvent*)>& callback);
-		
-		Function<void(View*)> getOnClick();
-		
-		void setOnClick(const Function<void(View*)>& callback);
-		
-		Function<void(View*, UIEvent*)> getOnSetCursor();
-		
-		void setOnSetCursor(const Function<void(View*, UIEvent*)>& callback);
-		
-		Function<void(View*, sl_ui_len, sl_ui_len)> getOnResize();
-		
-		void setOnResize(const Function<void(View*, sl_ui_len, sl_ui_len)>& callback);
-		
-		Function<void(View*, sl_scroll_pos, sl_scroll_pos)> getOnScroll();
-		
-		void setOnScroll(const Function<void(View*, sl_scroll_pos, sl_scroll_pos)>& callback);
-		
-		Function<void(View*, GestureEvent*)> getOnSwipe();
-		
-		void setOnSwipe(const Function<void(View*, GestureEvent*)>& callback);
-		
-	protected:
-		virtual void onDraw(Canvas* canvas);
-		
-		virtual void onPreDraw(Canvas* canvas);
-		
-		virtual void onPostDraw(Canvas* canvas);
-		
-		virtual void onDrawChildren(Canvas* canvas);
-		
-		virtual void onDrawBackground(Canvas* canvas);
-		
-		virtual void onDrawBorder(Canvas* canvas);
-		
-		virtual void onMouseEvent(UIEvent* ev);
-		
-		virtual void onTouchEvent(UIEvent* ev);
-		
-		virtual void onMouseWheelEvent(UIEvent* ev);
-		
-		virtual void onKeyEvent(UIEvent* ev);
-		
-		virtual void onClick(UIEvent* ev);
-		
-		virtual void onSetCursor(UIEvent* ev);
-		
-		virtual void onResize(sl_ui_len width, sl_ui_len height);
-		
-		virtual void onResizeChild(View* child, sl_ui_len width, sl_ui_len height);
-		
-		virtual void onChangeVisibility(Visibility oldVisibility, Visibility newVisibility);
-		
-		virtual void onChangeVisibilityOfChild(View* child, Visibility oldVisibility, Visibility newVisibility);
-		
-		virtual void onScroll(sl_scroll_pos x, sl_scroll_pos y);
-		
-		virtual void onResizeContent(sl_scroll_pos width, sl_scroll_pos height);
-		
-		virtual void onSwipe(GestureEvent* ev);
-		
-		virtual void onAttach();
-		
-		virtual void onDetach();
-		
-		virtual void onAddChild(View* child);
-		
-		virtual void onRemoveChild(View* child);
-		
-		virtual void onMeasureLayout(sl_bool flagHorizontal, sl_bool flagVertical);
-		
-		virtual void onPrepareLayout(ViewPrepareLayoutParam& param);
-		
-		virtual void onMakeLayout();
-		
-		virtual void onChangePadding();
-		
-		virtual void onUpdatePaging();
-		
+		sl_bool flagTransformFinalInvalid;
+		sl_bool flagTransformFinal;
+		Matrix3 transformFinal;
+		
+		sl_bool flagInverseTransformFinalInvalid;
+		sl_bool flagInverseTransformFinal;
+		Matrix3 inverseTransformFinal;
+		
+		sl_bool flagTransform;
+		Matrix3 transform;
+		
+		sl_bool flagTransformCalcInvalid;
+		sl_bool flagTransformCalc;
+		Matrix3 transformCalc;
+		
+		Vector2 translation;
+		Vector2 scale;
+		sl_real rotationAngle;
+		
+		Vector2 anchorOffset;
+		
+		AtomicWeakRef<Animation> m_animationTransform;
+		AtomicWeakRef<Animation> m_animationTranslate;
+		AtomicWeakRef<Animation> m_animationScale;
+		AtomicWeakRef<Animation> m_animationRotate;
+		AtomicWeakRef<Animation> m_animationFrame;
+		AtomicWeakRef<Animation> m_animationAlpha;
+		AtomicWeakRef<Animation> m_animationBackgroundColor;
+
 	public:
-		virtual void dispatchDraw(Canvas* canvas);
-		
-		virtual void dispatchMouseEvent(UIEvent* ev);
-		
-		sl_bool dispatchMouseEventToChildren(UIEvent* ev, const Ref<View>* children, sl_size count);
-		
-		void dispatchMouseEventToChild(UIEvent* ev, View* child, sl_bool flagTransformPoints = sl_true);
-		
-		virtual void dispatchTouchEvent(UIEvent* ev);
-		
-		sl_bool dispatchTouchEventToChildren(UIEvent* ev, const Ref<View>* children, sl_size count);
-		
-		void dispatchMultiTouchEventToChildren(UIEvent* ev, const Ref<View>* children, sl_size count);
-		
-		void dispatchTouchEventToChild(UIEvent* ev, View* child, sl_bool flagTransformPoints = sl_true);
-		
-		virtual void dispatchMouseWheelEvent(UIEvent* ev);
-		
-		sl_bool dispatchMouseWheelEventToChildren(UIEvent* ev, const Ref<View>* children, sl_size count);
-		
-		void dispatchMouseWheelEventToChild(UIEvent* ev, View* child, sl_bool flagTransformPoints = sl_true);
-		
-		virtual void dispatchKeyEvent(UIEvent* ev);
-		
-		virtual void dispatchClick(UIEvent* ev);
-		
-		void dispatchClickWithNoEvent();
-		
-		virtual void dispatchSetCursor(UIEvent* ev);
-		
-		sl_bool dispatchSetCursorToChildren(UIEvent* ev, const Ref<View>* children, sl_size count);
-		
-		void dispatchSetCursorToChild(UIEvent* ev, View* child, sl_bool flagTransformPoints = sl_true);
-		
-		virtual void dispatchResize(sl_ui_len width, sl_ui_len height);
-		
-		virtual void dispatchChangeVisibility(Visibility oldVisibility, Visibility newVisibility);
-		
-		virtual void dispatchScroll(sl_scroll_pos x, sl_scroll_pos y);
-		
-		virtual void dispatchSwipe(GestureEvent* ev);
-		
-	private:
-		void _processAttachOnUiThread();
-		
-		void _addChild(const Ref<View>& view, UIUpdateMode mode);
-		
-		void _removeChild(const Ref<View>& view);
-		
-		void _killFocusFromParent();
-		
-		void _setFocusedChild(View* child, UIUpdateMode mode);
-		
-		void _setFrame(const UIRect& frame, UIUpdateMode mode, sl_bool flagLayouting);
-		
-		void _prepareLayout(ViewPrepareLayoutParam& param);
-		
-		void _makeLayout(sl_bool flagApplyLayout);
-		
-		void _measureRelativeBoundWidth();
-		
-		void _measureRelativeBoundHeight();
-		
-		void _requestMakeLayout();
-		
-		void _applyCalcTransform(UIUpdateMode mode);
-		
-		void _applyFinalTransform(UIUpdateMode mode);
-		
-		void _invalidateInstanceTransform();
-		
-		void _refreshBorderPen(UIUpdateMode mode);
-		
-		void _setFontInvalidateChildInstances();
-		
-		
-		void _resetTransformAnimation();
-		
-		void _resetTranslateAnimation();
-		
-		void _resetScaleAnimation();
-		
-		void _resetRotateAnimation();
-		
-		void _resetFrameAnimation();
-		
-		void _resetAlphaAnimation();
-		
-		void _resetBackgroundColorAnimation();
-		
-		
-		Ref<ScrollBar> _createHorizontalScrollBar();
-		
-		Ref<ScrollBar> _createVerticalScrollBar();
-		
-		void _getScrollBars(Ref<View> views[2]);
-		
-		void _initScrollBars(UIUpdateMode mode);
-		
-		sl_bool _scrollTo(sl_scroll_pos x, sl_scroll_pos y, sl_bool flagFinish, sl_bool flagAnimate);
-		
-		void _processEventForStateAndClick(UIEvent* ev);
-		
-		void _processContentScrollingEvents(UIEvent* ev);
-		
-		void _startContentScrollingFlow(sl_bool flagSmoothTarget, const Pointlf& speedOrTarget);
-		
-		void _stopContentScrollingFlow();
-		
-		void _processContentScrollingFlow();
-		
-	protected:
-		void measureRelativeLayout(sl_bool flagHorizontal, sl_bool flagVertical);
-		
-		CList< Ref<View> >& _getChildren();
-		
+		TransformAttributes();
+		
+		~TransformAttributes();
+		
+	};
+	AtomicRef<TransformAttributes> m_transformAttributes;
+	
+	Ref<TransformAttributes> _initializeTransformAttributes();
+	
+	class DrawAttributes : public Referable
+	{
 	public:
-		void _setFrame_NI(const UIRect& frame);
-		
-		void _setTransform_NI(const Matrix3& transform);
-		
-		virtual void _setBorder_NW(sl_bool flag);
-		
-		virtual void _setBackgroundColor_NW(const Color& color);
-		
-		virtual void _setFont_NW(const Ref<Font>& font);
-		
-	private:
-		AtomicRef<ViewInstance> m_instance;
-		AtomicWeakRef<Window> m_window;
-		AtomicWeakRef<View> m_parent;
-		
-		sl_bool m_flagCreatingInstance;
-		sl_bool m_flagCreatingChildInstances;
-		sl_bool m_flagCreatingNativeWidget;
-		UIAttachMode m_attachMode;
-		
-		UIRect m_frame;
-		UIRect m_boundsInParent;
-		
-		Visibility m_visibility;
-		sl_bool m_flagEnabled;
-		sl_bool m_flagHitTestable;
-		sl_bool m_flagFocusable;
-		sl_bool m_flagInstanceLayer;
-		
-		sl_bool m_flagFocused;
-		sl_bool m_flagPressed;
-		sl_bool m_flagHover;
-		
-		sl_bool m_flagCurrentDrawing;
-		UIRect m_rectCurrentDrawing;
-		
-		AtomicRef<Cursor> m_cursor;
-		
-		AtomicString m_id;
-		CList< Ref<View> > m_children;
-		AtomicList< Ref<View> > m_childrenMultiTouch;
-		AtomicRef<View> m_childMouseMove;
-		AtomicRef<View> m_childMouseDown;
-		UIAction m_actionMouseDown;
-		sl_bool m_flagMultiTouchMode;
-		sl_bool m_flagPassEventToChildren;
-		AtomicRef<View> m_childFocused;
-		
-		sl_bool m_flagOnAddChild;
-		sl_bool m_flagOnRemoveChild;
-		
-		sl_bool m_flagProcessingTabStop;
-		AtomicWeakRef<View> m_viewNextTabStop;
-		AtomicWeakRef<View> m_viewPrevTabStop;
-		sl_bool m_flagCapturingChildInstanceEvents;
-		
-		AtomicRef<GestureDetector> m_gestureDetector;
-		
-		sl_bool m_flagInvalidLayout;
-		sl_ui_pos m_paddingLeft;
-		sl_ui_pos m_paddingTop;
-		sl_ui_pos m_paddingRight;
-		sl_ui_pos m_paddingBottom;
-		
-	protected:
-		class LayoutAttributes : public Referable
-		{
-		public:
-			SizeMode widthMode;
-			SizeMode heightMode;
-			sl_real widthWeight;
-			sl_real heightWeight;
-			
-			PositionMode leftMode;
-			PositionMode topMode;
-			PositionMode rightMode;
-			PositionMode bottomMode;
-			AtomicWeakRef<View> leftReferingView;
-			AtomicWeakRef<View> topReferingView;
-			AtomicWeakRef<View> rightReferingView;
-			AtomicWeakRef<View> bottomReferingView;
-			
-			sl_ui_len minWidth;
-			sl_ui_len maxWidth;
-			sl_ui_len minHeight;
-			sl_ui_len maxHeight;
-			
-			AspectRatioMode aspectRatioMode;
-			sl_real aspectRatio;
-			
-			sl_ui_len measuredWidth;
-			sl_ui_len measuredHeight;
-			UIRect frame;
-			UIRect requestedFrame;
-			sl_bool flagInvalidMeasure;
-			
-			sl_ui_len measuredRelativeBoundWidth;
-			sl_bool flagInvalidRelativeBoundWidth;
-			sl_bool flagBadRelativeBoundWidth;
-			sl_ui_len measuredRelativeBoundHeight;
-			sl_bool flagInvalidRelativeBoundHeight;
-			sl_bool flagBadRelativeBoundHeight;
-			
-			sl_bool flagOnPrepareLayout;
-			sl_bool flagOnMakeLayout;
-			
-			sl_ui_pos marginLeft;
-			sl_ui_pos marginTop;
-			sl_ui_pos marginRight;
-			sl_ui_pos marginBottom;
-			sl_bool flagRelativeMarginLeft;
-			sl_real relativeMarginLeftWeight;
-			sl_bool flagRelativeMarginTop;
-			sl_real relativeMarginTopWeight;
-			sl_bool flagRelativeMarginRight;
-			sl_real relativeMarginRightWeight;
-			sl_bool flagRelativeMarginBottom;
-			sl_real relativeMarginBottomWeight;
-			
-			sl_bool flagUpdatedLayoutFrame;
-			
-		public:
-			LayoutAttributes();
-			
-			~LayoutAttributes();
-			
-		};
-		AtomicRef<LayoutAttributes> m_layoutAttributes;
-		
-		Ref<LayoutAttributes> _initializeLayoutAttributes();
-		
-		class TransformAttributes : public Referable
-		{
-		public:
-			sl_bool flagTransformFinalInvalid;
-			sl_bool flagTransformFinal;
-			Matrix3 transformFinal;
-			
-			sl_bool flagInverseTransformFinalInvalid;
-			sl_bool flagInverseTransformFinal;
-			Matrix3 inverseTransformFinal;
-			
-			sl_bool flagTransform;
-			Matrix3 transform;
-			
-			sl_bool flagTransformCalcInvalid;
-			sl_bool flagTransformCalc;
-			Matrix3 transformCalc;
-			
-			Vector2 translation;
-			Vector2 scale;
-			sl_real rotationAngle;
-			
-			Vector2 anchorOffset;
-			
-			AtomicWeakRef<Animation> m_animationTransform;
-			AtomicWeakRef<Animation> m_animationTranslate;
-			AtomicWeakRef<Animation> m_animationScale;
-			AtomicWeakRef<Animation> m_animationRotate;
-			AtomicWeakRef<Animation> m_animationFrame;
-			AtomicWeakRef<Animation> m_animationAlpha;
-			AtomicWeakRef<Animation> m_animationBackgroundColor;
-			
-		public:
-			TransformAttributes();
-			
-			~TransformAttributes();
-			
-		};
-		AtomicRef<TransformAttributes> m_transformAttributes;
-		
-		Ref<TransformAttributes> _initializeTransformAttributes();
-		
-		class DrawAttributes : public Referable
-		{
-		public:
-			AtomicRef<Drawable> background;
-			AtomicRef<Drawable> backgroundPressed;
-			AtomicRef<Drawable> backgroundHover;
-			ScaleMode backgroundScaleMode;
-			Alignment backgroundAlignment;
-			Color backgroundColor;
-			
-			AtomicRef<Pen> penBorder;
-			PenStyle borderStyle;
-			sl_real borderWidth;
-			Color borderColor;
-			
-			BoundShape boundShape;
-			Size roundRectBoundShapeRadius;
-			AtomicRef<GraphicsPath> boundShapePath;
-			
-			sl_bool flagPreDrawEnabled;
-			sl_bool flagPostDrawEnabled;
-			sl_bool flagOnDrawBackgroundAlways;
-			sl_bool flagOnDrawBorderAlways;
-			
-			AtomicRef<Font> font;
-			sl_bool flagUsingFont;
-			
-			sl_bool flagOpaque;
-			sl_real alpha;
-			
-			sl_bool flagLayer;
-			AtomicRef<Bitmap> bitmapLayer;
-			AtomicRef<Canvas> canvasLayer;
-			sl_bool flagInvalidatedLayer;
-			sl_bool flagInvalidatedWholeLayer;
-			UIRect rectInvalidatedLayer;
-			
-		public:
-			DrawAttributes();
-			
-			~DrawAttributes();
-			
-		};
-		AtomicRef<DrawAttributes> m_drawAttributes;
-		
-		Ref<DrawAttributes> _initializeDrawAttributes();
-		
-		class ScrollAttributes : public Referable
-		{
-		public:
-			sl_bool flagHorz;
-			sl_bool flagVert;
-			
-			AtomicRef<ScrollBar> horz;
-			AtomicRef<ScrollBar> vert;
-			sl_bool flagValidHorz;
-			sl_bool flagValidVert;
-			sl_scroll_pos x;
-			sl_scroll_pos y;
-			sl_scroll_pos contentWidth;
-			sl_scroll_pos contentHeight;
-			sl_ui_len barWidth;
-			sl_bool flagPaging;
-			sl_ui_pos pageWidth;
-			sl_ui_pos pageHeight;
-			
-			sl_bool flagContentScrollingByMouse;
-			sl_bool flagContentScrollingByTouch;
-			sl_bool flagContentScrollingByMouseWheel;
-			sl_bool flagContentScrollingByKeyboard;
-			sl_bool flagSmoothContentScrolling;
-			
-			sl_bool flagDownContent;
-			Point mousePointBefore;
-			Ref<MotionTracker> motionTracker;
-			Ref<Timer> timerFlow;
-			Time timeFlowFrameBefore;
-			Point speedFlow;
-			sl_bool flagSmoothTarget;
-			sl_scroll_pos xSmoothTarget;
-			sl_scroll_pos ySmoothTarget;
-			
-			sl_bool flagHorzScrollBarVisible;
-			sl_bool flagVertScrollBarVisible;
-			sl_bool flagInitHorzScrollBar;
-			sl_bool flagInitVertScrollBar;
-			
-		public:
-			ScrollAttributes();
-			
-			~ScrollAttributes();
-			
-		};
-		AtomicRef<ScrollAttributes> m_scrollAttributes;
-		
-		Ref<ScrollAttributes> _initializeScrollAttributes();
-		
-		class EventAttributes : public Referable
-		{
-		public:
-			AtomicPtr<IViewListener> listener;
-			AtomicFunction<void(View*, Canvas*)> draw;
-			AtomicFunction<void(View*, Canvas*)> preDraw;
-			AtomicFunction<void(View*, Canvas*)> postDraw;
-			AtomicFunction<void(View*, UIEvent*)> mouse;
-			AtomicFunction<void(View*, UIEvent*)> touch;
-			AtomicFunction<void(View*, UIEvent*)> key;
-			AtomicFunction<void(View*, UIEvent*)> mouseWheel;
-			AtomicFunction<void(View*)> click;
-			AtomicFunction<void(View*, UIEvent*)> setCursor;
-			AtomicFunction<void(View*, sl_ui_len, sl_ui_len)> resize;
-			AtomicFunction<void(View*, sl_scroll_pos, sl_scroll_pos)> scroll;
-			AtomicFunction<void(View*, GestureEvent*)> swipe;
-			
-		public:
-			EventAttributes();
-			
-			~EventAttributes();
-			
-		};
-		
-		AtomicRef<EventAttributes> m_eventAttributes;
-		
-		Ref<EventAttributes> _initializeEventAttributes();
-		
-		
-		Queue< Function<void()> > m_runAfterDrawCallbacks;
-		
-		friend class ListView;
+		AtomicRef<Drawable> background;
+		AtomicRef<Drawable> backgroundPressed;
+		AtomicRef<Drawable> backgroundHover;
+		ScaleMode backgroundScaleMode;
+		Alignment backgroundAlignment;
+		Color backgroundColor;
+		
+		AtomicRef<Pen> penBorder;
+		PenStyle borderStyle;
+		sl_real borderWidth;
+		Color borderColor;
+		
+		BoundShape boundShape;
+		Size roundRectBoundShapeRadius;
+		AtomicRef<GraphicsPath> boundShapePath;
+		
+		sl_bool flagPreDrawEnabled;
+		sl_bool flagPostDrawEnabled;
+		sl_bool flagOnDrawBackgroundAlways;
+		sl_bool flagOnDrawBorderAlways;
+		
+		AtomicRef<Font> font;
+		sl_bool flagUsingFont;
+		
+		sl_bool flagOpaque;
+		sl_real alpha;
+		
+		sl_bool flagLayer;
+		AtomicRef<Bitmap> bitmapLayer;
+		AtomicRef<Canvas> canvasLayer;
+		sl_bool flagInvalidatedLayer;
+		sl_bool flagInvalidatedWholeLayer;
+		UIRect rectInvalidatedLayer;
+		
+	public:
+		DrawAttributes();
+		
+		~DrawAttributes();
 		
 	};
-	
-	struct ViewPrepareLayoutParam
+	AtomicRef<DrawAttributes> m_drawAttributes;
+	
+	Ref<DrawAttributes> _initializeDrawAttributes();
+
+	class ScrollAttributes : public Referable
 	{
-		UIRect parentContentFrame;
-		sl_bool flagUseLayoutFrame;
+	public:
+		sl_bool flagHorz;
+		sl_bool flagVert;
+		
+		AtomicRef<ScrollBar> horz;
+		AtomicRef<ScrollBar> vert;
+		sl_bool flagValidHorz;
+		sl_bool flagValidVert;
+		sl_scroll_pos x;
+		sl_scroll_pos y;
+		sl_scroll_pos contentWidth;
+		sl_scroll_pos contentHeight;
+		sl_ui_len barWidth;
+		sl_bool flagPaging;
+		sl_ui_pos pageWidth;
+		sl_ui_pos pageHeight;
+		
+		sl_bool flagContentScrollingByMouse;
+		sl_bool flagContentScrollingByTouch;
+		sl_bool flagContentScrollingByMouseWheel;
+		sl_bool flagContentScrollingByKeyboard;
+		sl_bool flagSmoothContentScrolling;
+		
+		sl_bool flagDownContent;
+		Point mousePointBefore;
+		Ref<MotionTracker> motionTracker;
+		Ref<Timer> timerFlow;
+		Time timeFlowFrameBefore;
+		Point speedFlow;
+		sl_bool flagSmoothTarget;
+		sl_scroll_pos xSmoothTarget;
+		sl_scroll_pos ySmoothTarget;
+		
+		sl_bool flagHorzScrollBarVisible;
+		sl_bool flagVertScrollBarVisible;
+		sl_bool flagInitHorzScrollBar;
+		sl_bool flagInitVertScrollBar;
+		
+	public:
+		ScrollAttributes();
+		
+		~ScrollAttributes();
+		
 	};
-	
-	class SLIB_EXPORT ViewInstance : public Object
+	AtomicRef<ScrollAttributes> m_scrollAttributes;
+	
+	Ref<ScrollAttributes> _initializeScrollAttributes();
+	
+	class EventAttributes : public Referable
 	{
-		SLIB_DECLARE_OBJECT
-		
 	public:
-		ViewInstance();
-		
-		~ViewInstance();
-		
-	public:
-		Ref<View> getView();
-		
-		void setView(View* view);
-		
-		sl_bool isNativeWidget();
-		
-		void setNativeWidget(sl_bool flag);
-		
-		sl_bool isWindowContent();
-		
-		void setWindowContent(sl_bool flag);
-		
-	public:
-		virtual sl_bool isValid() = 0;
-		
-		virtual void setFocus() = 0;
-		
-		virtual void invalidate() = 0;
-		
-		virtual void invalidate(const UIRect& rect) = 0;
-		
-		virtual UIRect getFrame() = 0;
-		
-		virtual void setFrame(const UIRect& frame) = 0;
-		
-		virtual void setTransform(const Matrix3& transform) = 0;
-		
-		virtual void setVisible(sl_bool flag) = 0;
-		
-		virtual void setEnabled(sl_bool flag) = 0;
-		
-		virtual void setOpaque(sl_bool flag) = 0;
-		
-		virtual void setAlpha(sl_real alpha) = 0;
-		
-		virtual UIPointf convertCoordinateFromScreenToView(const UIPointf& ptScreen) = 0;
-		
-		virtual UIPointf convertCoordinateFromViewToScreen(const UIPointf& ptView) = 0;
-		
-		virtual void addChildInstance(const Ref<ViewInstance>& instance) = 0;
-		
-		virtual void removeChildInstance(const Ref<ViewInstance>& instance) = 0;
-		
-		virtual void bringToFront() = 0;
-		
-	public:
-		void onDraw(Canvas* canvas);
-		
-		void onClick();
-		
-		void onKeyEvent(UIEvent* event);
-		
-		void onMouseEvent(UIEvent* event);
-		
-		void onTouchEvent(UIEvent* event);
-		
-		void onMouseWheelEvent(UIEvent* event);
-		
-		void onSetCursor(UIEvent* event);
-		
-		void onSwipe(GestureType ev);
-		
-	protected:
-		AtomicWeakRef<View> m_view;
-		sl_bool m_flagNativeWidget;
-		sl_bool m_flagWindowContent;
-		
-	};
-	
-	class ViewGroup : public View
-	{
-		SLIB_DECLARE_OBJECT
-	public:
-<<<<<<< HEAD
-		ViewGroup();
-=======
 		AtomicPtr<IViewListener> listener;
 		AtomicFunction<void(View*, Canvas*)> draw;
 		AtomicFunction<void(View*, Canvas*)> preDraw;
@@ -2503,11 +1588,117 @@
 		
 	public:
 		EventAttributes();
->>>>>>> d01d5907
-		
-		~ViewGroup();
+		
+		~EventAttributes();
 		
 	};
-}
+	
+	AtomicRef<EventAttributes> m_eventAttributes;
+	
+	Ref<EventAttributes> _initializeEventAttributes();
+
+	
+	Queue< Function<void()> > m_runAfterDrawCallbacks;
+
+	friend class ListView;
+
+};
+
+struct ViewPrepareLayoutParam
+{
+	UIRect parentContentFrame;
+	sl_bool flagUseLayoutFrame;
+};
+
+class SLIB_EXPORT ViewInstance : public Object
+{
+	SLIB_DECLARE_OBJECT
+
+public:
+	ViewInstance();
+	
+	~ViewInstance();
+	
+public:
+	Ref<View> getView();
+	
+	void setView(View* view);
+	
+	sl_bool isNativeWidget();
+	
+	void setNativeWidget(sl_bool flag);
+
+	sl_bool isWindowContent();
+
+	void setWindowContent(sl_bool flag);
+
+public:
+	virtual sl_bool isValid() = 0;
+	
+	virtual void setFocus() = 0;
+	
+	virtual void invalidate() = 0;
+
+	virtual void invalidate(const UIRect& rect) = 0;
+	
+	virtual UIRect getFrame() = 0;
+	
+	virtual void setFrame(const UIRect& frame) = 0;
+	
+	virtual void setTransform(const Matrix3& transform) = 0;
+	
+	virtual void setVisible(sl_bool flag) = 0;
+	
+	virtual void setEnabled(sl_bool flag) = 0;
+	
+	virtual void setOpaque(sl_bool flag) = 0;
+	
+	virtual void setAlpha(sl_real alpha) = 0;
+	
+	virtual UIPointf convertCoordinateFromScreenToView(const UIPointf& ptScreen) = 0;
+	
+	virtual UIPointf convertCoordinateFromViewToScreen(const UIPointf& ptView) = 0;
+	
+	virtual void addChildInstance(const Ref<ViewInstance>& instance) = 0;
+	
+	virtual void removeChildInstance(const Ref<ViewInstance>& instance) = 0;
+	
+	virtual void bringToFront() = 0;
+	
+public:
+	void onDraw(Canvas* canvas);
+	
+	void onClick();
+	
+	void onKeyEvent(UIEvent* event);
+	
+	void onMouseEvent(UIEvent* event);
+	
+	void onTouchEvent(UIEvent* event);
+	
+	void onMouseWheelEvent(UIEvent* event);
+	
+	void onSetCursor(UIEvent* event);
+	
+	void onSwipe(GestureType ev);
+	
+protected:
+	AtomicWeakRef<View> m_view;
+	sl_bool m_flagNativeWidget;
+	sl_bool m_flagWindowContent;
+
+};
+
+class ViewGroup : public View
+{
+	SLIB_DECLARE_OBJECT
+public:
+	ViewGroup();
+	
+	~ViewGroup();
+	
+};
+
+SLIB_UI_NAMESPACE_END
 
 #endif