#ifndef CHECKHEADER_SLIB_UI_WINDOW
#define CHECKHEADER_SLIB_UI_WINDOW

#include "definition.h"

#include "event.h"
#include "menu.h"

#include "../core/string.h"
#include "../core/object.h"
#include "../core/function.h"
#include "../core/ptr.h"
#include "../graphics/color.h"
#include "../math/rectangle.h"

<<<<<<< HEAD
namespace slib
=======
SLIB_UI_NAMESPACE_BEGIN

class Screen;
class View;
class ViewInstance;
class Window;
class WindowInstance;

class SLIB_EXPORT WindowInstanceParam
{
public:
	Ref<WindowInstance> parent;
	
	Ref<Screen> screen;
	Ref<Menu> menu;
	sl_bool flagBorderless;
	sl_bool flagFullScreen;
	sl_bool flagCenterScreen;
	sl_bool flagDialog;
	sl_bool flagModal;
	UIPoint location;
	UISize size;

	String title;
	sl_bool flagShowTitleBar;

	// jobject
	void* activity;

public:
	WindowInstanceParam();
	
	~WindowInstanceParam();
	
public:
	UIRect calculateRegion(const UIRect& screenFrame) const;
	
};

class SLIB_EXPORT Window : public Object
{
	SLIB_DECLARE_OBJECT
	
public:
	Window();
	
	~Window();
	
public:
	virtual void close();
	
	sl_bool isClosed();
	
	sl_bool isOpened();
	
	
	Ref<Window> getParent();
	
	virtual void setParent(const Ref<Window>& parent);
	
	
	Ref<Screen> getScreen();
	
	void setScreen(const Ref<Screen>& screen);

	
	Ref<View> getContentView();
	
	virtual void setContentView(const Ref<View>& view);
	
	
	Ref<Menu> getMenu();
	
	virtual void setMenu(const Ref<Menu>& menu);
	
	
	virtual void setFocus();
	

	UIRect getFrame();
	
	virtual void setFrame(const UIRect& frame);
	
	void setFrame(sl_ui_pos left, sl_ui_pos top, sl_ui_len width, sl_ui_len height);
	
	UIPoint getLocation();
	
	virtual void setLocation(const UIPoint& location);
	
	void setLocation(sl_ui_pos x, sl_ui_pos y);
	
	sl_ui_pos getLeft();
	
	void setLeft(sl_ui_pos x);
	
	sl_ui_pos getTop();
	
	void setTop(sl_ui_pos y);
	
	virtual UISize getSize();
	
	virtual void setSize(const UISize& size);
	
	void setSize(sl_ui_len width, sl_ui_len height);
	
	sl_ui_len getWidth();
	
	void setWidth(sl_ui_len width);
	
	sl_ui_len getHeight();
	
	void setHeight(sl_ui_len height);

	
	UIRect getClientFrame();
	
	UISize getClientSize();
	
	virtual void setClientSize(const UISize& size);

	void setClientSize(sl_ui_len width, sl_ui_len height);
	
	UIRect getClientBounds();

	
	String getTitle();
	
	virtual void setTitle(const String& title);
	
	
	Color getBackgroundColor();
	
	virtual void setBackgroundColor(const Color& color);
	
	
	sl_bool isMinimized();
	
	virtual void setMinimized(sl_bool flag);
	
	
	sl_bool isMaximized();
	
	virtual void setMaximized(sl_bool flag);
	
	
	sl_bool isVisible();
	
	virtual void setVisible(sl_bool flag);
	
	
	sl_bool isAlwaysOnTop();
	
	virtual void setAlwaysOnTop(sl_bool flag);
	
	
	sl_bool isCloseButtonEnabled();
	
	virtual void setCloseButtonEnabled(sl_bool flag);
	
	
	sl_bool isMinimizeButtonEnabled();
	
	virtual void setMinimizeButtonEnabled(sl_bool flag);
	
	
	sl_bool isMaximizeButtonEnabled();
	
	virtual void setMaximizeButtonEnabled(sl_bool flag);
	
	
	sl_bool isResizable();
	
	virtual void setResizable(sl_bool flag);
	
	
	sl_real getAlpha();
	
	virtual void setAlpha(sl_real alpha);
	
	
	sl_bool isTransparent();
	
	virtual void setTransparent(sl_bool flag);

	
	virtual UIPointf convertCoordinateFromScreenToWindow(const UIPointf& ptScreen);
	
	UIRectf convertCoordinateFromScreenToWindow(const UIRectf& rect);
	
	virtual UIPointf convertCoordinateFromWindowToScreen(const UIPointf& ptWindow);

	UIRectf convertCoordinateFromWindowToScreen(const UIRectf& rect);
	
	virtual UIPointf convertCoordinateFromScreenToClient(const UIPointf& ptScreen);
	
	UIRectf convertCoordinateFromScreenToClient(const UIRectf& rect);
	
	virtual UIPointf convertCoordinateFromClientToScreen(const UIPointf& ptClient);
	
	UIRectf convertCoordinateFromClientToScreen(const UIRectf& rect);
	
	virtual UIPointf convertCoordinateFromWindowToClient(const UIPointf& ptWindow);
	
	UIRectf convertCoordinateFromWindowToClient(const UIRectf& rect);
	
	virtual UIPointf convertCoordinateFromClientToWindow(const UIPointf& ptClient);
	
	UIRectf convertCoordinateFromClientToWindow(const UIRectf& rect);
	
	virtual UISize getWindowSizeFromClientSize(const UISize& sizeClient);
	
	virtual UISize getClientSizeFromWindowSize(const UISize& sizeWindow);

	
	sl_bool isModal();
	
	void setModal(sl_bool flag);
	

	sl_bool isDialog();
	
	void setDialog(sl_bool flag);
	
	
	sl_bool isBorderless();
	
	void setBorderless(sl_bool flag);
	
	
	sl_bool isTitleBarVisible();
	
	void setTitleBarVisible(sl_bool flag);

	
	sl_bool isFullScreenOnCreate();
	
	void setFullScreenOnCreate(sl_bool flag);
	
	
	sl_bool isCenterScreenOnCreate();
	
	void setCenterScreenOnCreate(sl_bool flag);
	
	
	void* getActivity();
	
	void setActivity(void* activity);

	
public:
	Ref<WindowInstance> getWindowInstance();
	
	void attach(const Ref<WindowInstance>& instance);

	void detach();

	void create();
	
	void forceCreate();

	
	void addView(const Ref<View>& view);

	void removeView(const Ref<View>& view);

	List< Ref<View> > getViews();
	
	void removeAllViews();

public:
	SLIB_PROPERTY(AtomicPtr<IWindowListener>, EventListener)
	
	SLIB_PROPERTY(AtomicFunction<void(Window*)>, OnCreate)
	
	SLIB_PROPERTY(AtomicFunction<void(Window*)>, OnCreateFailed)
	
	SLIB_PROPERTY(AtomicFunction<void(Window*, UIEvent*)>, OnClose)
	
	SLIB_PROPERTY(AtomicFunction<void(Window*)>, OnDestroy)
	
	SLIB_PROPERTY(AtomicFunction<void(Window*)>, OnActivate)
	
	SLIB_PROPERTY(AtomicFunction<void(Window*)>, OnDeactivate)
	
	SLIB_PROPERTY(AtomicFunction<void(Window*)>, OnMove)
	
	SLIB_PROPERTY(AtomicFunction<void(Window*, UISize&)>, OnResizing)
	
	SLIB_PROPERTY(AtomicFunction<void(Window*, sl_ui_len, sl_ui_len)>, OnResize)
	
	SLIB_PROPERTY(AtomicFunction<void(Window*)>, OnMinimize)
	
	SLIB_PROPERTY(AtomicFunction<void(Window*)>, OnDeminimize)
	
	SLIB_PROPERTY(AtomicFunction<void(Window*)>, OnMaximize)
	
	SLIB_PROPERTY(AtomicFunction<void(Window*)>, OnDemaximize)
	
	SLIB_PROPERTY(AtomicFunction<void(Window*, UIEvent* ev)>, OnOK)
	
	SLIB_PROPERTY(AtomicFunction<void(Window*, UIEvent* ev)>, OnCancel)

protected:
	virtual void onCreate();
	
	virtual void onCreateFailed();
	
	virtual void onClose(UIEvent* ev);
	
	virtual void onDestroy();
	
	virtual void onActivate();
	
	virtual void onDeactivate();
	
	virtual void onMove();
	
	virtual void onResizing(UISize& size);
	
	virtual void onResize(sl_ui_len width, sl_ui_len height);

	virtual void onMinimize();
	
	virtual void onDeminimize();
	
	virtual void onMaximize();
	
	virtual void onDemaximize();
	
	virtual void onOK(UIEvent* ev);
	
	virtual void onCancel(UIEvent* ev);

public:
	virtual void dispatchCreate();
	
	virtual void dispatchCreateFailed();
	
	virtual void dispatchClose(UIEvent* ev);
	
	virtual void dispatchDestroy();
	
	virtual void dispatchActivate();
	
	virtual void dispatchDeactivate();
	
	virtual void dispatchMove();
	
	virtual void dispatchResizing(UISize& size);
	
	virtual void dispatchResize(sl_ui_len width, sl_ui_len height);
	
	virtual void dispatchMinimize();
	
	virtual void dispatchDeminimize();
	
	virtual void dispatchMaximize();
	
	virtual void dispatchDemaximize();
	
	virtual void dispatchOK(UIEvent* ev);
	
	void dispatchOK();
	
	virtual void dispatchCancel(UIEvent* ev);
	
	void dispatchCancel();
	
private:
	Ref<WindowInstance> createWindowInstance(const WindowInstanceParam& param);

	void _create();
	
	void _refreshSize();
	
private:
	AtomicRef<WindowInstance> m_instance;
	AtomicWeakRef<Window> m_parent;
	AtomicRef<Screen> m_screen;
	AtomicRef<View> m_viewContent;
	AtomicRef<Menu> m_menu;
	
	UIRect m_frame;
	AtomicString m_title;
	Color m_backgroundColor;
	
	sl_bool m_flagVisible;
	sl_bool m_flagMinimized;
	sl_bool m_flagMaximized;
	
	sl_bool m_flagAlwaysOnTop;
	sl_bool m_flagCloseButtonEnabled;
	sl_bool m_flagMinimizeButtonEnabled;
	sl_bool m_flagMaximizeButtonEnabled;
	sl_bool m_flagResizable;
	sl_real m_alpha;
	sl_bool m_flagTransparent;
	
	sl_bool m_flagModal;
	sl_bool m_flagDialog;
	sl_bool m_flagBorderless;
	sl_bool m_flagShowTitleBar;
	sl_bool m_flagFullScreenOnCreate;
	sl_bool m_flagCenterScreenOnCreate;
	
	UISize m_clientSizeRequested;
	sl_bool m_flagUseClientSizeRequested;

	// jobject
	void* m_activity;
	
};


class SLIB_EXPORT WindowInstance : public Object
>>>>>>> d01d5907
{
	class Screen;
	class View;
	class ViewInstance;
	class Window;
	class WindowInstance;
	
	class SLIB_EXPORT WindowInstanceParam
	{
	public:
		Ref<WindowInstance> parent;
		
		Ref<Screen> screen;
		Ref<Menu> menu;
		sl_bool flagBorderless;
		sl_bool flagFullScreen;
		sl_bool flagCenterScreen;
		sl_bool flagDialog;
		sl_bool flagModal;
		UIPoint location;
		UISize size;
		
		String title;
		sl_bool flagShowTitleBar;
		
		// jobject
		void* activity;
		
	public:
		WindowInstanceParam();
		
		~WindowInstanceParam();
		
	public:
		UIRect calculateRegion(const UIRect& screenFrame) const;
		
	};
	
	class SLIB_EXPORT Window : public Object
	{
		SLIB_DECLARE_OBJECT
		
	public:
		Window();
		
		~Window();
		
	public:
		virtual void close();
		
		sl_bool isClosed();
		
		sl_bool isOpened();
		
		
		Ref<Window> getParent();
		
		virtual void setParent(const Ref<Window>& parent);
		
		
		Ref<Screen> getScreen();
		
		void setScreen(const Ref<Screen>& screen);
		
		
		Ref<View> getContentView();
		
		virtual void setContentView(const Ref<View>& view);
		
		
		Ref<Menu> getMenu();
		
		virtual void setMenu(const Ref<Menu>& menu);
		
		
		virtual void setFocus();
		
		
		UIRect getFrame();
		
		virtual void setFrame(const UIRect& frame);
		
		void setFrame(sl_ui_pos left, sl_ui_pos top, sl_ui_len width, sl_ui_len height);
		
		UIPoint getLocation();
		
		virtual void setLocation(const UIPoint& location);
		
		void setLocation(sl_ui_pos x, sl_ui_pos y);
		
		sl_ui_pos getLeft();
		
		void setLeft(sl_ui_pos x);
		
		sl_ui_pos getTop();
		
		void setTop(sl_ui_pos y);
		
		virtual UISize getSize();
		
		virtual void setSize(const UISize& size);
		
		void setSize(sl_ui_len width, sl_ui_len height);
		
		sl_ui_len getWidth();
		
		void setWidth(sl_ui_len width);
		
		sl_ui_len getHeight();
		
		void setHeight(sl_ui_len height);
		
		
		UIRect getClientFrame();
		
		UISize getClientSize();
		
		virtual void setClientSize(const UISize& size);
		
		void setClientSize(sl_ui_len width, sl_ui_len height);
		
		UIRect getClientBounds();
		
		
		String getTitle();
		
		virtual void setTitle(const String& title);
		
		
		Color getBackgroundColor();
		
		virtual void setBackgroundColor(const Color& color);
		
		
		sl_bool isMinimized();
		
		virtual void setMinimized(sl_bool flag);
		
		
		sl_bool isMaximized();
		
		virtual void setMaximized(sl_bool flag);
		
		
		sl_bool isVisible();
		
		virtual void setVisible(sl_bool flag);
		
		
		sl_bool isAlwaysOnTop();
		
		virtual void setAlwaysOnTop(sl_bool flag);
		
		
		sl_bool isCloseButtonEnabled();
		
		virtual void setCloseButtonEnabled(sl_bool flag);
		
		
		sl_bool isMinimizeButtonEnabled();
		
		virtual void setMinimizeButtonEnabled(sl_bool flag);
		
		
		sl_bool isMaximizeButtonEnabled();
		
		virtual void setMaximizeButtonEnabled(sl_bool flag);
		
		
		sl_bool isResizable();
		
		virtual void setResizable(sl_bool flag);
		
		
		sl_real getAlpha();
		
		virtual void setAlpha(sl_real alpha);
		
		
		sl_bool isTransparent();
		
		virtual void setTransparent(sl_bool flag);
		
		
		virtual UIPointf convertCoordinateFromScreenToWindow(const UIPointf& ptScreen);
		
		UIRectf convertCoordinateFromScreenToWindow(const UIRectf& rect);
		
		virtual UIPointf convertCoordinateFromWindowToScreen(const UIPointf& ptWindow);
		
		UIRectf convertCoordinateFromWindowToScreen(const UIRectf& rect);
		
		virtual UIPointf convertCoordinateFromScreenToClient(const UIPointf& ptScreen);
		
		UIRectf convertCoordinateFromScreenToClient(const UIRectf& rect);
		
		virtual UIPointf convertCoordinateFromClientToScreen(const UIPointf& ptClient);
		
		UIRectf convertCoordinateFromClientToScreen(const UIRectf& rect);
		
		virtual UIPointf convertCoordinateFromWindowToClient(const UIPointf& ptWindow);
		
		UIRectf convertCoordinateFromWindowToClient(const UIRectf& rect);
		
		virtual UIPointf convertCoordinateFromClientToWindow(const UIPointf& ptClient);
		
		UIRectf convertCoordinateFromClientToWindow(const UIRectf& rect);
		
		virtual UISize getWindowSizeFromClientSize(const UISize& sizeClient);
		
		virtual UISize getClientSizeFromWindowSize(const UISize& sizeWindow);
		
		
		sl_bool isModal();
		
		void setModal(sl_bool flag);
		
		
		sl_bool isDialog();
		
		void setDialog(sl_bool flag);
		
		
		sl_bool isBorderless();
		
		void setBorderless(sl_bool flag);
		
		
		sl_bool isTitleBarVisible();
		
		void setTitleBarVisible(sl_bool flag);
		
		
		sl_bool isFullScreenOnCreate();
		
		void setFullScreenOnCreate(sl_bool flag);
		
		
		sl_bool isCenterScreenOnCreate();
		
		void setCenterScreenOnCreate(sl_bool flag);
		
		
		void* getActivity();
		
		void setActivity(void* activity);
		
		
	public:
		Ref<WindowInstance> getWindowInstance();
		
		void attach(const Ref<WindowInstance>& instance);
		
		void detach();
		
		void create();
		
		void forceCreate();
		
		
		void addView(const Ref<View>& view);
		
		void removeView(const Ref<View>& view);
		
		List< Ref<View> > getViews();
		
		void removeAllViews();
		
	public:
		SLIB_PROPERTY(AtomicPtr<IWindowListener>, EventListener)
		
		SLIB_PROPERTY(AtomicFunction<void(Window*)>, OnCreate)
		
		SLIB_PROPERTY(AtomicFunction<void(Window*)>, OnCreateFailed)
		
		SLIB_PROPERTY(AtomicFunction<void(Window*, UIEvent*)>, OnClose)
		
		SLIB_PROPERTY(AtomicFunction<void(Window*)>, OnActivate)
		
		SLIB_PROPERTY(AtomicFunction<void(Window*)>, OnDeactivate)
		
		SLIB_PROPERTY(AtomicFunction<void(Window*)>, OnMove)
		
		SLIB_PROPERTY(AtomicFunction<void(Window*, UISize&)>, OnResizing)
		
		SLIB_PROPERTY(AtomicFunction<void(Window*, sl_ui_len, sl_ui_len)>, OnResize)
		
		SLIB_PROPERTY(AtomicFunction<void(Window*)>, OnMinimize)
		
		SLIB_PROPERTY(AtomicFunction<void(Window*)>, OnDeminimize)
		
		SLIB_PROPERTY(AtomicFunction<void(Window*)>, OnMaximize)
		
		SLIB_PROPERTY(AtomicFunction<void(Window*)>, OnDemaximize)
		
	protected:
		virtual void onCreate();
		
		virtual void onCreateFailed();
		
		virtual void onClose(UIEvent* ev);
		
		virtual void onActivate();
		
		virtual void onDeactivate();
		
		virtual void onMove();
		
		virtual void onResizing(UISize& size);
		
		virtual void onResize(sl_ui_len width, sl_ui_len height);
		
		virtual void onMinimize();
		
		virtual void onDeminimize();
		
		virtual void onMaximize();
		
		virtual void onDemaximize();
		
	public:
		virtual void dispatchCreate();
		
		virtual void dispatchCreateFailed();
		
		virtual void dispatchClose(UIEvent* ev);
		
		virtual void dispatchActivate();
		
		virtual void dispatchDeactivate();
		
		virtual void dispatchMove();
		
		virtual void dispatchResizing(UISize& size);
		
		virtual void dispatchResize(sl_ui_len width, sl_ui_len height);
		
		virtual void dispatchMinimize();
		
		virtual void dispatchDeminimize();
		
		virtual void dispatchMaximize();
		
		virtual void dispatchDemaximize();
		
	private:
		Ref<WindowInstance> createWindowInstance(const WindowInstanceParam& param);
		
		void _create();
		
		void _refreshSize();
		
	private:
		AtomicRef<WindowInstance> m_instance;
		AtomicWeakRef<Window> m_parent;
		AtomicRef<Screen> m_screen;
		AtomicRef<View> m_viewContent;
		AtomicRef<Menu> m_menu;
		
		UIRect m_frame;
		AtomicString m_title;
		Color m_backgroundColor;
		
		sl_bool m_flagVisible;
		sl_bool m_flagMinimized;
		sl_bool m_flagMaximized;
		
		sl_bool m_flagAlwaysOnTop;
		sl_bool m_flagCloseButtonEnabled;
		sl_bool m_flagMinimizeButtonEnabled;
		sl_bool m_flagMaximizeButtonEnabled;
		sl_bool m_flagResizable;
		sl_real m_alpha;
		sl_bool m_flagTransparent;
		
		sl_bool m_flagModal;
		sl_bool m_flagDialog;
		sl_bool m_flagBorderless;
		sl_bool m_flagShowTitleBar;
		sl_bool m_flagFullScreenOnCreate;
		sl_bool m_flagCenterScreenOnCreate;
		
		UISize m_clientSizeRequested;
		sl_bool m_flagUseClientSizeRequested;
		
		// jobject
		void* m_activity;
		
	};
	
	
	class SLIB_EXPORT WindowInstance : public Object
	{
		SLIB_DECLARE_OBJECT
		
	public:
		Ref<Window> getWindow();
		
		void setWindow(const Ref<Window>& window);
		
	public:
		virtual void close() = 0;
		
		virtual sl_bool isClosed() = 0;
		
		
		virtual sl_bool setParent(const Ref<WindowInstance>& parent) = 0;
		
		virtual Ref<ViewInstance> getContentView() = 0;
		
		virtual void setMenu(const Ref<Menu>& menu);
		
		
		virtual sl_bool setFocus() = 0;
		
		
		virtual UIRect getFrame() = 0;
		
		virtual sl_bool setFrame(const UIRect& frame) = 0;
		
		virtual UIRect getClientFrame() = 0;
		
		virtual UISize getClientSize() = 0;
		
		virtual sl_bool setClientSize(const UISize& size) = 0;
		
		
		virtual sl_bool setTitle(const String& title) = 0;
		
		virtual sl_bool setBackgroundColor(const Color& color) = 0;
		
		
		virtual sl_bool isMinimized() = 0;
		
		virtual sl_bool setMinimized(sl_bool flag) = 0;
		
		
		virtual sl_bool isMaximized() = 0;
		
		virtual sl_bool setMaximized(sl_bool flag) = 0;
		
		
		virtual sl_bool setVisible(sl_bool flag) = 0;
		
		virtual sl_bool setAlwaysOnTop(sl_bool flag) = 0;
		
		virtual sl_bool setCloseButtonEnabled(sl_bool flag) = 0;
		
		virtual sl_bool setMinimizeButtonEnabled(sl_bool flag) = 0;
		
		virtual sl_bool setMaximizeButtonEnabled(sl_bool flag) = 0;
		
		virtual sl_bool setResizable(sl_bool flag) = 0;
		
		virtual sl_bool setAlpha(sl_real alpha) = 0;
		
		virtual sl_bool setTransparent(sl_bool flag) = 0;
		
		
		virtual UIPointf convertCoordinateFromScreenToWindow(const UIPointf& ptScreen) = 0;
		
		virtual UIPointf convertCoordinateFromWindowToScreen(const UIPointf& ptWindow) = 0;
		
		virtual UIPointf convertCoordinateFromScreenToClient(const UIPointf& ptScreen) = 0;
		
		virtual UIPointf convertCoordinateFromClientToScreen(const UIPointf& ptClient) = 0;
		
		virtual UIPointf convertCoordinateFromWindowToClient(const UIPointf& ptWindow) = 0;
		
		virtual UIPointf convertCoordinateFromClientToWindow(const UIPointf& ptClient) = 0;
		
		virtual UISize getWindowSizeFromClientSize(const UISize& sizeClient) = 0;
		
		virtual UISize getClientSizeFromWindowSize(const UISize& sizeWindow) = 0;
		
	public:
		sl_bool onClose();
		
		void onActivate();
		
		void onDeactivate();
		
		void onMove();
		
		void onResizing(UISize& size);
		
		void onResize(sl_ui_len width, sl_ui_len height);
		
		void onMinimize();
		
		void onDeminimize();
		
		void onMaximize();
		
		void onDemaximize();
		
	private:
		AtomicWeakRef<Window> m_window;
		
	};
}

#endif<|MERGE_RESOLUTION|>--- conflicted
+++ resolved
@@ -13,9 +13,6 @@
 #include "../graphics/color.h"
 #include "../math/rectangle.h"
 
-<<<<<<< HEAD
-namespace slib
-=======
 SLIB_UI_NAMESPACE_BEGIN
 
 class Screen;
@@ -431,507 +428,115 @@
 
 
 class SLIB_EXPORT WindowInstance : public Object
->>>>>>> d01d5907
 {
-	class Screen;
-	class View;
-	class ViewInstance;
-	class Window;
-	class WindowInstance;
-	
-	class SLIB_EXPORT WindowInstanceParam
-	{
-	public:
-		Ref<WindowInstance> parent;
-		
-		Ref<Screen> screen;
-		Ref<Menu> menu;
-		sl_bool flagBorderless;
-		sl_bool flagFullScreen;
-		sl_bool flagCenterScreen;
-		sl_bool flagDialog;
-		sl_bool flagModal;
-		UIPoint location;
-		UISize size;
-		
-		String title;
-		sl_bool flagShowTitleBar;
-		
-		// jobject
-		void* activity;
-		
-	public:
-		WindowInstanceParam();
-		
-		~WindowInstanceParam();
-		
-	public:
-		UIRect calculateRegion(const UIRect& screenFrame) const;
-		
-	};
-	
-	class SLIB_EXPORT Window : public Object
-	{
-		SLIB_DECLARE_OBJECT
-		
-	public:
-		Window();
-		
-		~Window();
-		
-	public:
-		virtual void close();
-		
-		sl_bool isClosed();
-		
-		sl_bool isOpened();
-		
-		
-		Ref<Window> getParent();
-		
-		virtual void setParent(const Ref<Window>& parent);
-		
-		
-		Ref<Screen> getScreen();
-		
-		void setScreen(const Ref<Screen>& screen);
-		
-		
-		Ref<View> getContentView();
-		
-		virtual void setContentView(const Ref<View>& view);
-		
-		
-		Ref<Menu> getMenu();
-		
-		virtual void setMenu(const Ref<Menu>& menu);
-		
-		
-		virtual void setFocus();
-		
-		
-		UIRect getFrame();
-		
-		virtual void setFrame(const UIRect& frame);
-		
-		void setFrame(sl_ui_pos left, sl_ui_pos top, sl_ui_len width, sl_ui_len height);
-		
-		UIPoint getLocation();
-		
-		virtual void setLocation(const UIPoint& location);
-		
-		void setLocation(sl_ui_pos x, sl_ui_pos y);
-		
-		sl_ui_pos getLeft();
-		
-		void setLeft(sl_ui_pos x);
-		
-		sl_ui_pos getTop();
-		
-		void setTop(sl_ui_pos y);
-		
-		virtual UISize getSize();
-		
-		virtual void setSize(const UISize& size);
-		
-		void setSize(sl_ui_len width, sl_ui_len height);
-		
-		sl_ui_len getWidth();
-		
-		void setWidth(sl_ui_len width);
-		
-		sl_ui_len getHeight();
-		
-		void setHeight(sl_ui_len height);
-		
-		
-		UIRect getClientFrame();
-		
-		UISize getClientSize();
-		
-		virtual void setClientSize(const UISize& size);
-		
-		void setClientSize(sl_ui_len width, sl_ui_len height);
-		
-		UIRect getClientBounds();
-		
-		
-		String getTitle();
-		
-		virtual void setTitle(const String& title);
-		
-		
-		Color getBackgroundColor();
-		
-		virtual void setBackgroundColor(const Color& color);
-		
-		
-		sl_bool isMinimized();
-		
-		virtual void setMinimized(sl_bool flag);
-		
-		
-		sl_bool isMaximized();
-		
-		virtual void setMaximized(sl_bool flag);
-		
-		
-		sl_bool isVisible();
-		
-		virtual void setVisible(sl_bool flag);
-		
-		
-		sl_bool isAlwaysOnTop();
-		
-		virtual void setAlwaysOnTop(sl_bool flag);
-		
-		
-		sl_bool isCloseButtonEnabled();
-		
-		virtual void setCloseButtonEnabled(sl_bool flag);
-		
-		
-		sl_bool isMinimizeButtonEnabled();
-		
-		virtual void setMinimizeButtonEnabled(sl_bool flag);
-		
-		
-		sl_bool isMaximizeButtonEnabled();
-		
-		virtual void setMaximizeButtonEnabled(sl_bool flag);
-		
-		
-		sl_bool isResizable();
-		
-		virtual void setResizable(sl_bool flag);
-		
-		
-		sl_real getAlpha();
-		
-		virtual void setAlpha(sl_real alpha);
-		
-		
-		sl_bool isTransparent();
-		
-		virtual void setTransparent(sl_bool flag);
-		
-		
-		virtual UIPointf convertCoordinateFromScreenToWindow(const UIPointf& ptScreen);
-		
-		UIRectf convertCoordinateFromScreenToWindow(const UIRectf& rect);
-		
-		virtual UIPointf convertCoordinateFromWindowToScreen(const UIPointf& ptWindow);
-		
-		UIRectf convertCoordinateFromWindowToScreen(const UIRectf& rect);
-		
-		virtual UIPointf convertCoordinateFromScreenToClient(const UIPointf& ptScreen);
-		
-		UIRectf convertCoordinateFromScreenToClient(const UIRectf& rect);
-		
-		virtual UIPointf convertCoordinateFromClientToScreen(const UIPointf& ptClient);
-		
-		UIRectf convertCoordinateFromClientToScreen(const UIRectf& rect);
-		
-		virtual UIPointf convertCoordinateFromWindowToClient(const UIPointf& ptWindow);
-		
-		UIRectf convertCoordinateFromWindowToClient(const UIRectf& rect);
-		
-		virtual UIPointf convertCoordinateFromClientToWindow(const UIPointf& ptClient);
-		
-		UIRectf convertCoordinateFromClientToWindow(const UIRectf& rect);
-		
-		virtual UISize getWindowSizeFromClientSize(const UISize& sizeClient);
-		
-		virtual UISize getClientSizeFromWindowSize(const UISize& sizeWindow);
-		
-		
-		sl_bool isModal();
-		
-		void setModal(sl_bool flag);
-		
-		
-		sl_bool isDialog();
-		
-		void setDialog(sl_bool flag);
-		
-		
-		sl_bool isBorderless();
-		
-		void setBorderless(sl_bool flag);
-		
-		
-		sl_bool isTitleBarVisible();
-		
-		void setTitleBarVisible(sl_bool flag);
-		
-		
-		sl_bool isFullScreenOnCreate();
-		
-		void setFullScreenOnCreate(sl_bool flag);
-		
-		
-		sl_bool isCenterScreenOnCreate();
-		
-		void setCenterScreenOnCreate(sl_bool flag);
-		
-		
-		void* getActivity();
-		
-		void setActivity(void* activity);
-		
-		
-	public:
-		Ref<WindowInstance> getWindowInstance();
-		
-		void attach(const Ref<WindowInstance>& instance);
-		
-		void detach();
-		
-		void create();
-		
-		void forceCreate();
-		
-		
-		void addView(const Ref<View>& view);
-		
-		void removeView(const Ref<View>& view);
-		
-		List< Ref<View> > getViews();
-		
-		void removeAllViews();
-		
-	public:
-		SLIB_PROPERTY(AtomicPtr<IWindowListener>, EventListener)
-		
-		SLIB_PROPERTY(AtomicFunction<void(Window*)>, OnCreate)
-		
-		SLIB_PROPERTY(AtomicFunction<void(Window*)>, OnCreateFailed)
-		
-		SLIB_PROPERTY(AtomicFunction<void(Window*, UIEvent*)>, OnClose)
-		
-		SLIB_PROPERTY(AtomicFunction<void(Window*)>, OnActivate)
-		
-		SLIB_PROPERTY(AtomicFunction<void(Window*)>, OnDeactivate)
-		
-		SLIB_PROPERTY(AtomicFunction<void(Window*)>, OnMove)
-		
-		SLIB_PROPERTY(AtomicFunction<void(Window*, UISize&)>, OnResizing)
-		
-		SLIB_PROPERTY(AtomicFunction<void(Window*, sl_ui_len, sl_ui_len)>, OnResize)
-		
-		SLIB_PROPERTY(AtomicFunction<void(Window*)>, OnMinimize)
-		
-		SLIB_PROPERTY(AtomicFunction<void(Window*)>, OnDeminimize)
-		
-		SLIB_PROPERTY(AtomicFunction<void(Window*)>, OnMaximize)
-		
-		SLIB_PROPERTY(AtomicFunction<void(Window*)>, OnDemaximize)
-		
-	protected:
-		virtual void onCreate();
-		
-		virtual void onCreateFailed();
-		
-		virtual void onClose(UIEvent* ev);
-		
-		virtual void onActivate();
-		
-		virtual void onDeactivate();
-		
-		virtual void onMove();
-		
-		virtual void onResizing(UISize& size);
-		
-		virtual void onResize(sl_ui_len width, sl_ui_len height);
-		
-		virtual void onMinimize();
-		
-		virtual void onDeminimize();
-		
-		virtual void onMaximize();
-		
-		virtual void onDemaximize();
-		
-	public:
-		virtual void dispatchCreate();
-		
-		virtual void dispatchCreateFailed();
-		
-		virtual void dispatchClose(UIEvent* ev);
-		
-		virtual void dispatchActivate();
-		
-		virtual void dispatchDeactivate();
-		
-		virtual void dispatchMove();
-		
-		virtual void dispatchResizing(UISize& size);
-		
-		virtual void dispatchResize(sl_ui_len width, sl_ui_len height);
-		
-		virtual void dispatchMinimize();
-		
-		virtual void dispatchDeminimize();
-		
-		virtual void dispatchMaximize();
-		
-		virtual void dispatchDemaximize();
-		
-	private:
-		Ref<WindowInstance> createWindowInstance(const WindowInstanceParam& param);
-		
-		void _create();
-		
-		void _refreshSize();
-		
-	private:
-		AtomicRef<WindowInstance> m_instance;
-		AtomicWeakRef<Window> m_parent;
-		AtomicRef<Screen> m_screen;
-		AtomicRef<View> m_viewContent;
-		AtomicRef<Menu> m_menu;
-		
-		UIRect m_frame;
-		AtomicString m_title;
-		Color m_backgroundColor;
-		
-		sl_bool m_flagVisible;
-		sl_bool m_flagMinimized;
-		sl_bool m_flagMaximized;
-		
-		sl_bool m_flagAlwaysOnTop;
-		sl_bool m_flagCloseButtonEnabled;
-		sl_bool m_flagMinimizeButtonEnabled;
-		sl_bool m_flagMaximizeButtonEnabled;
-		sl_bool m_flagResizable;
-		sl_real m_alpha;
-		sl_bool m_flagTransparent;
-		
-		sl_bool m_flagModal;
-		sl_bool m_flagDialog;
-		sl_bool m_flagBorderless;
-		sl_bool m_flagShowTitleBar;
-		sl_bool m_flagFullScreenOnCreate;
-		sl_bool m_flagCenterScreenOnCreate;
-		
-		UISize m_clientSizeRequested;
-		sl_bool m_flagUseClientSizeRequested;
-		
-		// jobject
-		void* m_activity;
-		
-	};
-	
-	
-	class SLIB_EXPORT WindowInstance : public Object
-	{
-		SLIB_DECLARE_OBJECT
-		
-	public:
-		Ref<Window> getWindow();
-		
-		void setWindow(const Ref<Window>& window);
-		
-	public:
-		virtual void close() = 0;
-		
-		virtual sl_bool isClosed() = 0;
-		
-		
-		virtual sl_bool setParent(const Ref<WindowInstance>& parent) = 0;
-		
-		virtual Ref<ViewInstance> getContentView() = 0;
-		
-		virtual void setMenu(const Ref<Menu>& menu);
-		
-		
-		virtual sl_bool setFocus() = 0;
-		
-		
-		virtual UIRect getFrame() = 0;
-		
-		virtual sl_bool setFrame(const UIRect& frame) = 0;
-		
-		virtual UIRect getClientFrame() = 0;
-		
-		virtual UISize getClientSize() = 0;
-		
-		virtual sl_bool setClientSize(const UISize& size) = 0;
-		
-		
-		virtual sl_bool setTitle(const String& title) = 0;
-		
-		virtual sl_bool setBackgroundColor(const Color& color) = 0;
-		
-		
-		virtual sl_bool isMinimized() = 0;
-		
-		virtual sl_bool setMinimized(sl_bool flag) = 0;
-		
-		
-		virtual sl_bool isMaximized() = 0;
-		
-		virtual sl_bool setMaximized(sl_bool flag) = 0;
-		
-		
-		virtual sl_bool setVisible(sl_bool flag) = 0;
-		
-		virtual sl_bool setAlwaysOnTop(sl_bool flag) = 0;
-		
-		virtual sl_bool setCloseButtonEnabled(sl_bool flag) = 0;
-		
-		virtual sl_bool setMinimizeButtonEnabled(sl_bool flag) = 0;
-		
-		virtual sl_bool setMaximizeButtonEnabled(sl_bool flag) = 0;
-		
-		virtual sl_bool setResizable(sl_bool flag) = 0;
-		
-		virtual sl_bool setAlpha(sl_real alpha) = 0;
-		
-		virtual sl_bool setTransparent(sl_bool flag) = 0;
-		
-		
-		virtual UIPointf convertCoordinateFromScreenToWindow(const UIPointf& ptScreen) = 0;
-		
-		virtual UIPointf convertCoordinateFromWindowToScreen(const UIPointf& ptWindow) = 0;
-		
-		virtual UIPointf convertCoordinateFromScreenToClient(const UIPointf& ptScreen) = 0;
-		
-		virtual UIPointf convertCoordinateFromClientToScreen(const UIPointf& ptClient) = 0;
-		
-		virtual UIPointf convertCoordinateFromWindowToClient(const UIPointf& ptWindow) = 0;
-		
-		virtual UIPointf convertCoordinateFromClientToWindow(const UIPointf& ptClient) = 0;
-		
-		virtual UISize getWindowSizeFromClientSize(const UISize& sizeClient) = 0;
-		
-		virtual UISize getClientSizeFromWindowSize(const UISize& sizeWindow) = 0;
-		
-	public:
-		sl_bool onClose();
-		
-		void onActivate();
-		
-		void onDeactivate();
-		
-		void onMove();
-		
-		void onResizing(UISize& size);
-		
-		void onResize(sl_ui_len width, sl_ui_len height);
-		
-		void onMinimize();
-		
-		void onDeminimize();
-		
-		void onMaximize();
-		
-		void onDemaximize();
-		
-	private:
-		AtomicWeakRef<Window> m_window;
-		
-	};
-}
+	SLIB_DECLARE_OBJECT
+	
+public:
+	Ref<Window> getWindow();
+	
+	void setWindow(const Ref<Window>& window);
+	
+public:
+	virtual void close() = 0;
+	
+	virtual sl_bool isClosed() = 0;
+	
+
+	virtual sl_bool setParent(const Ref<WindowInstance>& parent) = 0;
+	
+	virtual Ref<ViewInstance> getContentView() = 0;
+	
+	virtual void setMenu(const Ref<Menu>& menu);
+	
+	
+	virtual sl_bool setFocus() = 0;
+
+	
+	virtual UIRect getFrame() = 0;
+	
+	virtual sl_bool setFrame(const UIRect& frame) = 0;
+	
+	virtual UIRect getClientFrame() = 0;
+	
+	virtual UISize getClientSize() = 0;
+	
+	virtual sl_bool setClientSize(const UISize& size) = 0;
+	
+
+	virtual sl_bool setTitle(const String& title) = 0;
+	
+	virtual sl_bool setBackgroundColor(const Color& color) = 0;
+
+	
+	virtual sl_bool isMinimized() = 0;
+	
+	virtual sl_bool setMinimized(sl_bool flag) = 0;
+	
+	
+	virtual sl_bool isMaximized() = 0;
+	
+	virtual sl_bool setMaximized(sl_bool flag) = 0;
+	
+	
+	virtual sl_bool setVisible(sl_bool flag) = 0;
+
+	virtual sl_bool setAlwaysOnTop(sl_bool flag) = 0;
+	
+	virtual sl_bool setCloseButtonEnabled(sl_bool flag) = 0;
+	
+	virtual sl_bool setMinimizeButtonEnabled(sl_bool flag) = 0;
+	
+	virtual sl_bool setMaximizeButtonEnabled(sl_bool flag) = 0;
+	
+	virtual sl_bool setResizable(sl_bool flag) = 0;
+	
+	virtual sl_bool setAlpha(sl_real alpha) = 0;
+	
+	virtual sl_bool setTransparent(sl_bool flag) = 0;
+
+	
+	virtual UIPointf convertCoordinateFromScreenToWindow(const UIPointf& ptScreen) = 0;
+	
+	virtual UIPointf convertCoordinateFromWindowToScreen(const UIPointf& ptWindow) = 0;
+	
+	virtual UIPointf convertCoordinateFromScreenToClient(const UIPointf& ptScreen) = 0;
+	
+	virtual UIPointf convertCoordinateFromClientToScreen(const UIPointf& ptClient) = 0;
+	
+	virtual UIPointf convertCoordinateFromWindowToClient(const UIPointf& ptWindow) = 0;
+	
+	virtual UIPointf convertCoordinateFromClientToWindow(const UIPointf& ptClient) = 0;
+	
+	virtual UISize getWindowSizeFromClientSize(const UISize& sizeClient) = 0;
+	
+	virtual UISize getClientSizeFromWindowSize(const UISize& sizeWindow) = 0;
+	
+public:
+	sl_bool onClose();
+	
+	void onActivate();
+	
+	void onDeactivate();
+	
+	void onMove();
+	
+	void onResizing(UISize& size);
+	
+	void onResize(sl_ui_len width, sl_ui_len height);
+	
+	void onMinimize();
+	
+	void onDeminimize();
+	
+	void onMaximize();
+	
+	void onDemaximize();
+
+private:
+	AtomicWeakRef<Window> m_window;
+	
+};
+
+SLIB_UI_NAMESPACE_END
 
 #endif