--- conflicted
+++ resolved
@@ -5,41 +5,10 @@
 
 #include "button.h"
 
-namespace slib
+SLIB_UI_NAMESPACE_BEGIN
+
+class SLIB_EXPORT CheckBox : public Button
 {
-<<<<<<< HEAD
-	class SLIB_EXPORT CheckBox : public Button
-	{
-		SLIB_DECLARE_OBJECT
-		
-	public:
-		CheckBox();
-		
-		CheckBox(sl_uint32 nCategories, ButtonCategory* categories);
-		
-	public:
-		sl_bool isChecked();
-		
-		virtual void setChecked(sl_bool flag, UIUpdateMode mode = UIUpdateMode::Redraw);
-		
-	public:
-		// override
-		Ref<ViewInstance> createNativeWidget(ViewInstance* parent);
-		
-		// override
-		void dispatchClick(UIEvent* ev);
-		
-	public:
-		void _getChecked_NW();
-		
-		void _setChecked_NW(sl_bool flag);
-		
-	protected:
-		sl_bool m_flagChecked;
-		
-	};	
-}
-=======
 	SLIB_DECLARE_OBJECT
 	
 public:
@@ -72,6 +41,5 @@
 };
 
 SLIB_UI_NAMESPACE_END
->>>>>>> d01d5907
 
 #endif