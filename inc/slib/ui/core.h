#ifndef CHECKHEADER_SLIB_UI_CORE
#define CHECKHEADER_SLIB_UI_CORE

#include "definition.h"

#include "event.h"

#include "../core/string.h"
#include "../core/thread.h"
#include "../core/function.h"
#include "../core/dispatch.h"

namespace slib
{
<<<<<<< HEAD
	class Window;
	class Screen;
	class Cursor;
	class Menu;
	class UIApp;
	class Font;
	
	class SLIB_EXPORT UI
	{
	public:
		static sl_real getDefaultFontSize();
		
		static void setDefaultFontSize(sl_real fontSize);
		
		static String getDefaultFontFamily();
		
		static void setDefaultFontFamily(const String& fontFamily);
		
		static Ref<Font> getDefaultFont();
		
		static void setDefaultFont(const Ref<Font>& font);
		
		static sl_ui_len getDefaultScrollBarWidth();
		
		static void setDefaultScrollBarWidth(sl_ui_len width);
		
		// Screens
		static List< Ref<Screen> > getScreens();
		
		static Ref<Screen> getPrimaryScreen();
		
		static Ref<Screen> getFocusedScreen();
		
		static UIRect getScreenRegion();
		
		static UIRect getScreenRegion(const Ref<Screen>& screen);
		
		static UIRect getScreenBounds();
		
		static UIRect getScreenBounds(const Ref<Screen>& screen);
		
		static UISize getScreenSize();
		
		static UISize getScreenSize(const Ref<Screen>& screen);
		
		static sl_ui_len getScreenWidth();
		
		static sl_ui_len getScreenHeight();
		
		
		// Message Box
		// Run on UI thread
		static void alert(const String& text);
		
		// Run on UI thread
		static void alert(const String& caption, const String& text);
		
		static void showAlert(const String& text);
		
		static void showAlert(const String& text, const Function<void()>& onOk);
		
		static void showAlert(const String& caption, const String& text, const Function<void()>& onOk);
		
		
		// HID related functions (Platform Specific, only for desktop apps)
		static sl_bool checkKeyPressed(Keycode key);
		
		static sl_bool checkCapsLockOn();
		
		static sl_bool checkScrollLockOn();
		
		static sl_bool checkNumLockOn();
		
		static UIPoint getCursorPos();
		
		static sl_bool checkLeftButtonPressed();
		
		static sl_bool checkRightButtonPressed();
		
		static sl_bool checkMiddleButtonPressed();
		
		static String getStatesDescription();
		
		
		// HID related functions
		static String getKeyName(Keycode key, sl_bool flagShort = sl_false);
		
		static Keycode getKeycodeFromName(const String& keyName);
		
		// UI Thread
		static sl_bool isUiThread();
		
		static void dispatchToUiThread(const Function<void()>& callback, sl_uint32 delayMillis = 0);
		
		static void runOnUiThread(const Function<void()>& callback);
		
		static Function<void()> getCallbackOnUiThread(const Function<void()>& callback);
		
		static Ref<Dispatcher> getDispatcher();
		
		// Run Loop
		static void runLoop();
		
		static void quitLoop();
		
		static void runApp();
		
		static void quitApp();
		
		
		static void openUrl(const String& url);
		
	};
=======
public:
	static sl_real getDefaultFontSize();
	
	static void setDefaultFontSize(sl_real fontSize);
	
	static String getDefaultFontFamily();
	
	static void setDefaultFontFamily(const String& fontFamily);
	
	static Ref<Font> getDefaultFont();

	static void setDefaultFont(const Ref<Font>& font);

	static sl_ui_len getDefaultScrollBarWidth();
	
	static void setDefaultScrollBarWidth(sl_ui_len width);
	
	// Screens
	static List< Ref<Screen> > getScreens();
	
	static Ref<Screen> getPrimaryScreen();
	
	static Ref<Screen> getFocusedScreen();
	
	static UIRect getScreenRegion();
	
	static UIRect getScreenRegion(const Ref<Screen>& screen);
	
	static UIRect getScreenBounds();
	
	static UIRect getScreenBounds(const Ref<Screen>& screen);
	
	static UISize getScreenSize();
	
	static UISize getScreenSize(const Ref<Screen>& screen);
	
	static sl_ui_len getScreenWidth();
	
	static sl_ui_len getScreenHeight();
	
	
	// Message Box
	// Run on UI thread
	static void alert(const String& text);

	// Run on UI thread
	static void alert(const Ref<Window>& parent, const String& text);

	// Run on UI thread
	static void alert(const String& caption, const String& text);
	
	// Run on UI thread
	static void alert(const Ref<Window>& parent, const String& caption, const String& text);
	
	static void showAlert(const String& text);
	
	static void showAlert(const String& text, const Function<void()>& onOk);
	
	static void showAlert(const String& caption, const String& text, const Function<void()>& onOk);
>>>>>>> d01d5907
	
#define SLIB_UI_CALLBACK(...) slib::UI::getCallbackOnUiThread(SLIB_BIND(void(), __VA_ARGS__))
#define SLIB_UI_CALLBACK_CLASS(...) slib::UI::getCallbackOnUiThread(SLIB_BIND_CLASS(void(), __VA_ARGS__))
#define SLIB_UI_CALLBACK_REF(...) slib::UI::getCallbackOnUiThread(SLIB_BIND_REF(void(), __VA_ARGS__))
#define SLIB_UI_CALLBACK_WEAKREF(...) slib::UI::getCallbackOnUiThread(SLIB_BIND_WEAKREF(void(), __VA_ARGS__))	
}

#endif<|MERGE_RESOLUTION|>--- conflicted
+++ resolved
@@ -10,123 +10,17 @@
 #include "../core/function.h"
 #include "../core/dispatch.h"
 
-namespace slib
+SLIB_UI_NAMESPACE_BEGIN
+
+class Window;
+class Screen;
+class Cursor;
+class Menu;
+class UIApp;
+class Font;
+
+class SLIB_EXPORT UI
 {
-<<<<<<< HEAD
-	class Window;
-	class Screen;
-	class Cursor;
-	class Menu;
-	class UIApp;
-	class Font;
-	
-	class SLIB_EXPORT UI
-	{
-	public:
-		static sl_real getDefaultFontSize();
-		
-		static void setDefaultFontSize(sl_real fontSize);
-		
-		static String getDefaultFontFamily();
-		
-		static void setDefaultFontFamily(const String& fontFamily);
-		
-		static Ref<Font> getDefaultFont();
-		
-		static void setDefaultFont(const Ref<Font>& font);
-		
-		static sl_ui_len getDefaultScrollBarWidth();
-		
-		static void setDefaultScrollBarWidth(sl_ui_len width);
-		
-		// Screens
-		static List< Ref<Screen> > getScreens();
-		
-		static Ref<Screen> getPrimaryScreen();
-		
-		static Ref<Screen> getFocusedScreen();
-		
-		static UIRect getScreenRegion();
-		
-		static UIRect getScreenRegion(const Ref<Screen>& screen);
-		
-		static UIRect getScreenBounds();
-		
-		static UIRect getScreenBounds(const Ref<Screen>& screen);
-		
-		static UISize getScreenSize();
-		
-		static UISize getScreenSize(const Ref<Screen>& screen);
-		
-		static sl_ui_len getScreenWidth();
-		
-		static sl_ui_len getScreenHeight();
-		
-		
-		// Message Box
-		// Run on UI thread
-		static void alert(const String& text);
-		
-		// Run on UI thread
-		static void alert(const String& caption, const String& text);
-		
-		static void showAlert(const String& text);
-		
-		static void showAlert(const String& text, const Function<void()>& onOk);
-		
-		static void showAlert(const String& caption, const String& text, const Function<void()>& onOk);
-		
-		
-		// HID related functions (Platform Specific, only for desktop apps)
-		static sl_bool checkKeyPressed(Keycode key);
-		
-		static sl_bool checkCapsLockOn();
-		
-		static sl_bool checkScrollLockOn();
-		
-		static sl_bool checkNumLockOn();
-		
-		static UIPoint getCursorPos();
-		
-		static sl_bool checkLeftButtonPressed();
-		
-		static sl_bool checkRightButtonPressed();
-		
-		static sl_bool checkMiddleButtonPressed();
-		
-		static String getStatesDescription();
-		
-		
-		// HID related functions
-		static String getKeyName(Keycode key, sl_bool flagShort = sl_false);
-		
-		static Keycode getKeycodeFromName(const String& keyName);
-		
-		// UI Thread
-		static sl_bool isUiThread();
-		
-		static void dispatchToUiThread(const Function<void()>& callback, sl_uint32 delayMillis = 0);
-		
-		static void runOnUiThread(const Function<void()>& callback);
-		
-		static Function<void()> getCallbackOnUiThread(const Function<void()>& callback);
-		
-		static Ref<Dispatcher> getDispatcher();
-		
-		// Run Loop
-		static void runLoop();
-		
-		static void quitLoop();
-		
-		static void runApp();
-		
-		static void quitApp();
-		
-		
-		static void openUrl(const String& url);
-		
-	};
-=======
 public:
 	static sl_real getDefaultFontSize();
 	
@@ -186,12 +80,63 @@
 	static void showAlert(const String& text, const Function<void()>& onOk);
 	
 	static void showAlert(const String& caption, const String& text, const Function<void()>& onOk);
->>>>>>> d01d5907
 	
+	
+	// HID related functions (Platform Specific, only for desktop apps)
+	static sl_bool checkKeyPressed(Keycode key);
+	
+	static sl_bool checkCapsLockOn();
+	
+	static sl_bool checkScrollLockOn();
+	
+	static sl_bool checkNumLockOn();
+	
+	static UIPoint getCursorPos();
+	
+	static sl_bool checkLeftButtonPressed();
+	
+	static sl_bool checkRightButtonPressed();
+	
+	static sl_bool checkMiddleButtonPressed();
+	
+	static String getStatesDescription();
+	
+	
+	// HID related functions
+	static String getKeyName(Keycode key, sl_bool flagShort = sl_false);
+
+	static Keycode getKeycodeFromName(const String& keyName);
+	
+	// UI Thread
+	static sl_bool isUiThread();
+	
+	static void dispatchToUiThread(const Function<void()>& callback, sl_uint32 delayMillis = 0);
+	
+	static void runOnUiThread(const Function<void()>& callback);
+	
+	static Function<void()> getCallbackOnUiThread(const Function<void()>& callback);
+
+	static Ref<Dispatcher> getDispatcher();
+	
+	// Run Loop
+	static void runLoop();
+	
+	static void quitLoop();
+	
+	static void runApp();
+	
+	static void quitApp();
+	
+	
+	static void openUrl(const String& url);
+
+};
+
 #define SLIB_UI_CALLBACK(...) slib::UI::getCallbackOnUiThread(SLIB_BIND(void(), __VA_ARGS__))
 #define SLIB_UI_CALLBACK_CLASS(...) slib::UI::getCallbackOnUiThread(SLIB_BIND_CLASS(void(), __VA_ARGS__))
 #define SLIB_UI_CALLBACK_REF(...) slib::UI::getCallbackOnUiThread(SLIB_BIND_REF(void(), __VA_ARGS__))
-#define SLIB_UI_CALLBACK_WEAKREF(...) slib::UI::getCallbackOnUiThread(SLIB_BIND_WEAKREF(void(), __VA_ARGS__))	
-}
+#define SLIB_UI_CALLBACK_WEAKREF(...) slib::UI::getCallbackOnUiThread(SLIB_BIND_WEAKREF(void(), __VA_ARGS__))
+
+SLIB_UI_NAMESPACE_END
 
 #endif